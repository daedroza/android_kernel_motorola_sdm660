/*
 * Kernel iptables module to track stats for packets based on user tags.
 *
 * (C) 2011 Google, Inc
 *
 * This program is free software; you can redistribute it and/or modify
 * it under the terms of the GNU General Public License version 2 as
 * published by the Free Software Foundation.
 */

/*
 * There are run-time debug flags enabled via the debug_mask module param, or
 * via the DEFAULT_DEBUG_MASK. See xt_qtaguid_internal.h.
 */
#define DEBUG

#include <linux/file.h>
#include <linux/inetdevice.h>
#include <linux/module.h>
#include <linux/miscdevice.h>
#include <linux/netfilter/x_tables.h>
#include <linux/netfilter/xt_qtaguid.h>
#include <linux/ratelimit.h>
#include <linux/seq_file.h>
#include <linux/skbuff.h>
#include <linux/workqueue.h>
#include <net/addrconf.h>
#include <net/sock.h>
#include <net/tcp.h>
#include <net/udp.h>

#if defined(CONFIG_IP6_NF_IPTABLES) || defined(CONFIG_IP6_NF_IPTABLES_MODULE)
#include <linux/netfilter_ipv6/ip6_tables.h>
#endif

#include <linux/netfilter/xt_socket.h>
#include "xt_qtaguid_internal.h"
#include "xt_qtaguid_print.h"
#include "../../fs/proc/internal.h"
#if defined(CONFIG_NETFILTER_XT_MATCH_QTAGUID_EXT)
#include "xt_qtaguid_ext.h"
/* Setting debug_os_data to Y, when need do debug.
 * This is mostly useful when need check who consumer more data.
 */
static int debug_os_data = DEFAULT_MASK;
module_param_named(debug_os_data, debug_os_data, uint, S_IRUGO | S_IWUSR);
#endif

/*
 * We only use the xt_socket funcs within a similar context to avoid unexpected
 * return values.
 */
#define XT_SOCKET_SUPPORTED_HOOKS \
	((1 << NF_INET_PRE_ROUTING) | (1 << NF_INET_LOCAL_IN))


static const char *module_procdirname = "xt_qtaguid";
static struct proc_dir_entry *xt_qtaguid_procdir;

static unsigned int proc_iface_perms = S_IRUGO;
module_param_named(iface_perms, proc_iface_perms, uint, S_IRUGO | S_IWUSR);

static struct proc_dir_entry *xt_qtaguid_stats_file;
static unsigned int proc_stats_perms = S_IRUGO;
module_param_named(stats_perms, proc_stats_perms, uint, S_IRUGO | S_IWUSR);

static struct proc_dir_entry *xt_qtaguid_ctrl_file;

/* Everybody can write. But proc_ctrl_write_limited is true by default which
 * limits what can be controlled. See the can_*() functions.
 */
static unsigned int proc_ctrl_perms = S_IRUGO | S_IWUGO;
module_param_named(ctrl_perms, proc_ctrl_perms, uint, S_IRUGO | S_IWUSR);

/* Limited by default, so the gid of the ctrl and stats proc entries
 * will limit what can be done. See the can_*() functions.
 */
static bool proc_stats_readall_limited = true;
static bool proc_ctrl_write_limited = true;

module_param_named(stats_readall_limited, proc_stats_readall_limited, bool,
		   S_IRUGO | S_IWUSR);
module_param_named(ctrl_write_limited, proc_ctrl_write_limited, bool,
		   S_IRUGO | S_IWUSR);

/*
 * Limit the number of active tags (via socket tags) for a given UID.
 * Multiple processes could share the UID.
 */
static int max_sock_tags = DEFAULT_MAX_SOCK_TAGS;
module_param(max_sock_tags, int, S_IRUGO | S_IWUSR);

/*
 * After the kernel has initiallized this module, it is still possible
 * to make it passive.
 * Setting passive to Y:
 *  - the iface stats handling will not act on notifications.
 *  - iptables matches will never match.
 *  - ctrl commands silently succeed.
 *  - stats are always empty.
 * This is mostly usefull when a bug is suspected.
 */
static bool module_passive;
module_param_named(passive, module_passive, bool, S_IRUGO | S_IWUSR);

/*
 * Control how qtaguid data is tracked per proc/uid.
 * Setting tag_tracking_passive to Y:
 *  - don't create proc specific structs to track tags
 *  - don't check that active tag stats exceed some limits.
 *  - don't clean up socket tags on process exits.
 * This is mostly usefull when a bug is suspected.
 */
static bool qtu_proc_handling_passive;
module_param_named(tag_tracking_passive, qtu_proc_handling_passive, bool,
		   S_IRUGO | S_IWUSR);

#define QTU_DEV_NAME "xt_qtaguid"

uint qtaguid_debug_mask = DEFAULT_DEBUG_MASK;
module_param_named(debug_mask, qtaguid_debug_mask, uint, S_IRUGO | S_IWUSR);

/*---------------------------------------------------------------------------*/
static const char *iface_stat_procdirname = "iface_stat";
static struct proc_dir_entry *iface_stat_procdir;
/*
 * The iface_stat_all* will go away once userspace gets use to the new fields
 * that have a format line.
 */
static const char *iface_stat_all_procfilename = "iface_stat_all";
static struct proc_dir_entry *iface_stat_all_procfile;
static const char *iface_stat_fmt_procfilename = "iface_stat_fmt";
static struct proc_dir_entry *iface_stat_fmt_procfile;


static LIST_HEAD(iface_stat_list);
static DEFINE_SPINLOCK(iface_stat_list_lock);

static struct rb_root sock_tag_tree = RB_ROOT;
static DEFINE_SPINLOCK(sock_tag_list_lock);

static struct rb_root tag_counter_set_tree = RB_ROOT;
static DEFINE_SPINLOCK(tag_counter_set_list_lock);

static struct rb_root uid_tag_data_tree = RB_ROOT;
static DEFINE_SPINLOCK(uid_tag_data_tree_lock);

static struct rb_root proc_qtu_data_tree = RB_ROOT;
/* No proc_qtu_data_tree_lock; use uid_tag_data_tree_lock */

static struct qtaguid_event_counts qtu_events;
/*----------------------------------------------*/
static bool can_manipulate_uids(void)
{
	/* root pwnd */
	return in_egroup_p(xt_qtaguid_ctrl_file->gid)
		|| unlikely(!from_kuid(&init_user_ns, current_fsuid())) || unlikely(!proc_ctrl_write_limited)
		|| unlikely(uid_eq(current_fsuid(), xt_qtaguid_ctrl_file->uid));
}

static bool can_impersonate_uid(kuid_t uid)
{
	return uid_eq(uid, current_fsuid()) || can_manipulate_uids();
}

static bool can_read_other_uid_stats(kuid_t uid)
{
	/* root pwnd */
	return in_egroup_p(xt_qtaguid_stats_file->gid)
		|| unlikely(!from_kuid(&init_user_ns, current_fsuid())) || uid_eq(uid, current_fsuid())
		|| unlikely(!proc_stats_readall_limited)
		|| unlikely(uid_eq(current_fsuid(), xt_qtaguid_ctrl_file->uid));
}

static inline void dc_add_byte_packets(struct data_counters *counters, int set,
				  enum ifs_tx_rx direction,
				  enum ifs_proto ifs_proto,
				  int bytes,
				  int packets)
{
	counters->bpc[set][direction][ifs_proto].bytes += bytes;
	counters->bpc[set][direction][ifs_proto].packets += packets;
}

static struct tag_node *tag_node_tree_search(struct rb_root *root, tag_t tag)
{
	struct rb_node *node = root->rb_node;

	while (node) {
		struct tag_node *data = rb_entry(node, struct tag_node, node);
		int result;
		RB_DEBUG("qtaguid: tag_node_tree_search(0x%llx): "
			 " node=%p data=%p\n", tag, node, data);
		result = tag_compare(tag, data->tag);
		RB_DEBUG("qtaguid: tag_node_tree_search(0x%llx): "
			 " data.tag=0x%llx (uid=%u) res=%d\n",
			 tag, data->tag, get_uid_from_tag(data->tag), result);
		if (result < 0)
			node = node->rb_left;
		else if (result > 0)
			node = node->rb_right;
		else
			return data;
	}
	return NULL;
}

static void tag_node_tree_insert(struct tag_node *data, struct rb_root *root)
{
	struct rb_node **new = &(root->rb_node), *parent = NULL;

	/* Figure out where to put new node */
	while (*new) {
		struct tag_node *this = rb_entry(*new, struct tag_node,
						 node);
		int result = tag_compare(data->tag, this->tag);
		RB_DEBUG("qtaguid: %s(): tag=0x%llx"
			 " (uid=%u)\n", __func__,
			 this->tag,
			 get_uid_from_tag(this->tag));
		parent = *new;
		if (result < 0)
			new = &((*new)->rb_left);
		else if (result > 0)
			new = &((*new)->rb_right);
		else
			BUG();
	}

	/* Add new node and rebalance tree. */
	rb_link_node(&data->node, parent, new);
	rb_insert_color(&data->node, root);
}

static void tag_stat_tree_insert(struct tag_stat *data, struct rb_root *root)
{
	tag_node_tree_insert(&data->tn, root);
}

static struct tag_stat *tag_stat_tree_search(struct rb_root *root, tag_t tag)
{
	struct tag_node *node = tag_node_tree_search(root, tag);
	if (!node)
		return NULL;
	return rb_entry(&node->node, struct tag_stat, tn.node);
}

static void tag_counter_set_tree_insert(struct tag_counter_set *data,
					struct rb_root *root)
{
	tag_node_tree_insert(&data->tn, root);
}

static struct tag_counter_set *tag_counter_set_tree_search(struct rb_root *root,
							   tag_t tag)
{
	struct tag_node *node = tag_node_tree_search(root, tag);
	if (!node)
		return NULL;
	return rb_entry(&node->node, struct tag_counter_set, tn.node);

}

static void tag_ref_tree_insert(struct tag_ref *data, struct rb_root *root)
{
	tag_node_tree_insert(&data->tn, root);
}

static struct tag_ref *tag_ref_tree_search(struct rb_root *root, tag_t tag)
{
	struct tag_node *node = tag_node_tree_search(root, tag);
	if (!node)
		return NULL;
	return rb_entry(&node->node, struct tag_ref, tn.node);
}

static struct sock_tag *sock_tag_tree_search(struct rb_root *root,
					     const struct sock *sk)
{
	struct rb_node *node = root->rb_node;

	while (node) {
		struct sock_tag *data = rb_entry(node, struct sock_tag,
						 sock_node);
		if (sk < data->sk)
			node = node->rb_left;
		else if (sk > data->sk)
			node = node->rb_right;
		else
			return data;
	}
	return NULL;
}

static void sock_tag_tree_insert(struct sock_tag *data, struct rb_root *root)
{
	struct rb_node **new = &(root->rb_node), *parent = NULL;

	/* Figure out where to put new node */
	while (*new) {
		struct sock_tag *this = rb_entry(*new, struct sock_tag,
						 sock_node);
		parent = *new;
		if (data->sk < this->sk)
			new = &((*new)->rb_left);
		else if (data->sk > this->sk)
			new = &((*new)->rb_right);
		else
			BUG();
	}

	/* Add new node and rebalance tree. */
	rb_link_node(&data->sock_node, parent, new);
	rb_insert_color(&data->sock_node, root);
}

static void sock_tag_tree_erase(struct rb_root *st_to_free_tree)
{
	struct rb_node *node;
	struct sock_tag *st_entry;

	node = rb_first(st_to_free_tree);
	while (node) {
		st_entry = rb_entry(node, struct sock_tag, sock_node);
		node = rb_next(node);
		CT_DEBUG("qtaguid: %s(): "
			 "erase st: sk=%p tag=0x%llx (uid=%u)\n", __func__,
			 st_entry->sk,
			 st_entry->tag,
			 get_uid_from_tag(st_entry->tag));
		rb_erase(&st_entry->sock_node, st_to_free_tree);
		sock_put(st_entry->sk);
		kfree(st_entry);
	}
}

static struct proc_qtu_data *proc_qtu_data_tree_search(struct rb_root *root,
						       const pid_t pid)
{
	struct rb_node *node = root->rb_node;

	while (node) {
		struct proc_qtu_data *data = rb_entry(node,
						      struct proc_qtu_data,
						      node);
		if (pid < data->pid)
			node = node->rb_left;
		else if (pid > data->pid)
			node = node->rb_right;
		else
			return data;
	}
	return NULL;
}

static void proc_qtu_data_tree_insert(struct proc_qtu_data *data,
				      struct rb_root *root)
{
	struct rb_node **new = &(root->rb_node), *parent = NULL;

	/* Figure out where to put new node */
	while (*new) {
		struct proc_qtu_data *this = rb_entry(*new,
						      struct proc_qtu_data,
						      node);
		parent = *new;
		if (data->pid < this->pid)
			new = &((*new)->rb_left);
		else if (data->pid > this->pid)
			new = &((*new)->rb_right);
		else
			BUG();
	}

	/* Add new node and rebalance tree. */
	rb_link_node(&data->node, parent, new);
	rb_insert_color(&data->node, root);
}

static void uid_tag_data_tree_insert(struct uid_tag_data *data,
				     struct rb_root *root)
{
	struct rb_node **new = &(root->rb_node), *parent = NULL;

	/* Figure out where to put new node */
	while (*new) {
		struct uid_tag_data *this = rb_entry(*new,
						     struct uid_tag_data,
						     node);
		parent = *new;
		if (data->uid < this->uid)
			new = &((*new)->rb_left);
		else if (data->uid > this->uid)
			new = &((*new)->rb_right);
		else
			BUG();
	}

	/* Add new node and rebalance tree. */
	rb_link_node(&data->node, parent, new);
	rb_insert_color(&data->node, root);
}

static struct uid_tag_data *uid_tag_data_tree_search(struct rb_root *root,
						     uid_t uid)
{
	struct rb_node *node = root->rb_node;

	while (node) {
		struct uid_tag_data *data = rb_entry(node,
						     struct uid_tag_data,
						     node);
		if (uid < data->uid)
			node = node->rb_left;
		else if (uid > data->uid)
			node = node->rb_right;
		else
			return data;
	}
	return NULL;
}

/*
 * Allocates a new uid_tag_data struct if needed.
 * Returns a pointer to the found or allocated uid_tag_data.
 * Returns a PTR_ERR on failures, and lock is not held.
 * If found is not NULL:
 *   sets *found to true if not allocated.
 *   sets *found to false if allocated.
 */
struct uid_tag_data *get_uid_data(uid_t uid, bool *found_res)
{
	struct uid_tag_data *utd_entry;

	/* Look for top level uid_tag_data for the UID */
	utd_entry = uid_tag_data_tree_search(&uid_tag_data_tree, uid);
	DR_DEBUG("qtaguid: get_uid_data(%u) utd=%p\n", uid, utd_entry);

	if (found_res)
		*found_res = utd_entry;
	if (utd_entry)
		return utd_entry;

	utd_entry = kzalloc(sizeof(*utd_entry), GFP_ATOMIC);
	if (!utd_entry) {
		pr_err("qtaguid: get_uid_data(%u): "
		       "tag data alloc failed\n", uid);
		return ERR_PTR(-ENOMEM);
	}

	utd_entry->uid = uid;
	utd_entry->tag_ref_tree = RB_ROOT;
	uid_tag_data_tree_insert(utd_entry, &uid_tag_data_tree);
	DR_DEBUG("qtaguid: get_uid_data(%u) new utd=%p\n", uid, utd_entry);
	return utd_entry;
}

/* Never returns NULL. Either PTR_ERR or a valid ptr. */
static struct tag_ref *new_tag_ref(tag_t new_tag,
				   struct uid_tag_data *utd_entry)
{
	struct tag_ref *tr_entry;
	int res;

	if (utd_entry->num_active_tags + 1 > max_sock_tags) {
		pr_info("qtaguid: new_tag_ref(0x%llx): "
			"tag ref alloc quota exceeded. max=%d\n",
			new_tag, max_sock_tags);
		res = -EMFILE;
		goto err_res;

	}

	tr_entry = kzalloc(sizeof(*tr_entry), GFP_ATOMIC);
	if (!tr_entry) {
		pr_err("qtaguid: new_tag_ref(0x%llx): "
		       "tag ref alloc failed\n",
		       new_tag);
		res = -ENOMEM;
		goto err_res;
	}
	tr_entry->tn.tag = new_tag;
	/* tr_entry->num_sock_tags  handled by caller */
	utd_entry->num_active_tags++;
	tag_ref_tree_insert(tr_entry, &utd_entry->tag_ref_tree);
	DR_DEBUG("qtaguid: new_tag_ref(0x%llx): "
		 " inserted new tag ref %p\n",
		 new_tag, tr_entry);
	return tr_entry;

err_res:
	return ERR_PTR(res);
}

static struct tag_ref *lookup_tag_ref(tag_t full_tag,
				      struct uid_tag_data **utd_res)
{
	struct uid_tag_data *utd_entry;
	struct tag_ref *tr_entry;
	bool found_utd;
	uid_t uid = get_uid_from_tag(full_tag);

	DR_DEBUG("qtaguid: lookup_tag_ref(tag=0x%llx (uid=%u))\n",
		 full_tag, uid);

	utd_entry = get_uid_data(uid, &found_utd);
	if (IS_ERR_OR_NULL(utd_entry)) {
		if (utd_res)
			*utd_res = utd_entry;
		return NULL;
	}

	tr_entry = tag_ref_tree_search(&utd_entry->tag_ref_tree, full_tag);
	if (utd_res)
		*utd_res = utd_entry;
	DR_DEBUG("qtaguid: lookup_tag_ref(0x%llx) utd_entry=%p tr_entry=%p\n",
		 full_tag, utd_entry, tr_entry);
	return tr_entry;
}

/* Never returns NULL. Either PTR_ERR or a valid ptr. */
static struct tag_ref *get_tag_ref(tag_t full_tag,
				   struct uid_tag_data **utd_res)
{
	struct uid_tag_data *utd_entry;
	struct tag_ref *tr_entry;

	DR_DEBUG("qtaguid: get_tag_ref(0x%llx)\n",
		 full_tag);
	tr_entry = lookup_tag_ref(full_tag, &utd_entry);
	BUG_ON(IS_ERR_OR_NULL(utd_entry));
	if (!tr_entry)
		tr_entry = new_tag_ref(full_tag, utd_entry);

	if (utd_res)
		*utd_res = utd_entry;
	DR_DEBUG("qtaguid: get_tag_ref(0x%llx) utd=%p tr=%p\n",
		 full_tag, utd_entry, tr_entry);
	return tr_entry;
}

/* Checks and maybe frees the UID Tag Data entry */
static void put_utd_entry(struct uid_tag_data *utd_entry)
{
	/* Are we done with the UID tag data entry? */
	if (RB_EMPTY_ROOT(&utd_entry->tag_ref_tree) &&
		!utd_entry->num_pqd) {
		DR_DEBUG("qtaguid: %s(): "
			 "erase utd_entry=%p uid=%u "
			 "by pid=%u tgid=%u uid=%u\n", __func__,
			 utd_entry, utd_entry->uid,
			 current->pid, current->tgid, from_kuid(&init_user_ns, current_fsuid()));
		BUG_ON(utd_entry->num_active_tags);
		rb_erase(&utd_entry->node, &uid_tag_data_tree);
		kfree(utd_entry);
	} else {
		DR_DEBUG("qtaguid: %s(): "
			 "utd_entry=%p still has %d tags %d proc_qtu_data\n",
			 __func__, utd_entry, utd_entry->num_active_tags,
			 utd_entry->num_pqd);
		BUG_ON(!(utd_entry->num_active_tags ||
			 utd_entry->num_pqd));
	}
}

/*
 * If no sock_tags are using this tag_ref,
 * decrements refcount of utd_entry, removes tr_entry
 * from utd_entry->tag_ref_tree and frees.
 */
static void free_tag_ref_from_utd_entry(struct tag_ref *tr_entry,
					struct uid_tag_data *utd_entry)
{
	DR_DEBUG("qtaguid: %s(): %p tag=0x%llx (uid=%u)\n", __func__,
		 tr_entry, tr_entry->tn.tag,
		 get_uid_from_tag(tr_entry->tn.tag));
	if (!tr_entry->num_sock_tags) {
		BUG_ON(!utd_entry->num_active_tags);
		utd_entry->num_active_tags--;
		rb_erase(&tr_entry->tn.node, &utd_entry->tag_ref_tree);
		DR_DEBUG("qtaguid: %s(): erased %p\n", __func__, tr_entry);
		kfree(tr_entry);
	}
}

static void put_tag_ref_tree(tag_t full_tag, struct uid_tag_data *utd_entry)
{
	struct rb_node *node;
	struct tag_ref *tr_entry;
	tag_t acct_tag;

	DR_DEBUG("qtaguid: %s(tag=0x%llx (uid=%u))\n", __func__,
		 full_tag, get_uid_from_tag(full_tag));
	acct_tag = get_atag_from_tag(full_tag);
	node = rb_first(&utd_entry->tag_ref_tree);
	while (node) {
		tr_entry = rb_entry(node, struct tag_ref, tn.node);
		node = rb_next(node);
		if (!acct_tag || tr_entry->tn.tag == full_tag)
			free_tag_ref_from_utd_entry(tr_entry, utd_entry);
	}
}

static ssize_t read_proc_u64(struct file *file, char __user *buf,
			 size_t size, loff_t *ppos)
{
	uint64_t *valuep = PDE_DATA(file_inode(file));
	char tmp[24];
	size_t tmp_size;

	tmp_size = scnprintf(tmp, sizeof(tmp), "%llu\n", *valuep);
	return simple_read_from_buffer(buf, size, ppos, tmp, tmp_size);
}

static ssize_t read_proc_bool(struct file *file, char __user *buf,
			  size_t size, loff_t *ppos)
{
	bool *valuep = PDE_DATA(file_inode(file));
	char tmp[24];
	size_t tmp_size;

	tmp_size = scnprintf(tmp, sizeof(tmp), "%u\n", *valuep);
	return simple_read_from_buffer(buf, size, ppos, tmp, tmp_size);
}

static int get_active_counter_set(tag_t tag)
{
	int active_set = 0;
	struct tag_counter_set *tcs;

	MT_DEBUG("qtaguid: get_active_counter_set(tag=0x%llx)"
		 " (uid=%u)\n",
		 tag, get_uid_from_tag(tag));
	/* For now we only handle UID tags for active sets */
	tag = get_utag_from_tag(tag);
	spin_lock_bh(&tag_counter_set_list_lock);
	tcs = tag_counter_set_tree_search(&tag_counter_set_tree, tag);
	if (tcs)
		active_set = tcs->active_set;
	spin_unlock_bh(&tag_counter_set_list_lock);
	return active_set;
}

/*
 * Find the entry for tracking the specified interface.
 * Caller must hold iface_stat_list_lock
 */
static struct iface_stat *get_iface_entry(const char *ifname)
{
	struct iface_stat *iface_entry;

	/* Find the entry for tracking the specified tag within the interface */
	if (ifname == NULL) {
		pr_info("qtaguid: iface_stat: get() NULL device name\n");
		return NULL;
	}

	/* Iterate over interfaces */
	list_for_each_entry(iface_entry, &iface_stat_list, list) {
		if (!strcmp(ifname, iface_entry->ifname))
			goto done;
	}
	iface_entry = NULL;
done:
	return iface_entry;
}

/* This is for fmt2 only */
static void pp_iface_stat_header(struct seq_file *m)
{
	seq_puts(m,
		 "ifname "
		 "total_skb_rx_bytes total_skb_rx_packets "
		 "total_skb_tx_bytes total_skb_tx_packets "
		 "rx_tcp_bytes rx_tcp_packets "
		 "rx_udp_bytes rx_udp_packets "
		 "rx_other_bytes rx_other_packets "
		 "tx_tcp_bytes tx_tcp_packets "
		 "tx_udp_bytes tx_udp_packets "
		 "tx_other_bytes tx_other_packets\n"
	);
}

static void pp_iface_stat_line(struct seq_file *m,
			       struct iface_stat *iface_entry)
{
	struct data_counters *cnts;
	int cnt_set = 0;   /* We only use one set for the device */
	cnts = &iface_entry->totals_via_skb;
	seq_printf(m, "%s %llu %llu %llu %llu %llu %llu %llu %llu "
		   "%llu %llu %llu %llu %llu %llu %llu %llu\n",
		   iface_entry->ifname,
		   dc_sum_bytes(cnts, cnt_set, IFS_RX),
		   dc_sum_packets(cnts, cnt_set, IFS_RX),
		   dc_sum_bytes(cnts, cnt_set, IFS_TX),
		   dc_sum_packets(cnts, cnt_set, IFS_TX),
		   cnts->bpc[cnt_set][IFS_RX][IFS_TCP].bytes,
		   cnts->bpc[cnt_set][IFS_RX][IFS_TCP].packets,
		   cnts->bpc[cnt_set][IFS_RX][IFS_UDP].bytes,
		   cnts->bpc[cnt_set][IFS_RX][IFS_UDP].packets,
		   cnts->bpc[cnt_set][IFS_RX][IFS_PROTO_OTHER].bytes,
		   cnts->bpc[cnt_set][IFS_RX][IFS_PROTO_OTHER].packets,
		   cnts->bpc[cnt_set][IFS_TX][IFS_TCP].bytes,
		   cnts->bpc[cnt_set][IFS_TX][IFS_TCP].packets,
		   cnts->bpc[cnt_set][IFS_TX][IFS_UDP].bytes,
		   cnts->bpc[cnt_set][IFS_TX][IFS_UDP].packets,
		   cnts->bpc[cnt_set][IFS_TX][IFS_PROTO_OTHER].bytes,
		   cnts->bpc[cnt_set][IFS_TX][IFS_PROTO_OTHER].packets);
}

struct proc_iface_stat_fmt_info {
	int fmt;
};

static void *iface_stat_fmt_proc_start(struct seq_file *m, loff_t *pos)
{
	struct proc_iface_stat_fmt_info *p = m->private;
	loff_t n = *pos;

	/*
	 * This lock will prevent iface_stat_update() from changing active,
	 * and in turn prevent an interface from unregistering itself.
	 */
	spin_lock_bh(&iface_stat_list_lock);

	if (unlikely(module_passive))
		return NULL;

	if (!n && p->fmt == 2)
		pp_iface_stat_header(m);

	return seq_list_start(&iface_stat_list, n);
}

static void *iface_stat_fmt_proc_next(struct seq_file *m, void *p, loff_t *pos)
{
	return seq_list_next(p, &iface_stat_list, pos);
}

static void iface_stat_fmt_proc_stop(struct seq_file *m, void *p)
{
	spin_unlock_bh(&iface_stat_list_lock);
}

static int iface_stat_fmt_proc_show(struct seq_file *m, void *v)
{
	struct proc_iface_stat_fmt_info *p = m->private;
	struct iface_stat *iface_entry;
	struct rtnl_link_stats64 dev_stats, *stats;
	struct rtnl_link_stats64 no_dev_stats = {0};


	CT_DEBUG("qtaguid:proc iface_stat_fmt pid=%u tgid=%u uid=%u\n",
		 current->pid, current->tgid, from_kuid(&init_user_ns, current_fsuid()));

	iface_entry = list_entry(v, struct iface_stat, list);

	if (iface_entry->active) {
		stats = dev_get_stats(iface_entry->net_dev,
				      &dev_stats);
	} else {
		stats = &no_dev_stats;
	}
	/*
	 * If the meaning of the data changes, then update the fmtX
	 * string.
	 */
	if (p->fmt == 1) {
		seq_printf(m, "%s %d %llu %llu %llu %llu %llu %llu %llu %llu\n",
			   iface_entry->ifname,
			   iface_entry->active,
			   iface_entry->totals_via_dev[IFS_RX].bytes,
			   iface_entry->totals_via_dev[IFS_RX].packets,
			   iface_entry->totals_via_dev[IFS_TX].bytes,
			   iface_entry->totals_via_dev[IFS_TX].packets,
			   stats->rx_bytes, stats->rx_packets,
			   stats->tx_bytes, stats->tx_packets
			   );
	} else {
		pp_iface_stat_line(m, iface_entry);
	}
	return 0;
}

static const struct file_operations read_u64_fops = {
	.read		= read_proc_u64,
	.llseek		= default_llseek,
};

static const struct file_operations read_bool_fops = {
	.read		= read_proc_bool,
	.llseek		= default_llseek,
};

static void iface_create_proc_worker(struct work_struct *work)
{
	struct proc_dir_entry *proc_entry;
	struct iface_stat_work *isw = container_of(work, struct iface_stat_work,
						   iface_work);
	struct iface_stat *new_iface  = isw->iface_entry;

	/* iface_entries are not deleted, so safe to manipulate. */
	proc_entry = proc_mkdir(new_iface->ifname, iface_stat_procdir);
	if (IS_ERR_OR_NULL(proc_entry)) {
		pr_err("qtaguid: iface_stat: create_proc(): alloc failed.\n");
		kfree(isw);
		return;
	}

	new_iface->proc_ptr = proc_entry;

	proc_create_data("tx_bytes", proc_iface_perms, proc_entry,
			 &read_u64_fops,
			 &new_iface->totals_via_dev[IFS_TX].bytes);
	proc_create_data("rx_bytes", proc_iface_perms, proc_entry,
			 &read_u64_fops,
			 &new_iface->totals_via_dev[IFS_RX].bytes);
	proc_create_data("tx_packets", proc_iface_perms, proc_entry,
			 &read_u64_fops,
			 &new_iface->totals_via_dev[IFS_TX].packets);
	proc_create_data("rx_packets", proc_iface_perms, proc_entry,
			 &read_u64_fops,
			 &new_iface->totals_via_dev[IFS_RX].packets);
	proc_create_data("active", proc_iface_perms, proc_entry,
			 &read_bool_fops, &new_iface->active);

	IF_DEBUG("qtaguid: iface_stat: create_proc(): done "
		 "entry=%p dev=%s\n", new_iface, new_iface->ifname);
	kfree(isw);
}

/*
 * Will set the entry's active state, and
 * update the net_dev accordingly also.
 */
static void _iface_stat_set_active(struct iface_stat *entry,
				   struct net_device *net_dev,
				   bool activate)
{
	if (activate) {
		entry->net_dev = net_dev;
		entry->active = true;
		IF_DEBUG("qtaguid: %s(%s): "
			 "enable tracking. rfcnt=%d\n", __func__,
			 entry->ifname,
			 __this_cpu_read(*net_dev->pcpu_refcnt));
	} else {
		entry->active = false;
		entry->net_dev = NULL;
		IF_DEBUG("qtaguid: %s(%s): "
			 "disable tracking. rfcnt=%d\n", __func__,
			 entry->ifname,
			 __this_cpu_read(*net_dev->pcpu_refcnt));

	}
}

/* Caller must hold iface_stat_list_lock */
static struct iface_stat *iface_alloc(struct net_device *net_dev)
{
	struct iface_stat *new_iface;
	struct iface_stat_work *isw;

	new_iface = kzalloc(sizeof(*new_iface), GFP_ATOMIC);
	if (new_iface == NULL) {
		pr_err("qtaguid: iface_stat: create(%s): "
		       "iface_stat alloc failed\n", net_dev->name);
		return NULL;
	}
	new_iface->ifname = kstrdup(net_dev->name, GFP_ATOMIC);
	if (new_iface->ifname == NULL) {
		pr_err("qtaguid: iface_stat: create(%s): "
		       "ifname alloc failed\n", net_dev->name);
		kfree(new_iface);
		return NULL;
	}
	spin_lock_init(&new_iface->tag_stat_list_lock);
	new_iface->tag_stat_tree = RB_ROOT;
	_iface_stat_set_active(new_iface, net_dev, true);

	/*
	 * ipv6 notifier chains are atomic :(
	 * No create_proc_read_entry() for you!
	 */
	isw = kmalloc(sizeof(*isw), GFP_ATOMIC);
	if (!isw) {
		pr_err("qtaguid: iface_stat: create(%s): "
		       "work alloc failed\n", new_iface->ifname);
		_iface_stat_set_active(new_iface, net_dev, false);
		kfree(new_iface->ifname);
		kfree(new_iface);
		return NULL;
	}
	isw->iface_entry = new_iface;
	INIT_WORK(&isw->iface_work, iface_create_proc_worker);
	schedule_work(&isw->iface_work);
	list_add(&new_iface->list, &iface_stat_list);
	return new_iface;
}

static void iface_check_stats_reset_and_adjust(struct net_device *net_dev,
					       struct iface_stat *iface)
{
	struct rtnl_link_stats64 dev_stats, *stats;
	bool stats_rewound;

	stats = dev_get_stats(net_dev, &dev_stats);
	/* No empty packets */
	stats_rewound =
		(stats->rx_bytes < iface->last_known[IFS_RX].bytes)
		|| (stats->tx_bytes < iface->last_known[IFS_TX].bytes);

	IF_DEBUG("qtaguid: %s(%s): iface=%p netdev=%p "
		 "bytes rx/tx=%llu/%llu "
		 "active=%d last_known=%d "
		 "stats_rewound=%d\n", __func__,
		 net_dev ? net_dev->name : "?",
		 iface, net_dev,
		 stats->rx_bytes, stats->tx_bytes,
		 iface->active, iface->last_known_valid, stats_rewound);

	if (iface->active && iface->last_known_valid && stats_rewound) {
		pr_warn_once("qtaguid: iface_stat: %s(%s): "
			     "iface reset its stats unexpectedly\n", __func__,
			     net_dev->name);

		iface->totals_via_dev[IFS_TX].bytes +=
			iface->last_known[IFS_TX].bytes;
		iface->totals_via_dev[IFS_TX].packets +=
			iface->last_known[IFS_TX].packets;
		iface->totals_via_dev[IFS_RX].bytes +=
			iface->last_known[IFS_RX].bytes;
		iface->totals_via_dev[IFS_RX].packets +=
			iface->last_known[IFS_RX].packets;
		iface->last_known_valid = false;
		IF_DEBUG("qtaguid: %s(%s): iface=%p "
			 "used last known bytes rx/tx=%llu/%llu\n", __func__,
			 iface->ifname, iface, iface->last_known[IFS_RX].bytes,
			 iface->last_known[IFS_TX].bytes);
	}
}

/*
 * Create a new entry for tracking the specified interface.
 * Do nothing if the entry already exists.
 * Called when an interface is configured with a valid IP address.
 */
static void iface_stat_create(struct net_device *net_dev,
			      struct in_ifaddr *ifa)
{
	struct in_device *in_dev = NULL;
	const char *ifname;
	struct iface_stat *entry;
	__be32 ipaddr = 0;
	struct iface_stat *new_iface;

	IF_DEBUG("qtaguid: iface_stat: create(%s): ifa=%p netdev=%p\n",
		 net_dev ? net_dev->name : "?",
		 ifa, net_dev);
	if (!net_dev) {
		pr_err("qtaguid: iface_stat: create(): no net dev\n");
		return;
	}

	ifname = net_dev->name;
	if (!ifa) {
		in_dev = in_dev_get(net_dev);
		if (!in_dev) {
			pr_err("qtaguid: iface_stat: create(%s): no inet dev\n",
			       ifname);
			return;
		}
		IF_DEBUG("qtaguid: iface_stat: create(%s): in_dev=%p\n",
			 ifname, in_dev);
		for (ifa = in_dev->ifa_list; ifa; ifa = ifa->ifa_next) {
			IF_DEBUG("qtaguid: iface_stat: create(%s): "
				 "ifa=%p ifa_label=%s\n",
				 ifname, ifa,
				 ifa->ifa_label ? ifa->ifa_label : "(null)");
			if (ifa->ifa_label && !strcmp(ifname, ifa->ifa_label))
				break;
		}
	}

	if (!ifa) {
		IF_DEBUG("qtaguid: iface_stat: create(%s): no matching IP\n",
			 ifname);
		goto done_put;
	}
	ipaddr = ifa->ifa_local;

	spin_lock_bh(&iface_stat_list_lock);
	entry = get_iface_entry(ifname);
	if (entry != NULL) {
		IF_DEBUG("qtaguid: iface_stat: create(%s): entry=%p\n",
			 ifname, entry);
		iface_check_stats_reset_and_adjust(net_dev, entry);
		_iface_stat_set_active(entry, net_dev, true);
		IF_DEBUG("qtaguid: %s(%s): "
			 "tracking now %d on ip=%pI4\n", __func__,
			 entry->ifname, true, &ipaddr);
		goto done_unlock_put;
	}

	new_iface = iface_alloc(net_dev);
	IF_DEBUG("qtaguid: iface_stat: create(%s): done "
		 "entry=%p ip=%pI4\n", ifname, new_iface, &ipaddr);
done_unlock_put:
	spin_unlock_bh(&iface_stat_list_lock);
done_put:
	if (in_dev)
		in_dev_put(in_dev);
}

static void iface_stat_create_ipv6(struct net_device *net_dev,
				   struct inet6_ifaddr *ifa)
{
	struct in_device *in_dev;
	const char *ifname;
	struct iface_stat *entry;
	struct iface_stat *new_iface;
	int addr_type;

	IF_DEBUG("qtaguid: iface_stat: create6(): ifa=%p netdev=%p->name=%s\n",
		 ifa, net_dev, net_dev ? net_dev->name : "");
	if (!net_dev) {
		pr_err("qtaguid: iface_stat: create6(): no net dev!\n");
		return;
	}
	ifname = net_dev->name;

	in_dev = in_dev_get(net_dev);
	if (!in_dev) {
		pr_err("qtaguid: iface_stat: create6(%s): no inet dev\n",
		       ifname);
		return;
	}

	IF_DEBUG("qtaguid: iface_stat: create6(%s): in_dev=%p\n",
		 ifname, in_dev);

	if (!ifa) {
		IF_DEBUG("qtaguid: iface_stat: create6(%s): no matching IP\n",
			 ifname);
		goto done_put;
	}
	addr_type = ipv6_addr_type(&ifa->addr);

	spin_lock_bh(&iface_stat_list_lock);
	entry = get_iface_entry(ifname);
	if (entry != NULL) {
		IF_DEBUG("qtaguid: %s(%s): entry=%p\n", __func__,
			 ifname, entry);
		iface_check_stats_reset_and_adjust(net_dev, entry);
		_iface_stat_set_active(entry, net_dev, true);
		IF_DEBUG("qtaguid: %s(%s): "
			 "tracking now %d on ip=%pI6c\n", __func__,
			 entry->ifname, true, &ifa->addr);
		goto done_unlock_put;
	}

	new_iface = iface_alloc(net_dev);
	IF_DEBUG("qtaguid: iface_stat: create6(%s): done "
		 "entry=%p ip=%pI6c\n", ifname, new_iface, &ifa->addr);

done_unlock_put:
	spin_unlock_bh(&iface_stat_list_lock);
done_put:
	in_dev_put(in_dev);
}

static struct sock_tag *get_sock_stat_nl(const struct sock *sk)
{
	MT_DEBUG("qtaguid: get_sock_stat_nl(sk=%p)\n", sk);
	return sock_tag_tree_search(&sock_tag_tree, sk);
}

static struct sock_tag *get_sock_stat(const struct sock *sk)
{
	struct sock_tag *sock_tag_entry;
	MT_DEBUG("qtaguid: get_sock_stat(sk=%p)\n", sk);
	if (!sk)
		return NULL;
	spin_lock_bh(&sock_tag_list_lock);
	sock_tag_entry = get_sock_stat_nl(sk);
	spin_unlock_bh(&sock_tag_list_lock);
	return sock_tag_entry;
}

static int ipx_proto(const struct sk_buff *skb,
		     struct xt_action_param *par)
{
	int thoff = 0, tproto;

	switch (par->family) {
	case NFPROTO_IPV6:
		tproto = ipv6_find_hdr(skb, &thoff, -1, NULL, NULL);
		if (tproto < 0)
			MT_DEBUG("%s(): transport header not found in ipv6"
				 " skb=%p\n", __func__, skb);
		break;
	case NFPROTO_IPV4:
		tproto = ip_hdr(skb)->protocol;
		break;
	default:
		tproto = IPPROTO_RAW;
	}
	return tproto;
}

static void
data_counters_update(struct data_counters *dc, int set,
		     enum ifs_tx_rx direction, int proto, int bytes)
{
	switch (proto) {
	case IPPROTO_TCP:
		dc_add_byte_packets(dc, set, direction, IFS_TCP, bytes, 1);
		break;
	case IPPROTO_UDP:
		dc_add_byte_packets(dc, set, direction, IFS_UDP, bytes, 1);
		break;
	case IPPROTO_IP:
	default:
		dc_add_byte_packets(dc, set, direction, IFS_PROTO_OTHER, bytes,
				    1);
		break;
	}
}

/*
 * Update stats for the specified interface. Do nothing if the entry
 * does not exist (when a device was never configured with an IP address).
 * Called when an device is being unregistered.
 */
static void iface_stat_update(struct net_device *net_dev, bool stash_only)
{
	struct rtnl_link_stats64 dev_stats, *stats;
	struct iface_stat *entry;

	stats = dev_get_stats(net_dev, &dev_stats);
	spin_lock_bh(&iface_stat_list_lock);
	entry = get_iface_entry(net_dev->name);
	if (entry == NULL) {
		IF_DEBUG("qtaguid: iface_stat: update(%s): not tracked\n",
			 net_dev->name);
		spin_unlock_bh(&iface_stat_list_lock);
		return;
	}

	IF_DEBUG("qtaguid: %s(%s): entry=%p\n", __func__,
		 net_dev->name, entry);
	if (!entry->active) {
		IF_DEBUG("qtaguid: %s(%s): already disabled\n", __func__,
			 net_dev->name);
		spin_unlock_bh(&iface_stat_list_lock);
		return;
	}

	if (stash_only) {
		entry->last_known[IFS_TX].bytes = stats->tx_bytes;
		entry->last_known[IFS_TX].packets = stats->tx_packets;
		entry->last_known[IFS_RX].bytes = stats->rx_bytes;
		entry->last_known[IFS_RX].packets = stats->rx_packets;
		entry->last_known_valid = true;
		IF_DEBUG("qtaguid: %s(%s): "
			 "dev stats stashed rx/tx=%llu/%llu\n", __func__,
			 net_dev->name, stats->rx_bytes, stats->tx_bytes);
		spin_unlock_bh(&iface_stat_list_lock);
		return;
	}
	entry->totals_via_dev[IFS_TX].bytes += stats->tx_bytes;
	entry->totals_via_dev[IFS_TX].packets += stats->tx_packets;
	entry->totals_via_dev[IFS_RX].bytes += stats->rx_bytes;
	entry->totals_via_dev[IFS_RX].packets += stats->rx_packets;
	/* We don't need the last_known[] anymore */
	entry->last_known_valid = false;
	_iface_stat_set_active(entry, net_dev, false);
	IF_DEBUG("qtaguid: %s(%s): "
		 "disable tracking. rx/tx=%llu/%llu\n", __func__,
		 net_dev->name, stats->rx_bytes, stats->tx_bytes);
	spin_unlock_bh(&iface_stat_list_lock);
}

/* Guarantied to return a net_device that has a name */
static void get_dev_and_dir(const struct sk_buff *skb,
			    struct xt_action_param *par,
			    enum ifs_tx_rx *direction,
			    const struct net_device **el_dev)
{
	BUG_ON(!direction || !el_dev);

	if (par->in) {
		*el_dev = par->in;
		*direction = IFS_RX;
	} else if (par->out) {
		*el_dev = par->out;
		*direction = IFS_TX;
	} else {
		pr_err("qtaguid[%d]: %s(): no par->in/out?!!\n",
		       par->hooknum, __func__);
		BUG();
	}
	if (unlikely(!(*el_dev)->name)) {
		pr_err("qtaguid[%d]: %s(): no dev->name?!!\n",
		       par->hooknum, __func__);
		BUG();
	}
	if (skb->dev && *el_dev != skb->dev) {
		MT_DEBUG("qtaguid[%d]: skb->dev=%p %s vs par->%s=%p %s\n",
			 par->hooknum, skb->dev, skb->dev->name,
			 *direction == IFS_RX ? "in" : "out",  *el_dev,
			 (*el_dev)->name);
	}
}

/*
 * Update stats for the specified interface from the skb.
 * Do nothing if the entry
 * does not exist (when a device was never configured with an IP address).
 * Called on each sk.
 */
static void iface_stat_update_from_skb(const struct sk_buff *skb,
				       struct xt_action_param *par)
{
	struct iface_stat *entry;
	const struct net_device *el_dev;
	enum ifs_tx_rx direction;
	int bytes = skb->len;
	int proto;

	get_dev_and_dir(skb, par, &direction, &el_dev);
	proto = ipx_proto(skb, par);
	MT_DEBUG("qtaguid[%d]: iface_stat: %s(%s): "
		 "type=%d fam=%d proto=%d dir=%d\n",
		 par->hooknum, __func__, el_dev->name, el_dev->type,
		 par->family, proto, direction);

	spin_lock_bh(&iface_stat_list_lock);
	entry = get_iface_entry(el_dev->name);
	if (entry == NULL) {
		IF_DEBUG("qtaguid[%d]: iface_stat: %s(%s): not tracked\n",
			 par->hooknum, __func__, el_dev->name);
		spin_unlock_bh(&iface_stat_list_lock);
		return;
	}

	IF_DEBUG("qtaguid[%d]: %s(%s): entry=%p\n", par->hooknum,  __func__,
		 el_dev->name, entry);

	data_counters_update(&entry->totals_via_skb, 0, direction, proto,
			     bytes);
	spin_unlock_bh(&iface_stat_list_lock);
}

static void tag_stat_update(struct tag_stat *tag_entry,
			enum ifs_tx_rx direction, int proto, int bytes)
{
	int active_set;
	active_set = get_active_counter_set(tag_entry->tn.tag);
	MT_DEBUG("qtaguid: tag_stat_update(tag=0x%llx (uid=%u) set=%d "
		 "dir=%d proto=%d bytes=%d)\n",
		 tag_entry->tn.tag, get_uid_from_tag(tag_entry->tn.tag),
		 active_set, direction, proto, bytes);
	data_counters_update(&tag_entry->counters, active_set, direction,
			     proto, bytes);
	if (tag_entry->parent_counters)
		data_counters_update(tag_entry->parent_counters, active_set,
				     direction, proto, bytes);
}

/*
 * Create a new entry for tracking the specified {acct_tag,uid_tag} within
 * the interface.
 * iface_entry->tag_stat_list_lock should be held.
 */
static struct tag_stat *create_if_tag_stat(struct iface_stat *iface_entry,
					   tag_t tag)
{
	struct tag_stat *new_tag_stat_entry = NULL;
	IF_DEBUG("qtaguid: iface_stat: %s(): ife=%p tag=0x%llx"
		 " (uid=%u)\n", __func__,
		 iface_entry, tag, get_uid_from_tag(tag));
	new_tag_stat_entry = kzalloc(sizeof(*new_tag_stat_entry), GFP_ATOMIC);
	if (!new_tag_stat_entry) {
		pr_err("qtaguid: iface_stat: tag stat alloc failed\n");
		goto done;
	}
	new_tag_stat_entry->tn.tag = tag;
	tag_stat_tree_insert(new_tag_stat_entry, &iface_entry->tag_stat_tree);
done:
	return new_tag_stat_entry;
}

static void if_tag_stat_update(const char *ifname, uid_t uid,
			       const struct sock *sk, enum ifs_tx_rx direction,
			       int proto, int bytes)
{
	struct tag_stat *tag_stat_entry;
	tag_t tag, acct_tag;
	tag_t uid_tag;
	struct data_counters *uid_tag_counters;
	struct sock_tag *sock_tag_entry;
	struct iface_stat *iface_entry;
	struct tag_stat *new_tag_stat = NULL;
	MT_DEBUG("qtaguid: if_tag_stat_update(ifname=%s "
		"uid=%u sk=%p dir=%d proto=%d bytes=%d)\n",
		 ifname, uid, sk, direction, proto, bytes);

	spin_lock_bh(&iface_stat_list_lock);
	iface_entry = get_iface_entry(ifname);
	if (!iface_entry) {
		pr_err_ratelimited("qtaguid: tag_stat: stat_update() "
				   "%s not found\n", ifname);
		spin_unlock_bh(&iface_stat_list_lock);
		return;
	}
	/* It is ok to process data when an iface_entry is inactive */

	MT_DEBUG("qtaguid: tag_stat: stat_update() dev=%s entry=%p\n",
		 ifname, iface_entry);

	/*
	 * Look for a tagged sock.
	 * It will have an acct_uid.
	 */
	sock_tag_entry = get_sock_stat(sk);
	if (sock_tag_entry) {
		tag = sock_tag_entry->tag;
		acct_tag = get_atag_from_tag(tag);
		uid_tag = get_utag_from_tag(tag);
	} else {
		acct_tag = make_atag_from_value(0);
		tag = combine_atag_with_uid(acct_tag, uid);
		uid_tag = make_tag_from_uid(uid);
	}
	MT_DEBUG("qtaguid: tag_stat: stat_update(): "
		 " looking for tag=0x%llx (uid=%u) in ife=%p\n",
		 tag, get_uid_from_tag(tag), iface_entry);
	/* Loop over tag list under this interface for {acct_tag,uid_tag} */
	spin_lock_bh(&iface_entry->tag_stat_list_lock);

	tag_stat_entry = tag_stat_tree_search(&iface_entry->tag_stat_tree,
					      tag);
	if (tag_stat_entry) {
		/*
		 * Updating the {acct_tag, uid_tag} entry handles both stats:
		 * {0, uid_tag} will also get updated.
		 */
		tag_stat_update(tag_stat_entry, direction, proto, bytes);
		goto unlock;
	}

	/* Loop over tag list under this interface for {0,uid_tag} */
	tag_stat_entry = tag_stat_tree_search(&iface_entry->tag_stat_tree,
					      uid_tag);
	if (!tag_stat_entry) {
		/* Here: the base uid_tag did not exist */
		/*
		 * No parent counters. So
		 *  - No {0, uid_tag} stats and no {acc_tag, uid_tag} stats.
		 */
		new_tag_stat = create_if_tag_stat(iface_entry, uid_tag);
		if (!new_tag_stat)
			goto unlock;
		uid_tag_counters = &new_tag_stat->counters;
	} else {
		uid_tag_counters = &tag_stat_entry->counters;
	}

	if (acct_tag) {
		/* Create the child {acct_tag, uid_tag} and hook up parent. */
		new_tag_stat = create_if_tag_stat(iface_entry, tag);
		if (!new_tag_stat)
			goto unlock;
		new_tag_stat->parent_counters = uid_tag_counters;
	} else {
		/*
		 * For new_tag_stat to be still NULL here would require:
		 *  {0, uid_tag} exists
		 *  and {acct_tag, uid_tag} doesn't exist
		 *  AND acct_tag == 0.
		 * Impossible. This reassures us that new_tag_stat
		 * below will always be assigned.
		 */
		BUG_ON(!new_tag_stat);
	}
	tag_stat_update(new_tag_stat, direction, proto, bytes);
unlock:
	spin_unlock_bh(&iface_entry->tag_stat_list_lock);
	spin_unlock_bh(&iface_stat_list_lock);
}

static int iface_netdev_event_handler(struct notifier_block *nb,
				      unsigned long event, void *ptr) {
	struct net_device *dev = netdev_notifier_info_to_dev(ptr);

	if (unlikely(module_passive))
		return NOTIFY_DONE;

	IF_DEBUG("qtaguid: iface_stat: netdev_event(): "
		 "ev=0x%lx/%s netdev=%p->name=%s\n",
		 event, netdev_evt_str(event), dev, dev ? dev->name : "");

	switch (event) {
	case NETDEV_UP:
		iface_stat_create(dev, NULL);
		atomic64_inc(&qtu_events.iface_events);
		break;
	case NETDEV_DOWN:
	case NETDEV_UNREGISTER:
		iface_stat_update(dev, event == NETDEV_DOWN);
		atomic64_inc(&qtu_events.iface_events);
		break;
	}
	return NOTIFY_DONE;
}

static int iface_inet6addr_event_handler(struct notifier_block *nb,
					 unsigned long event, void *ptr)
{
	struct inet6_ifaddr *ifa = ptr;
	struct net_device *dev;

	if (unlikely(module_passive))
		return NOTIFY_DONE;

	IF_DEBUG("qtaguid: iface_stat: inet6addr_event(): "
		 "ev=0x%lx/%s ifa=%p\n",
		 event, netdev_evt_str(event), ifa);

	switch (event) {
	case NETDEV_UP:
		BUG_ON(!ifa || !ifa->idev);
		dev = (struct net_device *)ifa->idev->dev;
		iface_stat_create_ipv6(dev, ifa);
		atomic64_inc(&qtu_events.iface_events);
		break;
	case NETDEV_DOWN:
	case NETDEV_UNREGISTER:
		BUG_ON(!ifa || !ifa->idev);
		dev = (struct net_device *)ifa->idev->dev;
		iface_stat_update(dev, event == NETDEV_DOWN);
		atomic64_inc(&qtu_events.iface_events);
		break;
	}
	return NOTIFY_DONE;
}

static int iface_inetaddr_event_handler(struct notifier_block *nb,
					unsigned long event, void *ptr)
{
	struct in_ifaddr *ifa = ptr;
	struct net_device *dev;

	if (unlikely(module_passive))
		return NOTIFY_DONE;

	IF_DEBUG("qtaguid: iface_stat: inetaddr_event(): "
		 "ev=0x%lx/%s ifa=%p\n",
		 event, netdev_evt_str(event), ifa);

	switch (event) {
	case NETDEV_UP:
		BUG_ON(!ifa || !ifa->ifa_dev);
		dev = ifa->ifa_dev->dev;
		iface_stat_create(dev, ifa);
		atomic64_inc(&qtu_events.iface_events);
		break;
	case NETDEV_DOWN:
	case NETDEV_UNREGISTER:
		BUG_ON(!ifa || !ifa->ifa_dev);
		dev = ifa->ifa_dev->dev;
		iface_stat_update(dev, event == NETDEV_DOWN);
		atomic64_inc(&qtu_events.iface_events);
		break;
	}
	return NOTIFY_DONE;
}

static struct notifier_block iface_netdev_notifier_blk = {
	.notifier_call = iface_netdev_event_handler,
};

static struct notifier_block iface_inetaddr_notifier_blk = {
	.notifier_call = iface_inetaddr_event_handler,
};

static struct notifier_block iface_inet6addr_notifier_blk = {
	.notifier_call = iface_inet6addr_event_handler,
};

static const struct seq_operations iface_stat_fmt_proc_seq_ops = {
	.start	= iface_stat_fmt_proc_start,
	.next	= iface_stat_fmt_proc_next,
	.stop	= iface_stat_fmt_proc_stop,
	.show	= iface_stat_fmt_proc_show,
};

static int proc_iface_stat_fmt_open(struct inode *inode, struct file *file)
{
	struct proc_iface_stat_fmt_info *s;

	s = __seq_open_private(file, &iface_stat_fmt_proc_seq_ops,
			sizeof(struct proc_iface_stat_fmt_info));
	if (!s)
		return -ENOMEM;

	s->fmt = (uintptr_t)PDE_DATA(inode);
	return 0;
}

static const struct file_operations proc_iface_stat_fmt_fops = {
	.open		= proc_iface_stat_fmt_open,
	.read		= seq_read,
	.llseek		= seq_lseek,
	.release	= seq_release_private,
};

static int __init iface_stat_init(struct proc_dir_entry *parent_procdir)
{
	int err;

	iface_stat_procdir = proc_mkdir(iface_stat_procdirname, parent_procdir);
	if (!iface_stat_procdir) {
		pr_err("qtaguid: iface_stat: init failed to create proc entry\n");
		err = -1;
		goto err;
	}

	iface_stat_all_procfile = proc_create_data(iface_stat_all_procfilename,
						   proc_iface_perms,
						   parent_procdir,
						   &proc_iface_stat_fmt_fops,
						   (void *)1 /* fmt1 */);
	if (!iface_stat_all_procfile) {
		pr_err("qtaguid: iface_stat: init "
		       " failed to create stat_old proc entry\n");
		err = -1;
		goto err_zap_entry;
	}

	iface_stat_fmt_procfile = proc_create_data(iface_stat_fmt_procfilename,
						   proc_iface_perms,
						   parent_procdir,
						   &proc_iface_stat_fmt_fops,
						   (void *)2 /* fmt2 */);
	if (!iface_stat_fmt_procfile) {
		pr_err("qtaguid: iface_stat: init "
		       " failed to create stat_all proc entry\n");
		err = -1;
		goto err_zap_all_stats_entry;
	}


	err = register_netdevice_notifier(&iface_netdev_notifier_blk);
	if (err) {
		pr_err("qtaguid: iface_stat: init "
		       "failed to register dev event handler\n");
		goto err_zap_all_stats_entries;
	}
	err = register_inetaddr_notifier(&iface_inetaddr_notifier_blk);
	if (err) {
		pr_err("qtaguid: iface_stat: init "
		       "failed to register ipv4 dev event handler\n");
		goto err_unreg_nd;
	}

	err = register_inet6addr_notifier(&iface_inet6addr_notifier_blk);
	if (err) {
		pr_err("qtaguid: iface_stat: init "
		       "failed to register ipv6 dev event handler\n");
		goto err_unreg_ip4_addr;
	}
	return 0;

err_unreg_ip4_addr:
	unregister_inetaddr_notifier(&iface_inetaddr_notifier_blk);
err_unreg_nd:
	unregister_netdevice_notifier(&iface_netdev_notifier_blk);
err_zap_all_stats_entries:
	remove_proc_entry(iface_stat_fmt_procfilename, parent_procdir);
err_zap_all_stats_entry:
	remove_proc_entry(iface_stat_all_procfilename, parent_procdir);
err_zap_entry:
	remove_proc_entry(iface_stat_procdirname, parent_procdir);
err:
	return err;
}

static struct sock *qtaguid_find_sk(const struct sk_buff *skb,
				    struct xt_action_param *par)
{
	struct sock *sk;
	unsigned int hook_mask = (1 << par->hooknum);

	MT_DEBUG("qtaguid[%d]: find_sk(skb=%p) family=%d\n",
		 par->hooknum, skb, par->family);

	/*
	 * Let's not abuse the the xt_socket_get*_sk(), or else it will
	 * return garbage SKs.
	 */
	if (!(hook_mask & XT_SOCKET_SUPPORTED_HOOKS))
		return NULL;

	switch (par->family) {
	case NFPROTO_IPV6:
		sk = xt_socket_lookup_slow_v6(dev_net(skb->dev), skb, par->in);
		break;
	case NFPROTO_IPV4:
		sk = xt_socket_lookup_slow_v4(dev_net(skb->dev), skb, par->in);
		break;
	default:
		return NULL;
	}

	if (sk) {
		MT_DEBUG("qtaguid[%d]: %p->sk_proto=%u->sk_state=%d\n",
			 par->hooknum, sk, sk->sk_protocol, sk->sk_state);
		/*
		 * When in TCP_TIME_WAIT the sk is not a "struct sock" but
		 * "struct inet_timewait_sock" which is missing fields.
		 */
		if (!sk_fullsock(sk) || sk->sk_state  == TCP_TIME_WAIT) {
			sock_gen_put(sk);
			sk = NULL;
		}
	}
	return sk;
}

static void account_for_uid(const struct sk_buff *skb,
			    const struct sock *alternate_sk, uid_t uid,
			    struct xt_action_param *par)
{
	const struct net_device *el_dev;
	enum ifs_tx_rx direction;
	int proto;

	get_dev_and_dir(skb, par, &direction, &el_dev);
	proto = ipx_proto(skb, par);
	MT_DEBUG("qtaguid[%d]: dev name=%s type=%d fam=%d proto=%d dir=%d\n",
		 par->hooknum, el_dev->name, el_dev->type,
		 par->family, proto, direction);

	if_tag_stat_update(el_dev->name, uid,
			   skb->sk ? skb->sk : alternate_sk,
			   direction,
			   proto, skb->len);
}

static bool qtaguid_mt(const struct sk_buff *skb, struct xt_action_param *par)
{
	const struct xt_qtaguid_match_info *info = par->matchinfo;
	const struct file *filp;
	bool got_sock = false;
	struct sock *sk;
	kuid_t sock_uid;
	bool res;
	bool set_sk_callback_lock = false;
#ifdef CONFIG_NETFILTER_XT_MATCH_QTAGUID_EXT
	uid_t uid = 0;
#endif
	/*
	 * TODO: unhack how to force just accounting.
	 * For now we only do tag stats when the uid-owner is not requested
	 */
	bool do_tag_stat = !(info->match & XT_QTAGUID_UID);

	if (unlikely(module_passive))
		return (info->match ^ info->invert) == 0;

	MT_DEBUG("qtaguid[%d]: entered skb=%p par->in=%p/out=%p fam=%d\n",
		 par->hooknum, skb, par->in, par->out, par->family);

	atomic64_inc(&qtu_events.match_calls);
	if (skb == NULL) {
		res = (info->match ^ info->invert) == 0;
		goto ret_res;
	}

	switch (par->hooknum) {
	case NF_INET_PRE_ROUTING:
	case NF_INET_POST_ROUTING:
		atomic64_inc(&qtu_events.match_calls_prepost);
		iface_stat_update_from_skb(skb, par);
		/*
		 * We are done in pre/post. The skb will get processed
		 * further alter.
		 */
		res = (info->match ^ info->invert);
		goto ret_res;
		break;
	/* default: Fall through and do UID releated work */
	}

	sk = skb_to_full_sk(skb);
	/*
	 * When in TCP_TIME_WAIT the sk is not a "struct sock" but
	 * "struct inet_timewait_sock" which is missing fields.
	 * So we ignore it.
	 */
	if (sk && sk->sk_state == TCP_TIME_WAIT)
		sk = NULL;
	if (sk == NULL) {
		/*
		 * A missing sk->sk_socket happens when packets are in-flight
		 * and the matching socket is already closed and gone.
		 */
		sk = qtaguid_find_sk(skb, par);
		/*
		 * If we got the socket from the find_sk(), we will need to put
		 * it back, as nf_tproxy_get_sock_v4() got it.
		 */
		got_sock = sk;
		if (sk)
			atomic64_inc(&qtu_events.match_found_sk_in_ct);
		else
			atomic64_inc(&qtu_events.match_found_no_sk_in_ct);
	} else {
		atomic64_inc(&qtu_events.match_found_sk);
	}
	MT_DEBUG("qtaguid[%d]: sk=%p got_sock=%d fam=%d proto=%d\n",
		 par->hooknum, sk, got_sock, par->family, ipx_proto(skb, par));
	if (sk != NULL) {
		set_sk_callback_lock = true;
		read_lock_bh(&sk->sk_callback_lock);
		MT_DEBUG("qtaguid[%d]: sk=%p->sk_socket=%p->file=%p\n",
			par->hooknum, sk, sk->sk_socket,
			sk->sk_socket ? sk->sk_socket->file : (void *)-1LL);
		filp = sk->sk_socket ? sk->sk_socket->file : NULL;
		MT_DEBUG("qtaguid[%d]: filp...uid=%u\n",
			par->hooknum, filp ? from_kuid(&init_user_ns, filp->f_cred->fsuid) : -1);
	}

	if (sk == NULL || sk->sk_socket == NULL) {
		/*
		 * Here, the qtaguid_find_sk() using connection tracking
		 * couldn't find the owner, so for now we just count them
		 * against the system.
		 */
<<<<<<< HEAD
		if (do_tag_stat)
=======
		if (do_tag_stat) {
>>>>>>> 3947cf7d
#ifdef CONFIG_NETFILTER_XT_MATCH_QTAGUID_EXT
			uid = recent_owner_lookup(skb, par);
			account_for_uid(skb, sk, uid, par);
#else
			account_for_uid(skb, sk, 0, par);
#endif
<<<<<<< HEAD
=======
		}
>>>>>>> 3947cf7d
		MT_DEBUG("qtaguid[%d]: leaving (sk?sk->sk_socket)=%p\n",
			par->hooknum,
			sk ? sk->sk_socket : NULL);
		res = (info->match ^ info->invert) == 0;
		atomic64_inc(&qtu_events.match_no_sk);
		goto put_sock_ret_res;
	} else if (info->match & info->invert & XT_QTAGUID_SOCKET) {
		res = false;
		goto put_sock_ret_res;
	}
	filp = sk->sk_socket->file;
	if (filp == NULL) {
		MT_DEBUG("qtaguid[%d]: leaving filp=NULL\n", par->hooknum);
<<<<<<< HEAD
		if (do_tag_stat)
=======
		if (do_tag_stat) {
>>>>>>> 3947cf7d
#ifdef CONFIG_NETFILTER_XT_MATCH_QTAGUID_EXT
			uid = recent_owner_lookup(skb, par);
			account_for_uid(skb, sk, uid, par);
#else
			account_for_uid(skb, sk, 0, par);
#endif
<<<<<<< HEAD
=======
		}
>>>>>>> 3947cf7d
		res = ((info->match ^ info->invert) &
			(XT_QTAGUID_UID | XT_QTAGUID_GID)) == 0;
		atomic64_inc(&qtu_events.match_no_sk_file);
		goto put_sock_ret_res;
	}
	sock_uid = filp->f_cred->fsuid;
	if (do_tag_stat) {
#ifdef CONFIG_NETFILTER_XT_MATCH_QTAGUID_EXT
		uid = from_kuid(&init_user_ns, sock_uid);
		recent_owner_update(skb, par, uid, debug_os_data);
		account_for_uid(skb, sk, uid, par);
#else
		account_for_uid(skb, sk, from_kuid(&init_user_ns, sock_uid),
				par);
#endif
	}
	/*
	 * The following two tests fail the match when:
	 *    id not in range AND no inverted condition requested
	 * or id     in range AND    inverted condition requested
	 * Thus (!a && b) || (a && !b) == a ^ b
	 */
	if (info->match & XT_QTAGUID_UID) {
		kuid_t uid_min = make_kuid(&init_user_ns, info->uid_min);
		kuid_t uid_max = make_kuid(&init_user_ns, info->uid_max);

		if ((uid_gte(filp->f_cred->fsuid, uid_min) &&
		     uid_lte(filp->f_cred->fsuid, uid_max)) ^
		    !(info->invert & XT_QTAGUID_UID)) {
			MT_DEBUG("qtaguid[%d]: leaving uid not matching\n",
				 par->hooknum);
			res = false;
			goto put_sock_ret_res;
		}
	}
	if (info->match & XT_QTAGUID_GID) {
		kgid_t gid_min = make_kgid(&init_user_ns, info->gid_min);
		kgid_t gid_max = make_kgid(&init_user_ns, info->gid_max);

		if ((gid_gte(filp->f_cred->fsgid, gid_min) &&
				gid_lte(filp->f_cred->fsgid, gid_max)) ^
			!(info->invert & XT_QTAGUID_GID)) {
			MT_DEBUG("qtaguid[%d]: leaving gid not matching\n",
				par->hooknum);
			res = false;
			goto put_sock_ret_res;
		}
	}
	MT_DEBUG("qtaguid[%d]: leaving matched\n", par->hooknum);
	res = true;

put_sock_ret_res:
	if (got_sock)
		sock_gen_put(sk);
	if (set_sk_callback_lock)
		read_unlock_bh(&sk->sk_callback_lock);
ret_res:
	MT_DEBUG("qtaguid[%d]: left %d\n", par->hooknum, res);
	return res;
}

#ifdef DDEBUG
/*
 * This function is not in xt_qtaguid_print.c because of locks visibility.
 * The lock of sock_tag_list must be aquired before calling this function
 */
static void prdebug_full_state_locked(int indent_level, const char *fmt, ...)
{
	va_list args;
	char *fmt_buff;
	char *buff;

	if (!unlikely(qtaguid_debug_mask & DDEBUG_MASK))
		return;

	fmt_buff = kasprintf(GFP_ATOMIC,
			     "qtaguid: %s(): %s {\n", __func__, fmt);
	BUG_ON(!fmt_buff);
	va_start(args, fmt);
	buff = kvasprintf(GFP_ATOMIC,
			  fmt_buff, args);
	BUG_ON(!buff);
	pr_debug("%s", buff);
	kfree(fmt_buff);
	kfree(buff);
	va_end(args);

	prdebug_sock_tag_tree(indent_level, &sock_tag_tree);

	spin_lock_bh(&uid_tag_data_tree_lock);
	prdebug_uid_tag_data_tree(indent_level, &uid_tag_data_tree);
	prdebug_proc_qtu_data_tree(indent_level, &proc_qtu_data_tree);
	spin_unlock_bh(&uid_tag_data_tree_lock);

	spin_lock_bh(&iface_stat_list_lock);
	prdebug_iface_stat_list(indent_level, &iface_stat_list);
	spin_unlock_bh(&iface_stat_list_lock);

	pr_debug("qtaguid: %s(): }\n", __func__);
}
#else
static void prdebug_full_state_locked(int indent_level, const char *fmt, ...) {}
#endif

struct proc_ctrl_print_info {
	struct sock *sk; /* socket found by reading to sk_pos */
	loff_t sk_pos;
};

static void *qtaguid_ctrl_proc_next(struct seq_file *m, void *v, loff_t *pos)
{
	struct proc_ctrl_print_info *pcpi = m->private;
	struct sock_tag *sock_tag_entry = v;
	struct rb_node *node;

	(*pos)++;

	if (!v || v  == SEQ_START_TOKEN)
		return NULL;

	node = rb_next(&sock_tag_entry->sock_node);
	if (!node) {
		pcpi->sk = NULL;
		sock_tag_entry = SEQ_START_TOKEN;
	} else {
		sock_tag_entry = rb_entry(node, struct sock_tag, sock_node);
		pcpi->sk = sock_tag_entry->sk;
	}
	pcpi->sk_pos = *pos;
	return sock_tag_entry;
}

static void *qtaguid_ctrl_proc_start(struct seq_file *m, loff_t *pos)
{
	struct proc_ctrl_print_info *pcpi = m->private;
	struct sock_tag *sock_tag_entry;
	struct rb_node *node;

	spin_lock_bh(&sock_tag_list_lock);

	if (unlikely(module_passive))
		return NULL;

	if (*pos == 0) {
		pcpi->sk_pos = 0;
		node = rb_first(&sock_tag_tree);
		if (!node) {
			pcpi->sk = NULL;
			return SEQ_START_TOKEN;
		}
		sock_tag_entry = rb_entry(node, struct sock_tag, sock_node);
		pcpi->sk = sock_tag_entry->sk;
	} else {
		sock_tag_entry = (pcpi->sk ? get_sock_stat_nl(pcpi->sk) :
						NULL) ?: SEQ_START_TOKEN;
		if (*pos != pcpi->sk_pos) {
			/* seq_read skipped a next call */
			*pos = pcpi->sk_pos;
			return qtaguid_ctrl_proc_next(m, sock_tag_entry, pos);
		}
	}
	return sock_tag_entry;
}

static void qtaguid_ctrl_proc_stop(struct seq_file *m, void *v)
{
	spin_unlock_bh(&sock_tag_list_lock);
}

/*
 * Procfs reader to get all active socket tags using style "1)" as described in
 * fs/proc/generic.c
 */
static int qtaguid_ctrl_proc_show(struct seq_file *m, void *v)
{
	struct sock_tag *sock_tag_entry = v;
	uid_t uid;

	CT_DEBUG("qtaguid: proc ctrl pid=%u tgid=%u uid=%u\n",
		 current->pid, current->tgid, from_kuid(&init_user_ns, current_fsuid()));

	if (sock_tag_entry != SEQ_START_TOKEN) {
		int sk_ref_count;
		uid = get_uid_from_tag(sock_tag_entry->tag);
		CT_DEBUG("qtaguid: proc_read(): sk=%p tag=0x%llx (uid=%u) "
			 "pid=%u\n",
			 sock_tag_entry->sk,
			 sock_tag_entry->tag,
			 uid,
			 sock_tag_entry->pid
			);
		sk_ref_count = atomic_read(
			&sock_tag_entry->sk->sk_refcnt);
		seq_printf(m, "sock=%pK tag=0x%llx (uid=%u) pid=%u "
			   "f_count=%d\n",
			   sock_tag_entry->sk,
			   sock_tag_entry->tag, uid,
			   sock_tag_entry->pid, sk_ref_count);
	} else {
		seq_printf(m, "events: sockets_tagged=%llu "
			   "sockets_untagged=%llu "
			   "counter_set_changes=%llu "
			   "delete_cmds=%llu "
			   "iface_events=%llu "
			   "match_calls=%llu "
			   "match_calls_prepost=%llu "
			   "match_found_sk=%llu "
			   "match_found_sk_in_ct=%llu "
			   "match_found_no_sk_in_ct=%llu "
			   "match_no_sk=%llu "
			   "match_no_sk_file=%llu\n",
			   (u64)atomic64_read(&qtu_events.sockets_tagged),
			   (u64)atomic64_read(&qtu_events.sockets_untagged),
			   (u64)atomic64_read(&qtu_events.counter_set_changes),
			   (u64)atomic64_read(&qtu_events.delete_cmds),
			   (u64)atomic64_read(&qtu_events.iface_events),
			   (u64)atomic64_read(&qtu_events.match_calls),
			   (u64)atomic64_read(&qtu_events.match_calls_prepost),
			   (u64)atomic64_read(&qtu_events.match_found_sk),
			   (u64)atomic64_read(&qtu_events.match_found_sk_in_ct),
			   (u64)atomic64_read(&qtu_events.match_found_no_sk_in_ct),
			   (u64)atomic64_read(&qtu_events.match_no_sk),
			   (u64)atomic64_read(&qtu_events.match_no_sk_file));

		/* Count the following as part of the last item_index. No need
		 * to lock the sock_tag_list here since it is already locked when
		 * starting the seq_file operation
		 */
		prdebug_full_state_locked(0, "proc ctrl");
	}

	return 0;
}

/*
 * Delete socket tags, and stat tags associated with a given
 * accouting tag and uid.
 */
static int ctrl_cmd_delete(const char *input)
{
	char cmd;
	int uid_int;
	kuid_t uid;
	uid_t entry_uid;
	tag_t acct_tag;
	tag_t tag;
	int res, argc;
	struct iface_stat *iface_entry;
	struct rb_node *node;
	struct sock_tag *st_entry;
	struct rb_root st_to_free_tree = RB_ROOT;
	struct tag_stat *ts_entry;
	struct tag_counter_set *tcs_entry;
	struct tag_ref *tr_entry;
	struct uid_tag_data *utd_entry;

	argc = sscanf(input, "%c %llu %u", &cmd, &acct_tag, &uid_int);
	uid = make_kuid(&init_user_ns, uid_int);
	CT_DEBUG("qtaguid: ctrl_delete(%s): argc=%d cmd=%c "
		 "user_tag=0x%llx uid=%u\n", input, argc, cmd,
		 acct_tag, uid_int);
	if (argc < 2) {
		res = -EINVAL;
		goto err;
	}
	if (!valid_atag(acct_tag)) {
		pr_info("qtaguid: ctrl_delete(%s): invalid tag\n", input);
		res = -EINVAL;
		goto err;
	}
	if (argc < 3) {
		uid = current_fsuid();
		uid_int = from_kuid(&init_user_ns, uid);
	} else if (!can_impersonate_uid(uid)) {
		pr_info("qtaguid: ctrl_delete(%s): "
			"insufficient priv from pid=%u tgid=%u uid=%u\n",
			input, current->pid, current->tgid, from_kuid(&init_user_ns, current_fsuid()));
		res = -EPERM;
		goto err;
	}

	tag = combine_atag_with_uid(acct_tag, uid_int);
	CT_DEBUG("qtaguid: ctrl_delete(%s): "
		 "looking for tag=0x%llx (uid=%u)\n",
		 input, tag, uid_int);

	/* Delete socket tags */
	spin_lock_bh(&sock_tag_list_lock);
	spin_lock_bh(&uid_tag_data_tree_lock);
	node = rb_first(&sock_tag_tree);
	while (node) {
		st_entry = rb_entry(node, struct sock_tag, sock_node);
		entry_uid = get_uid_from_tag(st_entry->tag);
		node = rb_next(node);
		if (entry_uid != uid_int)
			continue;

		CT_DEBUG("qtaguid: ctrl_delete(%s): st tag=0x%llx (uid=%u)\n",
			 input, st_entry->tag, entry_uid);

		if (!acct_tag || st_entry->tag == tag) {
			rb_erase(&st_entry->sock_node, &sock_tag_tree);
			/* Can't sockfd_put() within spinlock, do it later. */
			sock_tag_tree_insert(st_entry, &st_to_free_tree);
			tr_entry = lookup_tag_ref(st_entry->tag, NULL);
			BUG_ON(tr_entry->num_sock_tags <= 0);
			tr_entry->num_sock_tags--;
			/*
			 * TODO: remove if, and start failing.
			 * This is a hack to work around the fact that in some
			 * places we have "if (IS_ERR_OR_NULL(pqd_entry))"
			 * and are trying to work around apps
			 * that didn't open the /dev/xt_qtaguid.
			 */
			if (st_entry->list.next && st_entry->list.prev)
				list_del(&st_entry->list);
		}
	}
	spin_unlock_bh(&uid_tag_data_tree_lock);
	spin_unlock_bh(&sock_tag_list_lock);

	sock_tag_tree_erase(&st_to_free_tree);

	/* Delete tag counter-sets */
	spin_lock_bh(&tag_counter_set_list_lock);
	/* Counter sets are only on the uid tag, not full tag */
	tcs_entry = tag_counter_set_tree_search(&tag_counter_set_tree, tag);
	if (tcs_entry) {
		CT_DEBUG("qtaguid: ctrl_delete(%s): "
			 "erase tcs: tag=0x%llx (uid=%u) set=%d\n",
			 input,
			 tcs_entry->tn.tag,
			 get_uid_from_tag(tcs_entry->tn.tag),
			 tcs_entry->active_set);
		rb_erase(&tcs_entry->tn.node, &tag_counter_set_tree);
		kfree(tcs_entry);
	}
	spin_unlock_bh(&tag_counter_set_list_lock);

	/*
	 * If acct_tag is 0, then all entries belonging to uid are
	 * erased.
	 */
	spin_lock_bh(&iface_stat_list_lock);
	list_for_each_entry(iface_entry, &iface_stat_list, list) {
		spin_lock_bh(&iface_entry->tag_stat_list_lock);
		node = rb_first(&iface_entry->tag_stat_tree);
		while (node) {
			ts_entry = rb_entry(node, struct tag_stat, tn.node);
			entry_uid = get_uid_from_tag(ts_entry->tn.tag);
			node = rb_next(node);

			CT_DEBUG("qtaguid: ctrl_delete(%s): "
				 "ts tag=0x%llx (uid=%u)\n",
				 input, ts_entry->tn.tag, entry_uid);

			if (entry_uid != uid_int)
				continue;
			if (!acct_tag || ts_entry->tn.tag == tag) {
				CT_DEBUG("qtaguid: ctrl_delete(%s): "
					 "erase ts: %s 0x%llx %u\n",
					 input, iface_entry->ifname,
					 get_atag_from_tag(ts_entry->tn.tag),
					 entry_uid);
				rb_erase(&ts_entry->tn.node,
					 &iface_entry->tag_stat_tree);
				kfree(ts_entry);
			}
		}
		spin_unlock_bh(&iface_entry->tag_stat_list_lock);
	}
	spin_unlock_bh(&iface_stat_list_lock);

	/* Cleanup the uid_tag_data */
	spin_lock_bh(&uid_tag_data_tree_lock);
	node = rb_first(&uid_tag_data_tree);
	while (node) {
		utd_entry = rb_entry(node, struct uid_tag_data, node);
		entry_uid = utd_entry->uid;
		node = rb_next(node);

		CT_DEBUG("qtaguid: ctrl_delete(%s): "
			 "utd uid=%u\n",
			 input, entry_uid);

		if (entry_uid != uid_int)
			continue;
		/*
		 * Go over the tag_refs, and those that don't have
		 * sock_tags using them are freed.
		 */
		put_tag_ref_tree(tag, utd_entry);
		put_utd_entry(utd_entry);
	}
	spin_unlock_bh(&uid_tag_data_tree_lock);

	atomic64_inc(&qtu_events.delete_cmds);
	res = 0;

err:
	return res;
}

static int ctrl_cmd_counter_set(const char *input)
{
	char cmd;
	uid_t uid = 0;
	tag_t tag;
	int res, argc;
	struct tag_counter_set *tcs;
	int counter_set;

	argc = sscanf(input, "%c %d %u", &cmd, &counter_set, &uid);
	CT_DEBUG("qtaguid: ctrl_counterset(%s): argc=%d cmd=%c "
		 "set=%d uid=%u\n", input, argc, cmd,
		 counter_set, uid);
	if (argc != 3) {
		res = -EINVAL;
		goto err;
	}
	if (counter_set < 0 || counter_set >= IFS_MAX_COUNTER_SETS) {
		pr_info("qtaguid: ctrl_counterset(%s): invalid counter_set range\n",
			input);
		res = -EINVAL;
		goto err;
	}
	if (!can_manipulate_uids()) {
		pr_info("qtaguid: ctrl_counterset(%s): "
			"insufficient priv from pid=%u tgid=%u uid=%u\n",
			input, current->pid, current->tgid, from_kuid(&init_user_ns, current_fsuid()));
		res = -EPERM;
		goto err;
	}

	tag = make_tag_from_uid(uid);
	spin_lock_bh(&tag_counter_set_list_lock);
	tcs = tag_counter_set_tree_search(&tag_counter_set_tree, tag);
	if (!tcs) {
		tcs = kzalloc(sizeof(*tcs), GFP_ATOMIC);
		if (!tcs) {
			spin_unlock_bh(&tag_counter_set_list_lock);
			pr_err("qtaguid: ctrl_counterset(%s): "
			       "failed to alloc counter set\n",
			       input);
			res = -ENOMEM;
			goto err;
		}
		tcs->tn.tag = tag;
		tag_counter_set_tree_insert(tcs, &tag_counter_set_tree);
		CT_DEBUG("qtaguid: ctrl_counterset(%s): added tcs tag=0x%llx "
			 "(uid=%u) set=%d\n",
			 input, tag, get_uid_from_tag(tag), counter_set);
	}
	tcs->active_set = counter_set;
	spin_unlock_bh(&tag_counter_set_list_lock);
	atomic64_inc(&qtu_events.counter_set_changes);
	res = 0;

err:
	return res;
}

static int ctrl_cmd_tag(const char *input)
{
	char cmd;
	int sock_fd = 0;
	kuid_t uid;
	unsigned int uid_int = 0;
	tag_t acct_tag = make_atag_from_value(0);
	tag_t full_tag;
	struct socket *el_socket;
	int res, argc;
	struct sock_tag *sock_tag_entry;
	struct tag_ref *tag_ref_entry;
	struct uid_tag_data *uid_tag_data_entry;
	struct proc_qtu_data *pqd_entry;

	/* Unassigned args will get defaulted later. */
	argc = sscanf(input, "%c %d %llu %u", &cmd, &sock_fd, &acct_tag, &uid_int);
	uid = make_kuid(&init_user_ns, uid_int);
	CT_DEBUG("qtaguid: ctrl_tag(%s): argc=%d cmd=%c sock_fd=%d "
		 "acct_tag=0x%llx uid=%u\n", input, argc, cmd, sock_fd,
		 acct_tag, uid_int);
	if (argc < 2) {
		res = -EINVAL;
		goto err;
	}
	el_socket = sockfd_lookup(sock_fd, &res);  /* This locks the file */
	if (!el_socket) {
		pr_info("qtaguid: ctrl_tag(%s): failed to lookup"
			" sock_fd=%d err=%d pid=%u tgid=%u uid=%u\n",
			input, sock_fd, res, current->pid, current->tgid,
			from_kuid(&init_user_ns, current_fsuid()));
		goto err;
	}
	CT_DEBUG("qtaguid: ctrl_tag(%s): socket->...->sk_refcnt=%d ->sk=%p\n",
		 input, atomic_read(&el_socket->sk->sk_refcnt),
		 el_socket->sk);
	if (argc < 3) {
		acct_tag = make_atag_from_value(0);
	} else if (!valid_atag(acct_tag)) {
		pr_info("qtaguid: ctrl_tag(%s): invalid tag\n", input);
		res = -EINVAL;
		goto err_put;
	}
	CT_DEBUG("qtaguid: ctrl_tag(%s): "
		 "pid=%u tgid=%u uid=%u euid=%u fsuid=%u "
		 "ctrl.gid=%u in_group()=%d in_egroup()=%d\n",
		 input, current->pid, current->tgid,
		 from_kuid(&init_user_ns, current_uid()),
		 from_kuid(&init_user_ns, current_euid()),
		 from_kuid(&init_user_ns, current_fsuid()),
		 from_kgid(&init_user_ns, xt_qtaguid_ctrl_file->gid),
		 in_group_p(xt_qtaguid_ctrl_file->gid),
		 in_egroup_p(xt_qtaguid_ctrl_file->gid));
	if (argc < 4) {
		uid = current_fsuid();
		uid_int = from_kuid(&init_user_ns, uid);
	} else if (!can_impersonate_uid(uid)) {
		pr_info("qtaguid: ctrl_tag(%s): "
			"insufficient priv from pid=%u tgid=%u uid=%u\n",
			input, current->pid, current->tgid, from_kuid(&init_user_ns, current_fsuid()));
		res = -EPERM;
		goto err_put;
	}
	full_tag = combine_atag_with_uid(acct_tag, uid_int);

	spin_lock_bh(&sock_tag_list_lock);
	spin_lock_bh(&uid_tag_data_tree_lock);
	sock_tag_entry = get_sock_stat_nl(el_socket->sk);
	tag_ref_entry = get_tag_ref(full_tag, &uid_tag_data_entry);
	if (IS_ERR(tag_ref_entry)) {
		res = PTR_ERR(tag_ref_entry);
		spin_unlock_bh(&uid_tag_data_tree_lock);
		spin_unlock_bh(&sock_tag_list_lock);
		goto err_put;
	}
	tag_ref_entry->num_sock_tags++;
	if (sock_tag_entry) {
		struct tag_ref *prev_tag_ref_entry;

		CT_DEBUG("qtaguid: ctrl_tag(%s): retag for sk=%p "
			 "st@%p ...->sk_refcnt=%d\n",
			 input, el_socket->sk, sock_tag_entry,
			 atomic_read(&el_socket->sk->sk_refcnt));
		prev_tag_ref_entry = lookup_tag_ref(sock_tag_entry->tag,
						    &uid_tag_data_entry);
		BUG_ON(IS_ERR_OR_NULL(prev_tag_ref_entry));
		BUG_ON(prev_tag_ref_entry->num_sock_tags <= 0);
		prev_tag_ref_entry->num_sock_tags--;
		sock_tag_entry->tag = full_tag;
	} else {
		CT_DEBUG("qtaguid: ctrl_tag(%s): newtag for sk=%p\n",
			 input, el_socket->sk);
		sock_tag_entry = kzalloc(sizeof(*sock_tag_entry),
					 GFP_ATOMIC);
		if (!sock_tag_entry) {
			pr_err("qtaguid: ctrl_tag(%s): "
			       "socket tag alloc failed\n",
			       input);
			BUG_ON(tag_ref_entry->num_sock_tags <= 0);
			tag_ref_entry->num_sock_tags--;
			free_tag_ref_from_utd_entry(tag_ref_entry,
						    uid_tag_data_entry);
			spin_unlock_bh(&uid_tag_data_tree_lock);
			spin_unlock_bh(&sock_tag_list_lock);
			res = -ENOMEM;
			goto err_put;
		}
		/*
		 * Hold the sk refcount here to make sure the sk pointer cannot
		 * be freed and reused
		 */
		sock_hold(el_socket->sk);
		sock_tag_entry->sk = el_socket->sk;
		sock_tag_entry->pid = current->tgid;
		sock_tag_entry->tag = combine_atag_with_uid(acct_tag, uid_int);
		pqd_entry = proc_qtu_data_tree_search(
			&proc_qtu_data_tree, current->tgid);
		/*
		 * TODO: remove if, and start failing.
		 * At first, we want to catch user-space code that is not
		 * opening the /dev/xt_qtaguid.
		 */
		if (IS_ERR_OR_NULL(pqd_entry))
			pr_warn_once(
				"qtaguid: %s(): "
				"User space forgot to open /dev/xt_qtaguid? "
				"pid=%u tgid=%u uid=%u\n", __func__,
				current->pid, current->tgid,
				from_kuid(&init_user_ns, current_fsuid()));
		else
			list_add(&sock_tag_entry->list,
				 &pqd_entry->sock_tag_list);

		sock_tag_tree_insert(sock_tag_entry, &sock_tag_tree);
		atomic64_inc(&qtu_events.sockets_tagged);
	}
	spin_unlock_bh(&uid_tag_data_tree_lock);
	spin_unlock_bh(&sock_tag_list_lock);
	/* We keep the ref to the sk until it is untagged */
	CT_DEBUG("qtaguid: ctrl_tag(%s): done st@%p ...->sk_refcnt=%d\n",
		 input, sock_tag_entry,
		 atomic_read(&el_socket->sk->sk_refcnt));
	sockfd_put(el_socket);
	return 0;

err_put:
	CT_DEBUG("qtaguid: ctrl_tag(%s): done. ...->sk_refcnt=%d\n",
		 input, atomic_read(&el_socket->sk->sk_refcnt) - 1);
	/* Release the sock_fd that was grabbed by sockfd_lookup(). */
	sockfd_put(el_socket);
	return res;

err:
	CT_DEBUG("qtaguid: ctrl_tag(%s): done.\n", input);
	return res;
}

static int ctrl_cmd_untag(const char *input)
{
	char cmd;
	int sock_fd = 0;
	struct socket *el_socket;
	int res, argc;

	argc = sscanf(input, "%c %d", &cmd, &sock_fd);
	CT_DEBUG("qtaguid: ctrl_untag(%s): argc=%d cmd=%c sock_fd=%d\n",
		 input, argc, cmd, sock_fd);
	if (argc < 2) {
		res = -EINVAL;
		return res;
	}
	el_socket = sockfd_lookup(sock_fd, &res);  /* This locks the file */
	if (!el_socket) {
		pr_info("qtaguid: ctrl_untag(%s): failed to lookup"
			" sock_fd=%d err=%d pid=%u tgid=%u uid=%u\n",
			input, sock_fd, res, current->pid, current->tgid,
			from_kuid(&init_user_ns, current_fsuid()));
		return res;
	}
	CT_DEBUG("qtaguid: ctrl_untag(%s): socket->...->f_count=%ld ->sk=%p\n",
		 input, atomic_long_read(&el_socket->file->f_count),
		 el_socket->sk);
	res = qtaguid_untag(el_socket, false);
	sockfd_put(el_socket);
	return res;
}

int qtaguid_untag(struct socket *el_socket, bool kernel)
{
	int res;
	pid_t pid;
	struct sock_tag *sock_tag_entry;
	struct tag_ref *tag_ref_entry;
	struct uid_tag_data *utd_entry;
	struct proc_qtu_data *pqd_entry;

	spin_lock_bh(&sock_tag_list_lock);
	sock_tag_entry = get_sock_stat_nl(el_socket->sk);
	if (!sock_tag_entry) {
		spin_unlock_bh(&sock_tag_list_lock);
		res = -EINVAL;
		return res;
	}
	/*
	 * The socket already belongs to the current process
	 * so it can do whatever it wants to it.
	 */
	rb_erase(&sock_tag_entry->sock_node, &sock_tag_tree);

	tag_ref_entry = lookup_tag_ref(sock_tag_entry->tag, &utd_entry);
	BUG_ON(!tag_ref_entry);
	BUG_ON(tag_ref_entry->num_sock_tags <= 0);
	spin_lock_bh(&uid_tag_data_tree_lock);
	if (kernel)
		pid = sock_tag_entry->pid;
	else
		pid = current->tgid;
	pqd_entry = proc_qtu_data_tree_search(
		&proc_qtu_data_tree, pid);
	/*
	 * TODO: remove if, and start failing.
	 * At first, we want to catch user-space code that is not
	 * opening the /dev/xt_qtaguid.
	 */
	if (IS_ERR_OR_NULL(pqd_entry) || !sock_tag_entry->list.next) {
		pr_warn_once("qtaguid: %s(): "
			     "User space forgot to open /dev/xt_qtaguid? "
			     "pid=%u tgid=%u sk_pid=%u, uid=%u\n", __func__,
			     current->pid, current->tgid, sock_tag_entry->pid,
			     from_kuid(&init_user_ns, current_fsuid()));
	} else {
		list_del(&sock_tag_entry->list);
	}
	spin_unlock_bh(&uid_tag_data_tree_lock);
	/*
	 * We don't free tag_ref from the utd_entry here,
	 * only during a cmd_delete().
	 */
	tag_ref_entry->num_sock_tags--;
	spin_unlock_bh(&sock_tag_list_lock);
	/*
	 * Release the sock_fd that was grabbed at tag time.
	 */
	sock_put(sock_tag_entry->sk);
	CT_DEBUG("qtaguid: done. st@%p ...->sk_refcnt=%d\n",
		 sock_tag_entry,
		 atomic_read(&el_socket->sk->sk_refcnt));

	kfree(sock_tag_entry);
	atomic64_inc(&qtu_events.sockets_untagged);

	return 0;
}

static ssize_t qtaguid_ctrl_parse(const char *input, size_t count)
{
	char cmd;
	ssize_t res;

	CT_DEBUG("qtaguid: ctrl(%s): pid=%u tgid=%u uid=%u\n",
		 input, current->pid, current->tgid, from_kuid(&init_user_ns, current_fsuid()));

	cmd = input[0];
	/* Collect params for commands */
	switch (cmd) {
	case 'd':
		res = ctrl_cmd_delete(input);
		break;

	case 's':
		res = ctrl_cmd_counter_set(input);
		break;

	case 't':
		res = ctrl_cmd_tag(input);
		break;

	case 'u':
		res = ctrl_cmd_untag(input);
		break;

	default:
		res = -EINVAL;
		goto err;
	}
	if (!res)
		res = count;
err:
	CT_DEBUG("qtaguid: ctrl(%s): res=%zd\n", input, res);
	return res;
}

#define MAX_QTAGUID_CTRL_INPUT_LEN 255
static ssize_t qtaguid_ctrl_proc_write(struct file *file, const char __user *buffer,
				   size_t count, loff_t *offp)
{
	char input_buf[MAX_QTAGUID_CTRL_INPUT_LEN];

	if (unlikely(module_passive))
		return count;

	if (count >= MAX_QTAGUID_CTRL_INPUT_LEN)
		return -EINVAL;

	if (copy_from_user(input_buf, buffer, count))
		return -EFAULT;

	input_buf[count] = '\0';
	return qtaguid_ctrl_parse(input_buf, count);
}

struct proc_print_info {
	struct iface_stat *iface_entry;
	int item_index;
	tag_t tag; /* tag found by reading to tag_pos */
	off_t tag_pos;
	int tag_item_index;
};

static void pp_stats_header(struct seq_file *m)
{
	seq_puts(m,
		 "idx iface acct_tag_hex uid_tag_int cnt_set "
		 "rx_bytes rx_packets "
		 "tx_bytes tx_packets "
		 "rx_tcp_bytes rx_tcp_packets "
		 "rx_udp_bytes rx_udp_packets "
		 "rx_other_bytes rx_other_packets "
		 "tx_tcp_bytes tx_tcp_packets "
		 "tx_udp_bytes tx_udp_packets "
		 "tx_other_bytes tx_other_packets\n");
}

static int pp_stats_line(struct seq_file *m, struct tag_stat *ts_entry,
			 int cnt_set)
{
	struct data_counters *cnts;
	tag_t tag = ts_entry->tn.tag;
	uid_t stat_uid = get_uid_from_tag(tag);
	struct proc_print_info *ppi = m->private;
	/* Detailed tags are not available to everybody */
	if (!can_read_other_uid_stats(make_kuid(&init_user_ns,stat_uid))) {
		CT_DEBUG("qtaguid: stats line: "
			 "%s 0x%llx %u: insufficient priv "
			 "from pid=%u tgid=%u uid=%u stats.gid=%u\n",
			 ppi->iface_entry->ifname,
			 get_atag_from_tag(tag), stat_uid,
			 current->pid, current->tgid, from_kuid(&init_user_ns, current_fsuid()),
			 from_kgid(&init_user_ns,xt_qtaguid_stats_file->gid));
		return 0;
	}
	ppi->item_index++;
	cnts = &ts_entry->counters;
	seq_printf(m, "%d %s 0x%llx %u %u "
		"%llu %llu "
		"%llu %llu "
		"%llu %llu "
		"%llu %llu "
		"%llu %llu "
		"%llu %llu "
		"%llu %llu "
		"%llu %llu\n",
		ppi->item_index,
		ppi->iface_entry->ifname,
		get_atag_from_tag(tag),
		stat_uid,
		cnt_set,
		dc_sum_bytes(cnts, cnt_set, IFS_RX),
		dc_sum_packets(cnts, cnt_set, IFS_RX),
		dc_sum_bytes(cnts, cnt_set, IFS_TX),
		dc_sum_packets(cnts, cnt_set, IFS_TX),
		cnts->bpc[cnt_set][IFS_RX][IFS_TCP].bytes,
		cnts->bpc[cnt_set][IFS_RX][IFS_TCP].packets,
		cnts->bpc[cnt_set][IFS_RX][IFS_UDP].bytes,
		cnts->bpc[cnt_set][IFS_RX][IFS_UDP].packets,
		cnts->bpc[cnt_set][IFS_RX][IFS_PROTO_OTHER].bytes,
		cnts->bpc[cnt_set][IFS_RX][IFS_PROTO_OTHER].packets,
		cnts->bpc[cnt_set][IFS_TX][IFS_TCP].bytes,
		cnts->bpc[cnt_set][IFS_TX][IFS_TCP].packets,
		cnts->bpc[cnt_set][IFS_TX][IFS_UDP].bytes,
		cnts->bpc[cnt_set][IFS_TX][IFS_UDP].packets,
		cnts->bpc[cnt_set][IFS_TX][IFS_PROTO_OTHER].bytes,
		cnts->bpc[cnt_set][IFS_TX][IFS_PROTO_OTHER].packets);
	return seq_has_overflowed(m) ? -ENOSPC : 1;
}

static bool pp_sets(struct seq_file *m, struct tag_stat *ts_entry)
{
	int ret;
	int counter_set;
	for (counter_set = 0; counter_set < IFS_MAX_COUNTER_SETS;
	     counter_set++) {
		ret = pp_stats_line(m, ts_entry, counter_set);
		if (ret < 0)
			return false;
	}
	return true;
}

static int qtaguid_stats_proc_iface_stat_ptr_valid(struct iface_stat *ptr)
{
	struct iface_stat *iface_entry;

	if (!ptr)
		return false;

	list_for_each_entry(iface_entry, &iface_stat_list, list)
		if (iface_entry == ptr)
			return true;
	return false;
}

static void qtaguid_stats_proc_next_iface_entry(struct proc_print_info *ppi)
{
	spin_unlock_bh(&ppi->iface_entry->tag_stat_list_lock);
	list_for_each_entry_continue(ppi->iface_entry, &iface_stat_list, list) {
		spin_lock_bh(&ppi->iface_entry->tag_stat_list_lock);
		return;
	}
	ppi->iface_entry = NULL;
}

static void *qtaguid_stats_proc_next(struct seq_file *m, void *v, loff_t *pos)
{
	struct proc_print_info *ppi = m->private;
	struct tag_stat *ts_entry;
	struct rb_node *node;

	if (!v) {
		pr_err("qtaguid: %s(): unexpected v: NULL\n", __func__);
		return NULL;
	}

	(*pos)++;

	if (!ppi->iface_entry || unlikely(module_passive))
		return NULL;

	if (v == SEQ_START_TOKEN)
		node = rb_first(&ppi->iface_entry->tag_stat_tree);
	else
		node = rb_next(&((struct tag_stat *)v)->tn.node);

	while (!node) {
		qtaguid_stats_proc_next_iface_entry(ppi);
		if (!ppi->iface_entry)
			return NULL;
		node = rb_first(&ppi->iface_entry->tag_stat_tree);
	}

	ts_entry = rb_entry(node, struct tag_stat, tn.node);
	ppi->tag = ts_entry->tn.tag;
	ppi->tag_pos = *pos;
	ppi->tag_item_index = ppi->item_index;
	return ts_entry;
}

static void *qtaguid_stats_proc_start(struct seq_file *m, loff_t *pos)
{
	struct proc_print_info *ppi = m->private;
	struct tag_stat *ts_entry = NULL;

	spin_lock_bh(&iface_stat_list_lock);

	if (*pos == 0) {
		ppi->item_index = 1;
		ppi->tag_pos = 0;
		if (list_empty(&iface_stat_list)) {
			ppi->iface_entry = NULL;
		} else {
			ppi->iface_entry = list_first_entry(&iface_stat_list,
							    struct iface_stat,
							    list);
			spin_lock_bh(&ppi->iface_entry->tag_stat_list_lock);
		}
		return SEQ_START_TOKEN;
	}
	if (!qtaguid_stats_proc_iface_stat_ptr_valid(ppi->iface_entry)) {
		if (ppi->iface_entry) {
			pr_err("qtaguid: %s(): iface_entry %p not found\n",
			       __func__, ppi->iface_entry);
			ppi->iface_entry = NULL;
		}
		return NULL;
	}

	spin_lock_bh(&ppi->iface_entry->tag_stat_list_lock);

	if (!ppi->tag_pos) {
		/* seq_read skipped first next call */
		ts_entry = SEQ_START_TOKEN;
	} else {
		ts_entry = tag_stat_tree_search(
				&ppi->iface_entry->tag_stat_tree, ppi->tag);
		if (!ts_entry) {
			pr_info("qtaguid: %s(): tag_stat.tag 0x%llx not found. Abort.\n",
				__func__, ppi->tag);
			return NULL;
		}
	}

	if (*pos == ppi->tag_pos) { /* normal resume */
		ppi->item_index = ppi->tag_item_index;
	} else {
		/* seq_read skipped a next call */
		*pos = ppi->tag_pos;
		ts_entry = qtaguid_stats_proc_next(m, ts_entry, pos);
	}

	return ts_entry;
}

static void qtaguid_stats_proc_stop(struct seq_file *m, void *v)
{
	struct proc_print_info *ppi = m->private;
	if (ppi->iface_entry)
		spin_unlock_bh(&ppi->iface_entry->tag_stat_list_lock);
	spin_unlock_bh(&iface_stat_list_lock);
}

/*
 * Procfs reader to get all tag stats using style "1)" as described in
 * fs/proc/generic.c
 * Groups all protocols tx/rx bytes.
 */
static int qtaguid_stats_proc_show(struct seq_file *m, void *v)
{
	struct tag_stat *ts_entry = v;

	if (v == SEQ_START_TOKEN)
		pp_stats_header(m);
	else
		pp_sets(m, ts_entry);

	return 0;
}

/*------------------------------------------*/
static int qtudev_open(struct inode *inode, struct file *file)
{
	struct uid_tag_data *utd_entry;
	struct proc_qtu_data  *pqd_entry;
	struct proc_qtu_data  *new_pqd_entry;
	int res;
	bool utd_entry_found;

	if (unlikely(qtu_proc_handling_passive))
		return 0;

	DR_DEBUG("qtaguid: qtudev_open(): pid=%u tgid=%u uid=%u\n",
		 current->pid, current->tgid, from_kuid(&init_user_ns, current_fsuid()));

	spin_lock_bh(&uid_tag_data_tree_lock);

	/* Look for existing uid data, or alloc one. */
	utd_entry = get_uid_data(from_kuid(&init_user_ns, current_fsuid()), &utd_entry_found);
	if (IS_ERR_OR_NULL(utd_entry)) {
		res = PTR_ERR(utd_entry);
		goto err_unlock;
	}

	/* Look for existing PID based proc_data */
	pqd_entry = proc_qtu_data_tree_search(&proc_qtu_data_tree,
					      current->tgid);
	if (pqd_entry) {
		pr_err("qtaguid: qtudev_open(): %u/%u %u "
		       "%s already opened\n",
		       current->pid, current->tgid, from_kuid(&init_user_ns, current_fsuid()),
		       QTU_DEV_NAME);
		res = -EBUSY;
		goto err_unlock_free_utd;
	}

	new_pqd_entry = kzalloc(sizeof(*new_pqd_entry), GFP_ATOMIC);
	if (!new_pqd_entry) {
		pr_err("qtaguid: qtudev_open(): %u/%u %u: "
		       "proc data alloc failed\n",
		       current->pid, current->tgid, from_kuid(&init_user_ns, current_fsuid()));
		res = -ENOMEM;
		goto err_unlock_free_utd;
	}
	new_pqd_entry->pid = current->tgid;
	INIT_LIST_HEAD(&new_pqd_entry->sock_tag_list);
	new_pqd_entry->parent_tag_data = utd_entry;
	utd_entry->num_pqd++;

	proc_qtu_data_tree_insert(new_pqd_entry,
				  &proc_qtu_data_tree);

	spin_unlock_bh(&uid_tag_data_tree_lock);
	DR_DEBUG("qtaguid: tracking data for uid=%u in pqd=%p\n",
		 from_kuid(&init_user_ns, current_fsuid()), new_pqd_entry);
	file->private_data = new_pqd_entry;
	return 0;

err_unlock_free_utd:
	if (!utd_entry_found) {
		rb_erase(&utd_entry->node, &uid_tag_data_tree);
		kfree(utd_entry);
	}
err_unlock:
	spin_unlock_bh(&uid_tag_data_tree_lock);
	return res;
}

static int qtudev_release(struct inode *inode, struct file *file)
{
	struct proc_qtu_data  *pqd_entry = file->private_data;
	struct uid_tag_data  *utd_entry = pqd_entry->parent_tag_data;
	struct sock_tag *st_entry;
	struct rb_root st_to_free_tree = RB_ROOT;
	struct list_head *entry, *next;
	struct tag_ref *tr;

	if (unlikely(qtu_proc_handling_passive))
		return 0;

	/*
	 * Do not trust the current->pid, it might just be a kworker cleaning
	 * up after a dead proc.
	 */
	DR_DEBUG("qtaguid: qtudev_release(): "
		 "pid=%u tgid=%u uid=%u "
		 "pqd_entry=%p->pid=%u utd_entry=%p->active_tags=%d\n",
		 current->pid, current->tgid, pqd_entry->parent_tag_data->uid,
		 pqd_entry, pqd_entry->pid, utd_entry,
		 utd_entry->num_active_tags);

	spin_lock_bh(&sock_tag_list_lock);
	spin_lock_bh(&uid_tag_data_tree_lock);

	list_for_each_safe(entry, next, &pqd_entry->sock_tag_list) {
		st_entry = list_entry(entry, struct sock_tag, list);
		DR_DEBUG("qtaguid: %s(): "
			 "erase sock_tag=%p->sk=%p pid=%u tgid=%u uid=%u\n",
			 __func__,
			 st_entry, st_entry->sk,
			 current->pid, current->tgid,
			 pqd_entry->parent_tag_data->uid);

		utd_entry = uid_tag_data_tree_search(
			&uid_tag_data_tree,
			get_uid_from_tag(st_entry->tag));
		BUG_ON(IS_ERR_OR_NULL(utd_entry));
		DR_DEBUG("qtaguid: %s(): "
			 "looking for tag=0x%llx in utd_entry=%p\n", __func__,
			 st_entry->tag, utd_entry);
		tr = tag_ref_tree_search(&utd_entry->tag_ref_tree,
					 st_entry->tag);
		BUG_ON(!tr);
		BUG_ON(tr->num_sock_tags <= 0);
		tr->num_sock_tags--;
		free_tag_ref_from_utd_entry(tr, utd_entry);

		rb_erase(&st_entry->sock_node, &sock_tag_tree);
		list_del(&st_entry->list);
		/* Can't sockfd_put() within spinlock, do it later. */
		sock_tag_tree_insert(st_entry, &st_to_free_tree);

		/*
		 * Try to free the utd_entry if no other proc_qtu_data is
		 * using it (num_pqd is 0) and it doesn't have active tags
		 * (num_active_tags is 0).
		 */
		put_utd_entry(utd_entry);
	}

	rb_erase(&pqd_entry->node, &proc_qtu_data_tree);
	BUG_ON(pqd_entry->parent_tag_data->num_pqd < 1);
	pqd_entry->parent_tag_data->num_pqd--;
	put_utd_entry(pqd_entry->parent_tag_data);
	kfree(pqd_entry);
	file->private_data = NULL;

	spin_unlock_bh(&uid_tag_data_tree_lock);
	spin_unlock_bh(&sock_tag_list_lock);


	sock_tag_tree_erase(&st_to_free_tree);

	spin_lock_bh(&sock_tag_list_lock);
	prdebug_full_state_locked(0, "%s(): pid=%u tgid=%u", __func__,
			   current->pid, current->tgid);
	spin_unlock_bh(&sock_tag_list_lock);
	return 0;
}

/*------------------------------------------*/
static const struct file_operations qtudev_fops = {
	.owner = THIS_MODULE,
	.open = qtudev_open,
	.release = qtudev_release,
};

static struct miscdevice qtu_device = {
	.minor = MISC_DYNAMIC_MINOR,
	.name = QTU_DEV_NAME,
	.fops = &qtudev_fops,
	/* How sad it doesn't allow for defaults: .mode = S_IRUGO | S_IWUSR */
};

static const struct seq_operations proc_qtaguid_ctrl_seqops = {
	.start = qtaguid_ctrl_proc_start,
	.next = qtaguid_ctrl_proc_next,
	.stop = qtaguid_ctrl_proc_stop,
	.show = qtaguid_ctrl_proc_show,
};

static int proc_qtaguid_ctrl_open(struct inode *inode, struct file *file)
{
	return seq_open_private(file, &proc_qtaguid_ctrl_seqops,
				sizeof(struct proc_ctrl_print_info));
}

static const struct file_operations proc_qtaguid_ctrl_fops = {
	.open		= proc_qtaguid_ctrl_open,
	.read		= seq_read,
	.write		= qtaguid_ctrl_proc_write,
	.llseek		= seq_lseek,
	.release	= seq_release_private,
};

static const struct seq_operations proc_qtaguid_stats_seqops = {
	.start = qtaguid_stats_proc_start,
	.next = qtaguid_stats_proc_next,
	.stop = qtaguid_stats_proc_stop,
	.show = qtaguid_stats_proc_show,
};

static int proc_qtaguid_stats_open(struct inode *inode, struct file *file)
{
	return seq_open_private(file, &proc_qtaguid_stats_seqops,
				sizeof(struct proc_print_info));
}

static const struct file_operations proc_qtaguid_stats_fops = {
	.open		= proc_qtaguid_stats_open,
	.read		= seq_read,
	.llseek		= seq_lseek,
	.release	= seq_release_private,
};

/*------------------------------------------*/
static int __init qtaguid_proc_register(struct proc_dir_entry **res_procdir)
{
	int ret;
	*res_procdir = proc_mkdir(module_procdirname, init_net.proc_net);
	if (!*res_procdir) {
		pr_err("qtaguid: failed to create proc/.../xt_qtaguid\n");
		ret = -ENOMEM;
		goto no_dir;
	}

	xt_qtaguid_ctrl_file = proc_create_data("ctrl", proc_ctrl_perms,
						*res_procdir,
						&proc_qtaguid_ctrl_fops,
						NULL);
	if (!xt_qtaguid_ctrl_file) {
		pr_err("qtaguid: failed to create xt_qtaguid/ctrl "
			" file\n");
		ret = -ENOMEM;
		goto no_ctrl_entry;
	}

	xt_qtaguid_stats_file = proc_create_data("stats", proc_stats_perms,
						 *res_procdir,
						 &proc_qtaguid_stats_fops,
						 NULL);
	if (!xt_qtaguid_stats_file) {
		pr_err("qtaguid: failed to create xt_qtaguid/stats "
			"file\n");
		ret = -ENOMEM;
		goto no_stats_entry;
	}
	/*
	 * TODO: add support counter hacking
	 * xt_qtaguid_stats_file->write_proc = qtaguid_stats_proc_write;
	 */
	return 0;

no_stats_entry:
	remove_proc_entry("ctrl", *res_procdir);
no_ctrl_entry:
	remove_proc_entry("xt_qtaguid", NULL);
no_dir:
	return ret;
}

static struct xt_match qtaguid_mt_reg __read_mostly = {
	/*
	 * This module masquerades as the "owner" module so that iptables
	 * tools can deal with it.
	 */
	.name       = "owner",
	.revision   = 1,
	.family     = NFPROTO_UNSPEC,
	.match      = qtaguid_mt,
	.matchsize  = sizeof(struct xt_qtaguid_match_info),
	.me         = THIS_MODULE,
};

static int __init qtaguid_mt_init(void)
{
	if (qtaguid_proc_register(&xt_qtaguid_procdir)
	    || iface_stat_init(xt_qtaguid_procdir)
	    || xt_register_match(&qtaguid_mt_reg)
	    || misc_register(&qtu_device))
		return -1;
#ifdef CONFIG_NETFILTER_XT_MATCH_QTAGUID_EXT
	return recent_owner_init();
#else
	return 0;
#endif
}

/*
 * TODO: allow unloading of the module.
 * For now stats are permanent.
 * Kconfig forces'y/n' and never an 'm'.
 */

module_init(qtaguid_mt_init);
MODULE_AUTHOR("jpa <jpa@google.com>");
MODULE_DESCRIPTION("Xtables: socket owner+tag matching and associated stats");
MODULE_LICENSE("GPL");
MODULE_ALIAS("ipt_owner");
MODULE_ALIAS("ip6t_owner");
MODULE_ALIAS("ipt_qtaguid");
MODULE_ALIAS("ip6t_qtaguid");<|MERGE_RESOLUTION|>--- conflicted
+++ resolved
@@ -1739,21 +1739,14 @@
 		 * couldn't find the owner, so for now we just count them
 		 * against the system.
 		 */
-<<<<<<< HEAD
-		if (do_tag_stat)
-=======
 		if (do_tag_stat) {
->>>>>>> 3947cf7d
 #ifdef CONFIG_NETFILTER_XT_MATCH_QTAGUID_EXT
 			uid = recent_owner_lookup(skb, par);
 			account_for_uid(skb, sk, uid, par);
 #else
 			account_for_uid(skb, sk, 0, par);
 #endif
-<<<<<<< HEAD
-=======
 		}
->>>>>>> 3947cf7d
 		MT_DEBUG("qtaguid[%d]: leaving (sk?sk->sk_socket)=%p\n",
 			par->hooknum,
 			sk ? sk->sk_socket : NULL);
@@ -1767,21 +1760,14 @@
 	filp = sk->sk_socket->file;
 	if (filp == NULL) {
 		MT_DEBUG("qtaguid[%d]: leaving filp=NULL\n", par->hooknum);
-<<<<<<< HEAD
-		if (do_tag_stat)
-=======
 		if (do_tag_stat) {
->>>>>>> 3947cf7d
 #ifdef CONFIG_NETFILTER_XT_MATCH_QTAGUID_EXT
 			uid = recent_owner_lookup(skb, par);
 			account_for_uid(skb, sk, uid, par);
 #else
 			account_for_uid(skb, sk, 0, par);
 #endif
-<<<<<<< HEAD
-=======
 		}
->>>>>>> 3947cf7d
 		res = ((info->match ^ info->invert) &
 			(XT_QTAGUID_UID | XT_QTAGUID_GID)) == 0;
 		atomic64_inc(&qtu_events.match_no_sk_file);
