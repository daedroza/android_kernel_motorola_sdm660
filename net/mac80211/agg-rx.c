--- conflicted
+++ resolved
@@ -290,18 +290,12 @@
 		buf_size = IEEE80211_MAX_AMPDU_BUF;
 
 	/* make sure the size doesn't exceed the maximum supported by the hw */
-<<<<<<< HEAD
-	if (buf_size > local->hw.max_rx_aggregation_subframes)
-		buf_size = local->hw.max_rx_aggregation_subframes;
-	params.buf_size = buf_size;
-=======
 	if (buf_size > sta->sta.max_rx_aggregation_subframes)
 		buf_size = sta->sta.max_rx_aggregation_subframes;
 	params.buf_size = buf_size;
 
 	ht_dbg(sta->sdata, "AddBA Req buf_size=%d for %pM\n",
 	       buf_size, sta->sta.addr);
->>>>>>> 9bc46222
 
 	/* examine state machine */
 	mutex_lock(&sta->ampdu_mlme.mtx);
