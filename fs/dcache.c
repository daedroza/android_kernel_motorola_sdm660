/*
 * fs/dcache.c
 *
 * Complete reimplementation
 * (C) 1997 Thomas Schoebel-Theuer,
 * with heavy changes by Linus Torvalds
 */

/*
 * Notes on the allocation strategy:
 *
 * The dcache is a master of the icache - whenever a dcache entry
 * exists, the inode will always exist. "iput()" is done either when
 * the dcache entry is deleted or garbage collected.
 */

#include <linux/syscalls.h>
#include <linux/string.h>
#include <linux/mm.h>
#include <linux/fs.h>
#include <linux/fsnotify.h>
#include <linux/slab.h>
#include <linux/init.h>
#include <linux/hash.h>
#include <linux/cache.h>
#include <linux/export.h>
#include <linux/mount.h>
#include <linux/file.h>
#include <asm/uaccess.h>
#include <linux/security.h>
#include <linux/seqlock.h>
#include <linux/swap.h>
#include <linux/bootmem.h>
#include <linux/fs_struct.h>
#include <linux/hardirq.h>
#include <linux/bit_spinlock.h>
#include <linux/rculist_bl.h>
#include <linux/prefetch.h>
#include <linux/ratelimit.h>
#include <linux/list_lru.h>
#include <linux/kasan.h>

#include "internal.h"
#include "mount.h"

/*
 * Usage:
 * dcache->d_inode->i_lock protects:
 *   - i_dentry, d_u.d_alias, d_inode of aliases
 * dcache_hash_bucket lock protects:
 *   - the dcache hash table
 * s_anon bl list spinlock protects:
 *   - the s_anon list (see __d_drop)
 * dentry->d_sb->s_dentry_lru_lock protects:
 *   - the dcache lru lists and counters
 * d_lock protects:
 *   - d_flags
 *   - d_name
 *   - d_lru
 *   - d_count
 *   - d_unhashed()
 *   - d_parent and d_subdirs
 *   - childrens' d_child and d_parent
 *   - d_u.d_alias, d_inode
 *
 * Ordering:
 * dentry->d_inode->i_lock
 *   dentry->d_lock
 *     dentry->d_sb->s_dentry_lru_lock
 *     dcache_hash_bucket lock
 *     s_anon lock
 *
 * If there is an ancestor relationship:
 * dentry->d_parent->...->d_parent->d_lock
 *   ...
 *     dentry->d_parent->d_lock
 *       dentry->d_lock
 *
 * If no ancestor relationship:
 * if (dentry1 < dentry2)
 *   dentry1->d_lock
 *     dentry2->d_lock
 */
int sysctl_vfs_cache_pressure __read_mostly = 100;
EXPORT_SYMBOL_GPL(sysctl_vfs_cache_pressure);

__cacheline_aligned_in_smp DEFINE_SEQLOCK(rename_lock);

EXPORT_SYMBOL(rename_lock);

static struct kmem_cache *dentry_cache __read_mostly;

/*
 * This is the single most critical data structure when it comes
 * to the dcache: the hashtable for lookups. Somebody should try
 * to make this good - I've just made it work.
 *
 * This hash-function tries to avoid losing too many bits of hash
 * information, yet avoid using a prime hash-size or similar.
 */

static unsigned int d_hash_mask __read_mostly;
static unsigned int d_hash_shift __read_mostly;

static struct hlist_bl_head *dentry_hashtable __read_mostly;

static inline struct hlist_bl_head *d_hash(const struct dentry *parent,
					unsigned int hash)
{
	hash += (unsigned long) parent / L1_CACHE_BYTES;
	return dentry_hashtable + hash_32(hash, d_hash_shift);
}

/* Statistics gathering. */
struct dentry_stat_t dentry_stat = {
	.age_limit = 45,
};

static DEFINE_PER_CPU(long, nr_dentry);
static DEFINE_PER_CPU(long, nr_dentry_unused);

#if defined(CONFIG_SYSCTL) && defined(CONFIG_PROC_FS)

/*
 * Here we resort to our own counters instead of using generic per-cpu counters
 * for consistency with what the vfs inode code does. We are expected to harvest
 * better code and performance by having our own specialized counters.
 *
 * Please note that the loop is done over all possible CPUs, not over all online
 * CPUs. The reason for this is that we don't want to play games with CPUs going
 * on and off. If one of them goes off, we will just keep their counters.
 *
 * glommer: See cffbc8a for details, and if you ever intend to change this,
 * please update all vfs counters to match.
 */
static long get_nr_dentry(void)
{
	int i;
	long sum = 0;
	for_each_possible_cpu(i)
		sum += per_cpu(nr_dentry, i);
	return sum < 0 ? 0 : sum;
}

static long get_nr_dentry_unused(void)
{
	int i;
	long sum = 0;
	for_each_possible_cpu(i)
		sum += per_cpu(nr_dentry_unused, i);
	return sum < 0 ? 0 : sum;
}

int proc_nr_dentry(struct ctl_table *table, int write, void __user *buffer,
		   size_t *lenp, loff_t *ppos)
{
	dentry_stat.nr_dentry = get_nr_dentry();
	dentry_stat.nr_unused = get_nr_dentry_unused();
	return proc_doulongvec_minmax(table, write, buffer, lenp, ppos);
}
#endif

/*
 * Compare 2 name strings, return 0 if they match, otherwise non-zero.
 * The strings are both count bytes long, and count is non-zero.
 */
#ifdef CONFIG_DCACHE_WORD_ACCESS

#include <asm/word-at-a-time.h>
/*
 * NOTE! 'cs' and 'scount' come from a dentry, so it has a
 * aligned allocation for this particular component. We don't
 * strictly need the load_unaligned_zeropad() safety, but it
 * doesn't hurt either.
 *
 * In contrast, 'ct' and 'tcount' can be from a pathname, and do
 * need the careful unaligned handling.
 */
static inline int dentry_string_cmp(const unsigned char *cs, const unsigned char *ct, unsigned tcount)
{
	unsigned long a,b,mask;

	for (;;) {
		a = *(unsigned long *)cs;
		b = load_unaligned_zeropad(ct);
		if (tcount < sizeof(unsigned long))
			break;
		if (unlikely(a != b))
			return 1;
		cs += sizeof(unsigned long);
		ct += sizeof(unsigned long);
		tcount -= sizeof(unsigned long);
		if (!tcount)
			return 0;
	}
	mask = bytemask_from_count(tcount);
	return unlikely(!!((a ^ b) & mask));
}

#else

static inline int dentry_string_cmp(const unsigned char *cs, const unsigned char *ct, unsigned tcount)
{
	do {
		if (*cs != *ct)
			return 1;
		cs++;
		ct++;
		tcount--;
	} while (tcount);
	return 0;
}

#endif

static inline int dentry_cmp(const struct dentry *dentry, const unsigned char *ct, unsigned tcount)
{
	const unsigned char *cs;
	/*
	 * Be careful about RCU walk racing with rename:
	 * use ACCESS_ONCE to fetch the name pointer.
	 *
	 * NOTE! Even if a rename will mean that the length
	 * was not loaded atomically, we don't care. The
	 * RCU walk will check the sequence count eventually,
	 * and catch it. And we won't overrun the buffer,
	 * because we're reading the name pointer atomically,
	 * and a dentry name is guaranteed to be properly
	 * terminated with a NUL byte.
	 *
	 * End result: even if 'len' is wrong, we'll exit
	 * early because the data cannot match (there can
	 * be no NUL in the ct/tcount data)
	 */
	cs = ACCESS_ONCE(dentry->d_name.name);
	smp_read_barrier_depends();
	return dentry_string_cmp(cs, ct, tcount);
}

struct external_name {
	union {
		atomic_t count;
		struct rcu_head head;
	} u;
	unsigned char name[];
};

static inline struct external_name *external_name(struct dentry *dentry)
{
	return container_of(dentry->d_name.name, struct external_name, name[0]);
}

static void __d_free(struct rcu_head *head)
{
	struct dentry *dentry = container_of(head, struct dentry, d_u.d_rcu);

	kmem_cache_free(dentry_cache, dentry); 
}

static void __d_free_external(struct rcu_head *head)
{
	struct dentry *dentry = container_of(head, struct dentry, d_u.d_rcu);
	kfree(external_name(dentry));
	kmem_cache_free(dentry_cache, dentry); 
}

static inline int dname_external(const struct dentry *dentry)
{
	return dentry->d_name.name != dentry->d_iname;
}

<<<<<<< HEAD
void take_dentry_name_snapshot(struct name_snapshot *name, struct dentry *dentry)
=======
void take_dentry_name_snapshot(struct name_snapshot *name,
			       struct dentry *dentry)
>>>>>>> 3947cf7d
{
	spin_lock(&dentry->d_lock);
	if (unlikely(dname_external(dentry))) {
		struct external_name *p = external_name(dentry);
<<<<<<< HEAD
=======

>>>>>>> 3947cf7d
		atomic_inc(&p->u.count);
		spin_unlock(&dentry->d_lock);
		name->name = p->name;
	} else {
		memcpy(name->inline_name, dentry->d_iname, DNAME_INLINE_LEN);
		spin_unlock(&dentry->d_lock);
		name->name = name->inline_name;
	}
}
EXPORT_SYMBOL(take_dentry_name_snapshot);

void release_dentry_name_snapshot(struct name_snapshot *name)
{
	if (unlikely(name->name != name->inline_name)) {
		struct external_name *p;
<<<<<<< HEAD
=======

>>>>>>> 3947cf7d
		p = container_of(name->name, struct external_name, name[0]);
		if (unlikely(atomic_dec_and_test(&p->u.count)))
			kfree_rcu(p, u.head);
	}
}
EXPORT_SYMBOL(release_dentry_name_snapshot);

static inline void __d_set_inode_and_type(struct dentry *dentry,
					  struct inode *inode,
					  unsigned type_flags)
{
	unsigned flags;

	dentry->d_inode = inode;
	flags = READ_ONCE(dentry->d_flags);
	flags &= ~(DCACHE_ENTRY_TYPE | DCACHE_FALLTHRU);
	flags |= type_flags;
	WRITE_ONCE(dentry->d_flags, flags);
}

static inline void __d_clear_type_and_inode(struct dentry *dentry)
{
	unsigned flags = READ_ONCE(dentry->d_flags);

	flags &= ~(DCACHE_ENTRY_TYPE | DCACHE_FALLTHRU);
	WRITE_ONCE(dentry->d_flags, flags);
	dentry->d_inode = NULL;
}

static void dentry_free(struct dentry *dentry)
{
	WARN_ON(!hlist_unhashed(&dentry->d_u.d_alias));
	if (unlikely(dname_external(dentry))) {
		struct external_name *p = external_name(dentry);
		if (likely(atomic_dec_and_test(&p->u.count))) {
			call_rcu(&dentry->d_u.d_rcu, __d_free_external);
			return;
		}
	}
	/* if dentry was never visible to RCU, immediate free is OK */
	if (!(dentry->d_flags & DCACHE_RCUACCESS))
		__d_free(&dentry->d_u.d_rcu);
	else
		call_rcu(&dentry->d_u.d_rcu, __d_free);
}

/**
 * dentry_rcuwalk_invalidate - invalidate in-progress rcu-walk lookups
 * @dentry: the target dentry
 * After this call, in-progress rcu-walk path lookup will fail. This
 * should be called after unhashing, and after changing d_inode (if
 * the dentry has not already been unhashed).
 */
static inline void dentry_rcuwalk_invalidate(struct dentry *dentry)
{
	lockdep_assert_held(&dentry->d_lock);
	/* Go through am invalidation barrier */
	write_seqcount_invalidate(&dentry->d_seq);
}

/*
 * Release the dentry's inode, using the filesystem
 * d_iput() operation if defined. Dentry has no refcount
 * and is unhashed.
 */
static void dentry_iput(struct dentry * dentry)
	__releases(dentry->d_lock)
	__releases(dentry->d_inode->i_lock)
{
	struct inode *inode = dentry->d_inode;
	if (inode) {
		__d_clear_type_and_inode(dentry);
		hlist_del_init(&dentry->d_u.d_alias);
		spin_unlock(&dentry->d_lock);
		spin_unlock(&inode->i_lock);
		if (!inode->i_nlink)
			fsnotify_inoderemove(inode);
		if (dentry->d_op && dentry->d_op->d_iput)
			dentry->d_op->d_iput(dentry, inode);
		else
			iput(inode);
	} else {
		spin_unlock(&dentry->d_lock);
	}
}

/*
 * Release the dentry's inode, using the filesystem
 * d_iput() operation if defined. dentry remains in-use.
 */
static void dentry_unlink_inode(struct dentry * dentry)
	__releases(dentry->d_lock)
	__releases(dentry->d_inode->i_lock)
{
	struct inode *inode = dentry->d_inode;

	raw_write_seqcount_begin(&dentry->d_seq);
	__d_clear_type_and_inode(dentry);
	hlist_del_init(&dentry->d_u.d_alias);
	raw_write_seqcount_end(&dentry->d_seq);
	spin_unlock(&dentry->d_lock);
	spin_unlock(&inode->i_lock);
	if (!inode->i_nlink)
		fsnotify_inoderemove(inode);
	if (dentry->d_op && dentry->d_op->d_iput)
		dentry->d_op->d_iput(dentry, inode);
	else
		iput(inode);
}

/*
 * The DCACHE_LRU_LIST bit is set whenever the 'd_lru' entry
 * is in use - which includes both the "real" per-superblock
 * LRU list _and_ the DCACHE_SHRINK_LIST use.
 *
 * The DCACHE_SHRINK_LIST bit is set whenever the dentry is
 * on the shrink list (ie not on the superblock LRU list).
 *
 * The per-cpu "nr_dentry_unused" counters are updated with
 * the DCACHE_LRU_LIST bit.
 *
 * These helper functions make sure we always follow the
 * rules. d_lock must be held by the caller.
 */
#define D_FLAG_VERIFY(dentry,x) WARN_ON_ONCE(((dentry)->d_flags & (DCACHE_LRU_LIST | DCACHE_SHRINK_LIST)) != (x))
static void d_lru_add(struct dentry *dentry)
{
	D_FLAG_VERIFY(dentry, 0);
	dentry->d_flags |= DCACHE_LRU_LIST;
	this_cpu_inc(nr_dentry_unused);
	WARN_ON_ONCE(!list_lru_add(&dentry->d_sb->s_dentry_lru, &dentry->d_lru));
}

static void d_lru_del(struct dentry *dentry)
{
	D_FLAG_VERIFY(dentry, DCACHE_LRU_LIST);
	dentry->d_flags &= ~DCACHE_LRU_LIST;
	this_cpu_dec(nr_dentry_unused);
	WARN_ON_ONCE(!list_lru_del(&dentry->d_sb->s_dentry_lru, &dentry->d_lru));
}

static void d_shrink_del(struct dentry *dentry)
{
	D_FLAG_VERIFY(dentry, DCACHE_SHRINK_LIST | DCACHE_LRU_LIST);
	list_del_init(&dentry->d_lru);
	dentry->d_flags &= ~(DCACHE_SHRINK_LIST | DCACHE_LRU_LIST);
	this_cpu_dec(nr_dentry_unused);
}

static void d_shrink_add(struct dentry *dentry, struct list_head *list)
{
	D_FLAG_VERIFY(dentry, 0);
	list_add(&dentry->d_lru, list);
	dentry->d_flags |= DCACHE_SHRINK_LIST | DCACHE_LRU_LIST;
	this_cpu_inc(nr_dentry_unused);
}

/*
 * These can only be called under the global LRU lock, ie during the
 * callback for freeing the LRU list. "isolate" removes it from the
 * LRU lists entirely, while shrink_move moves it to the indicated
 * private list.
 */
static void d_lru_isolate(struct list_lru_one *lru, struct dentry *dentry)
{
	D_FLAG_VERIFY(dentry, DCACHE_LRU_LIST);
	dentry->d_flags &= ~DCACHE_LRU_LIST;
	this_cpu_dec(nr_dentry_unused);
	list_lru_isolate(lru, &dentry->d_lru);
}

static void d_lru_shrink_move(struct list_lru_one *lru, struct dentry *dentry,
			      struct list_head *list)
{
	D_FLAG_VERIFY(dentry, DCACHE_LRU_LIST);
	dentry->d_flags |= DCACHE_SHRINK_LIST;
	list_lru_isolate_move(lru, &dentry->d_lru, list);
}

/*
 * dentry_lru_(add|del)_list) must be called with d_lock held.
 */
static void dentry_lru_add(struct dentry *dentry)
{
	if (unlikely(!(dentry->d_flags & DCACHE_LRU_LIST)))
		d_lru_add(dentry);
}

/**
 * d_drop - drop a dentry
 * @dentry: dentry to drop
 *
 * d_drop() unhashes the entry from the parent dentry hashes, so that it won't
 * be found through a VFS lookup any more. Note that this is different from
 * deleting the dentry - d_delete will try to mark the dentry negative if
 * possible, giving a successful _negative_ lookup, while d_drop will
 * just make the cache lookup fail.
 *
 * d_drop() is used mainly for stuff that wants to invalidate a dentry for some
 * reason (NFS timeouts or autofs deletes).
 *
 * __d_drop requires dentry->d_lock.
 */
void __d_drop(struct dentry *dentry)
{
	if (!d_unhashed(dentry)) {
		struct hlist_bl_head *b;
		/*
		 * Hashed dentries are normally on the dentry hashtable,
		 * with the exception of those newly allocated by
		 * d_obtain_alias, which are always IS_ROOT:
		 */
		if (unlikely(IS_ROOT(dentry)))
			b = &dentry->d_sb->s_anon;
		else
			b = d_hash(dentry->d_parent, dentry->d_name.hash);

		hlist_bl_lock(b);
		__hlist_bl_del(&dentry->d_hash);
		dentry->d_hash.pprev = NULL;
		hlist_bl_unlock(b);
		dentry_rcuwalk_invalidate(dentry);
	}
}
EXPORT_SYMBOL(__d_drop);

void d_drop(struct dentry *dentry)
{
	spin_lock(&dentry->d_lock);
	__d_drop(dentry);
	spin_unlock(&dentry->d_lock);
}
EXPORT_SYMBOL(d_drop);

static void __dentry_kill(struct dentry *dentry)
{
	struct dentry *parent = NULL;
	bool can_free = true;
	if (!IS_ROOT(dentry))
		parent = dentry->d_parent;

	/*
	 * The dentry is now unrecoverably dead to the world.
	 */
	lockref_mark_dead(&dentry->d_lockref);

	/*
	 * inform the fs via d_prune that this dentry is about to be
	 * unhashed and destroyed.
	 */
	if (dentry->d_flags & DCACHE_OP_PRUNE)
		dentry->d_op->d_prune(dentry);

	if (dentry->d_flags & DCACHE_LRU_LIST) {
		if (!(dentry->d_flags & DCACHE_SHRINK_LIST))
			d_lru_del(dentry);
	}
	/* if it was on the hash then remove it */
	__d_drop(dentry);
	__list_del_entry(&dentry->d_child);
	/*
	 * Inform d_walk() that we are no longer attached to the
	 * dentry tree
	 */
	dentry->d_flags |= DCACHE_DENTRY_KILLED;
	if (parent)
		spin_unlock(&parent->d_lock);
	dentry_iput(dentry);
	/*
	 * dentry_iput drops the locks, at which point nobody (except
	 * transient RCU lookups) can reach this dentry.
	 */
	BUG_ON(dentry->d_lockref.count > 0);
	this_cpu_dec(nr_dentry);
	if (dentry->d_op && dentry->d_op->d_release)
		dentry->d_op->d_release(dentry);

	spin_lock(&dentry->d_lock);
	if (dentry->d_flags & DCACHE_SHRINK_LIST) {
		dentry->d_flags |= DCACHE_MAY_FREE;
		can_free = false;
	}
	spin_unlock(&dentry->d_lock);
	if (likely(can_free))
		dentry_free(dentry);
}

/*
 * Finish off a dentry we've decided to kill.
 * dentry->d_lock must be held, returns with it unlocked.
 * If ref is non-zero, then decrement the refcount too.
 * Returns dentry requiring refcount drop, or NULL if we're done.
 */
static struct dentry *dentry_kill(struct dentry *dentry)
	__releases(dentry->d_lock)
{
	struct inode *inode = dentry->d_inode;
	struct dentry *parent = NULL;

	if (inode && unlikely(!spin_trylock(&inode->i_lock)))
		goto failed;

	if (!IS_ROOT(dentry)) {
		parent = dentry->d_parent;
		if (unlikely(!spin_trylock(&parent->d_lock))) {
			if (inode)
				spin_unlock(&inode->i_lock);
			goto failed;
		}
	}

	__dentry_kill(dentry);
	return parent;

failed:
	spin_unlock(&dentry->d_lock);
	return dentry; /* try again with same dentry */
}

static inline struct dentry *lock_parent(struct dentry *dentry)
{
	struct dentry *parent = dentry->d_parent;
	if (IS_ROOT(dentry))
		return NULL;
	if (unlikely(dentry->d_lockref.count < 0))
		return NULL;
	if (likely(spin_trylock(&parent->d_lock)))
		return parent;
	rcu_read_lock();
	spin_unlock(&dentry->d_lock);
again:
	parent = ACCESS_ONCE(dentry->d_parent);
	spin_lock(&parent->d_lock);
	/*
	 * We can't blindly lock dentry until we are sure
	 * that we won't violate the locking order.
	 * Any changes of dentry->d_parent must have
	 * been done with parent->d_lock held, so
	 * spin_lock() above is enough of a barrier
	 * for checking if it's still our child.
	 */
	if (unlikely(parent != dentry->d_parent)) {
		spin_unlock(&parent->d_lock);
		goto again;
	}
	rcu_read_unlock();
	if (parent != dentry)
		spin_lock_nested(&dentry->d_lock, DENTRY_D_LOCK_NESTED);
	else
		parent = NULL;
	return parent;
}

/*
 * Try to do a lockless dput(), and return whether that was successful.
 *
 * If unsuccessful, we return false, having already taken the dentry lock.
 *
 * The caller needs to hold the RCU read lock, so that the dentry is
 * guaranteed to stay around even if the refcount goes down to zero!
 */
static inline bool fast_dput(struct dentry *dentry)
{
	int ret;
	unsigned int d_flags;

	/*
	 * If we have a d_op->d_delete() operation, we sould not
	 * let the dentry count go to zero, so use "put_or_lock".
	 */
	if (unlikely(dentry->d_flags & DCACHE_OP_DELETE))
		return lockref_put_or_lock(&dentry->d_lockref);

	/*
	 * .. otherwise, we can try to just decrement the
	 * lockref optimistically.
	 */
	ret = lockref_put_return(&dentry->d_lockref);

	/*
	 * If the lockref_put_return() failed due to the lock being held
	 * by somebody else, the fast path has failed. We will need to
	 * get the lock, and then check the count again.
	 */
	if (unlikely(ret < 0)) {
		spin_lock(&dentry->d_lock);
		if (dentry->d_lockref.count > 1) {
			dentry->d_lockref.count--;
			spin_unlock(&dentry->d_lock);
			return 1;
		}
		return 0;
	}

	/*
	 * If we weren't the last ref, we're done.
	 */
	if (ret)
		return 1;

	/*
	 * Careful, careful. The reference count went down
	 * to zero, but we don't hold the dentry lock, so
	 * somebody else could get it again, and do another
	 * dput(), and we need to not race with that.
	 *
	 * However, there is a very special and common case
	 * where we don't care, because there is nothing to
	 * do: the dentry is still hashed, it does not have
	 * a 'delete' op, and it's referenced and already on
	 * the LRU list.
	 *
	 * NOTE! Since we aren't locked, these values are
	 * not "stable". However, it is sufficient that at
	 * some point after we dropped the reference the
	 * dentry was hashed and the flags had the proper
	 * value. Other dentry users may have re-gotten
	 * a reference to the dentry and change that, but
	 * our work is done - we can leave the dentry
	 * around with a zero refcount.
	 */
	smp_rmb();
	d_flags = ACCESS_ONCE(dentry->d_flags);
	d_flags &= DCACHE_REFERENCED | DCACHE_LRU_LIST | DCACHE_DISCONNECTED;

	/* Nothing to do? Dropping the reference was all we needed? */
	if (d_flags == (DCACHE_REFERENCED | DCACHE_LRU_LIST) && !d_unhashed(dentry))
		return 1;

	/*
	 * Not the fast normal case? Get the lock. We've already decremented
	 * the refcount, but we'll need to re-check the situation after
	 * getting the lock.
	 */
	spin_lock(&dentry->d_lock);

	/*
	 * Did somebody else grab a reference to it in the meantime, and
	 * we're no longer the last user after all? Alternatively, somebody
	 * else could have killed it and marked it dead. Either way, we
	 * don't need to do anything else.
	 */
	if (dentry->d_lockref.count) {
		spin_unlock(&dentry->d_lock);
		return 1;
	}

	/*
	 * Re-get the reference we optimistically dropped. We hold the
	 * lock, and we just tested that it was zero, so we can just
	 * set it to 1.
	 */
	dentry->d_lockref.count = 1;
	return 0;
}


/* 
 * This is dput
 *
 * This is complicated by the fact that we do not want to put
 * dentries that are no longer on any hash chain on the unused
 * list: we'd much rather just get rid of them immediately.
 *
 * However, that implies that we have to traverse the dentry
 * tree upwards to the parents which might _also_ now be
 * scheduled for deletion (it may have been only waiting for
 * its last child to go away).
 *
 * This tail recursion is done by hand as we don't want to depend
 * on the compiler to always get this right (gcc generally doesn't).
 * Real recursion would eat up our stack space.
 */

/*
 * dput - release a dentry
 * @dentry: dentry to release 
 *
 * Release a dentry. This will drop the usage count and if appropriate
 * call the dentry unlink method as well as removing it from the queues and
 * releasing its resources. If the parent dentries were scheduled for release
 * they too may now get deleted.
 */
void dput(struct dentry *dentry)
{
	if (unlikely(!dentry))
		return;

repeat:
	might_sleep();

	rcu_read_lock();
	if (likely(fast_dput(dentry))) {
		rcu_read_unlock();
		return;
	}

	/* Slow case: now with the dentry lock held */
	rcu_read_unlock();

	/* Unreachable? Get rid of it */
	if (unlikely(d_unhashed(dentry)))
		goto kill_it;

	if (unlikely(dentry->d_flags & DCACHE_DISCONNECTED))
		goto kill_it;

	if (unlikely(dentry->d_flags & DCACHE_OP_DELETE)) {
		if (dentry->d_op->d_delete(dentry))
			goto kill_it;
	}

	if (!(dentry->d_flags & DCACHE_REFERENCED))
		dentry->d_flags |= DCACHE_REFERENCED;
	dentry_lru_add(dentry);

	dentry->d_lockref.count--;
	spin_unlock(&dentry->d_lock);
	return;

kill_it:
	dentry = dentry_kill(dentry);
	if (dentry) {
		cond_resched();
		goto repeat;
	}
}
EXPORT_SYMBOL(dput);


/* This must be called with d_lock held */
static inline void __dget_dlock(struct dentry *dentry)
{
	dentry->d_lockref.count++;
}

static inline void __dget(struct dentry *dentry)
{
	lockref_get(&dentry->d_lockref);
}

struct dentry *dget_parent(struct dentry *dentry)
{
	int gotref;
	struct dentry *ret;

	/*
	 * Do optimistic parent lookup without any
	 * locking.
	 */
	rcu_read_lock();
	ret = ACCESS_ONCE(dentry->d_parent);
	gotref = lockref_get_not_zero(&ret->d_lockref);
	rcu_read_unlock();
	if (likely(gotref)) {
		if (likely(ret == ACCESS_ONCE(dentry->d_parent)))
			return ret;
		dput(ret);
	}

repeat:
	/*
	 * Don't need rcu_dereference because we re-check it was correct under
	 * the lock.
	 */
	rcu_read_lock();
	ret = dentry->d_parent;
	spin_lock(&ret->d_lock);
	if (unlikely(ret != dentry->d_parent)) {
		spin_unlock(&ret->d_lock);
		rcu_read_unlock();
		goto repeat;
	}
	rcu_read_unlock();
	BUG_ON(!ret->d_lockref.count);
	ret->d_lockref.count++;
	spin_unlock(&ret->d_lock);
	return ret;
}
EXPORT_SYMBOL(dget_parent);

/**
 * d_find_alias - grab a hashed alias of inode
 * @inode: inode in question
 *
 * If inode has a hashed alias, or is a directory and has any alias,
 * acquire the reference to alias and return it. Otherwise return NULL.
 * Notice that if inode is a directory there can be only one alias and
 * it can be unhashed only if it has no children, or if it is the root
 * of a filesystem, or if the directory was renamed and d_revalidate
 * was the first vfs operation to notice.
 *
 * If the inode has an IS_ROOT, DCACHE_DISCONNECTED alias, then prefer
 * any other hashed alias over that one.
 */
static struct dentry *__d_find_alias(struct inode *inode)
{
	struct dentry *alias, *discon_alias;

again:
	discon_alias = NULL;
	hlist_for_each_entry(alias, &inode->i_dentry, d_u.d_alias) {
		spin_lock(&alias->d_lock);
 		if (S_ISDIR(inode->i_mode) || !d_unhashed(alias)) {
			if (IS_ROOT(alias) &&
			    (alias->d_flags & DCACHE_DISCONNECTED)) {
				discon_alias = alias;
			} else {
				__dget_dlock(alias);
				spin_unlock(&alias->d_lock);
				return alias;
			}
		}
		spin_unlock(&alias->d_lock);
	}
	if (discon_alias) {
		alias = discon_alias;
		spin_lock(&alias->d_lock);
		if (S_ISDIR(inode->i_mode) || !d_unhashed(alias)) {
			__dget_dlock(alias);
			spin_unlock(&alias->d_lock);
			return alias;
		}
		spin_unlock(&alias->d_lock);
		goto again;
	}
	return NULL;
}

struct dentry *d_find_alias(struct inode *inode)
{
	struct dentry *de = NULL;

	if (!hlist_empty(&inode->i_dentry)) {
		spin_lock(&inode->i_lock);
		de = __d_find_alias(inode);
		spin_unlock(&inode->i_lock);
	}
	return de;
}
EXPORT_SYMBOL(d_find_alias);

/*
 *	Try to kill dentries associated with this inode.
 * WARNING: you must own a reference to inode.
 */
void d_prune_aliases(struct inode *inode)
{
	struct dentry *dentry;
restart:
	spin_lock(&inode->i_lock);
	hlist_for_each_entry(dentry, &inode->i_dentry, d_u.d_alias) {
		spin_lock(&dentry->d_lock);
		if (!dentry->d_lockref.count) {
			struct dentry *parent = lock_parent(dentry);
			if (likely(!dentry->d_lockref.count)) {
				__dentry_kill(dentry);
				dput(parent);
				goto restart;
			}
			if (parent)
				spin_unlock(&parent->d_lock);
		}
		spin_unlock(&dentry->d_lock);
	}
	spin_unlock(&inode->i_lock);
}
EXPORT_SYMBOL(d_prune_aliases);

static void shrink_dentry_list(struct list_head *list)
{
	struct dentry *dentry, *parent;

	while (!list_empty(list)) {
		struct inode *inode;
		dentry = list_entry(list->prev, struct dentry, d_lru);
		spin_lock(&dentry->d_lock);
		parent = lock_parent(dentry);

		/*
		 * The dispose list is isolated and dentries are not accounted
		 * to the LRU here, so we can simply remove it from the list
		 * here regardless of whether it is referenced or not.
		 */
		d_shrink_del(dentry);

		/*
		 * We found an inuse dentry which was not removed from
		 * the LRU because of laziness during lookup. Do not free it.
		 */
		if (dentry->d_lockref.count > 0) {
			spin_unlock(&dentry->d_lock);
			if (parent)
				spin_unlock(&parent->d_lock);
			continue;
		}


		if (unlikely(dentry->d_flags & DCACHE_DENTRY_KILLED)) {
			bool can_free = dentry->d_flags & DCACHE_MAY_FREE;
			spin_unlock(&dentry->d_lock);
			if (parent)
				spin_unlock(&parent->d_lock);
			if (can_free)
				dentry_free(dentry);
			continue;
		}

		inode = dentry->d_inode;
		if (inode && unlikely(!spin_trylock(&inode->i_lock))) {
			d_shrink_add(dentry, list);
			spin_unlock(&dentry->d_lock);
			if (parent)
				spin_unlock(&parent->d_lock);
			continue;
		}

		__dentry_kill(dentry);

		/*
		 * We need to prune ancestors too. This is necessary to prevent
		 * quadratic behavior of shrink_dcache_parent(), but is also
		 * expected to be beneficial in reducing dentry cache
		 * fragmentation.
		 */
		dentry = parent;
		while (dentry && !lockref_put_or_lock(&dentry->d_lockref)) {
			parent = lock_parent(dentry);
			if (dentry->d_lockref.count != 1) {
				dentry->d_lockref.count--;
				spin_unlock(&dentry->d_lock);
				if (parent)
					spin_unlock(&parent->d_lock);
				break;
			}
			inode = dentry->d_inode;	/* can't be NULL */
			if (unlikely(!spin_trylock(&inode->i_lock))) {
				spin_unlock(&dentry->d_lock);
				if (parent)
					spin_unlock(&parent->d_lock);
				cpu_relax();
				continue;
			}
			__dentry_kill(dentry);
			dentry = parent;
		}
	}
}

static enum lru_status dentry_lru_isolate(struct list_head *item,
		struct list_lru_one *lru, spinlock_t *lru_lock, void *arg)
{
	struct list_head *freeable = arg;
	struct dentry	*dentry = container_of(item, struct dentry, d_lru);


	/*
	 * we are inverting the lru lock/dentry->d_lock here,
	 * so use a trylock. If we fail to get the lock, just skip
	 * it
	 */
	if (!spin_trylock(&dentry->d_lock))
		return LRU_SKIP;

	/*
	 * Referenced dentries are still in use. If they have active
	 * counts, just remove them from the LRU. Otherwise give them
	 * another pass through the LRU.
	 */
	if (dentry->d_lockref.count) {
		d_lru_isolate(lru, dentry);
		spin_unlock(&dentry->d_lock);
		return LRU_REMOVED;
	}

	if (dentry->d_flags & DCACHE_REFERENCED) {
		dentry->d_flags &= ~DCACHE_REFERENCED;
		spin_unlock(&dentry->d_lock);

		/*
		 * The list move itself will be made by the common LRU code. At
		 * this point, we've dropped the dentry->d_lock but keep the
		 * lru lock. This is safe to do, since every list movement is
		 * protected by the lru lock even if both locks are held.
		 *
		 * This is guaranteed by the fact that all LRU management
		 * functions are intermediated by the LRU API calls like
		 * list_lru_add and list_lru_del. List movement in this file
		 * only ever occur through this functions or through callbacks
		 * like this one, that are called from the LRU API.
		 *
		 * The only exceptions to this are functions like
		 * shrink_dentry_list, and code that first checks for the
		 * DCACHE_SHRINK_LIST flag.  Those are guaranteed to be
		 * operating only with stack provided lists after they are
		 * properly isolated from the main list.  It is thus, always a
		 * local access.
		 */
		return LRU_ROTATE;
	}

	d_lru_shrink_move(lru, dentry, freeable);
	spin_unlock(&dentry->d_lock);

	return LRU_REMOVED;
}

/**
 * prune_dcache_sb - shrink the dcache
 * @sb: superblock
 * @sc: shrink control, passed to list_lru_shrink_walk()
 *
 * Attempt to shrink the superblock dcache LRU by @sc->nr_to_scan entries. This
 * is done when we need more memory and called from the superblock shrinker
 * function.
 *
 * This function may fail to free any resources if all the dentries are in
 * use.
 */
long prune_dcache_sb(struct super_block *sb, struct shrink_control *sc)
{
	LIST_HEAD(dispose);
	long freed;

	freed = list_lru_shrink_walk(&sb->s_dentry_lru, sc,
				     dentry_lru_isolate, &dispose);
	shrink_dentry_list(&dispose);
	return freed;
}

static enum lru_status dentry_lru_isolate_shrink(struct list_head *item,
		struct list_lru_one *lru, spinlock_t *lru_lock, void *arg)
{
	struct list_head *freeable = arg;
	struct dentry	*dentry = container_of(item, struct dentry, d_lru);

	/*
	 * we are inverting the lru lock/dentry->d_lock here,
	 * so use a trylock. If we fail to get the lock, just skip
	 * it
	 */
	if (!spin_trylock(&dentry->d_lock))
		return LRU_SKIP;

	d_lru_shrink_move(lru, dentry, freeable);
	spin_unlock(&dentry->d_lock);

	return LRU_REMOVED;
}


/**
 * shrink_dcache_sb - shrink dcache for a superblock
 * @sb: superblock
 *
 * Shrink the dcache for the specified super block. This is used to free
 * the dcache before unmounting a file system.
 */
void shrink_dcache_sb(struct super_block *sb)
{
	long freed;

	do {
		LIST_HEAD(dispose);

		freed = list_lru_walk(&sb->s_dentry_lru,
			dentry_lru_isolate_shrink, &dispose, 1024);

		this_cpu_sub(nr_dentry_unused, freed);
		shrink_dentry_list(&dispose);
		cond_resched();
	} while (list_lru_count(&sb->s_dentry_lru) > 0);
}
EXPORT_SYMBOL(shrink_dcache_sb);

/**
 * enum d_walk_ret - action to talke during tree walk
 * @D_WALK_CONTINUE:	contrinue walk
 * @D_WALK_QUIT:	quit walk
 * @D_WALK_NORETRY:	quit when retry is needed
 * @D_WALK_SKIP:	skip this dentry and its children
 */
enum d_walk_ret {
	D_WALK_CONTINUE,
	D_WALK_QUIT,
	D_WALK_NORETRY,
	D_WALK_SKIP,
};

/**
 * d_walk - walk the dentry tree
 * @parent:	start of walk
 * @data:	data passed to @enter() and @finish()
 * @enter:	callback when first entering the dentry
 * @finish:	callback when successfully finished the walk
 *
 * The @enter() and @finish() callbacks are called with d_lock held.
 */
static void d_walk(struct dentry *parent, void *data,
		   enum d_walk_ret (*enter)(void *, struct dentry *),
		   void (*finish)(void *))
{
	struct dentry *this_parent;
	struct list_head *next;
	unsigned seq = 0;
	enum d_walk_ret ret;
	bool retry = true;

again:
	read_seqbegin_or_lock(&rename_lock, &seq);
	this_parent = parent;
	spin_lock(&this_parent->d_lock);

	ret = enter(data, this_parent);
	switch (ret) {
	case D_WALK_CONTINUE:
		break;
	case D_WALK_QUIT:
	case D_WALK_SKIP:
		goto out_unlock;
	case D_WALK_NORETRY:
		retry = false;
		break;
	}
repeat:
	next = this_parent->d_subdirs.next;
resume:
	while (next != &this_parent->d_subdirs) {
		struct list_head *tmp = next;
		struct dentry *dentry = list_entry(tmp, struct dentry, d_child);
		next = tmp->next;

		spin_lock_nested(&dentry->d_lock, DENTRY_D_LOCK_NESTED);

		ret = enter(data, dentry);
		switch (ret) {
		case D_WALK_CONTINUE:
			break;
		case D_WALK_QUIT:
			spin_unlock(&dentry->d_lock);
			goto out_unlock;
		case D_WALK_NORETRY:
			retry = false;
			break;
		case D_WALK_SKIP:
			spin_unlock(&dentry->d_lock);
			continue;
		}

		if (!list_empty(&dentry->d_subdirs)) {
			spin_unlock(&this_parent->d_lock);
			spin_release(&dentry->d_lock.dep_map, 1, _RET_IP_);
			this_parent = dentry;
			spin_acquire(&this_parent->d_lock.dep_map, 0, 1, _RET_IP_);
			goto repeat;
		}
		spin_unlock(&dentry->d_lock);
	}
	/*
	 * All done at this level ... ascend and resume the search.
	 */
	rcu_read_lock();
ascend:
	if (this_parent != parent) {
		struct dentry *child = this_parent;
		this_parent = child->d_parent;

		spin_unlock(&child->d_lock);
		spin_lock(&this_parent->d_lock);

		/* might go back up the wrong parent if we have had a rename. */
		if (need_seqretry(&rename_lock, seq))
			goto rename_retry;
		/* go into the first sibling still alive */
		do {
			next = child->d_child.next;
			if (next == &this_parent->d_subdirs)
				goto ascend;
			child = list_entry(next, struct dentry, d_child);
		} while (unlikely(child->d_flags & DCACHE_DENTRY_KILLED));
		rcu_read_unlock();
		goto resume;
	}
	if (need_seqretry(&rename_lock, seq))
		goto rename_retry;
	rcu_read_unlock();
	if (finish)
		finish(data);

out_unlock:
	spin_unlock(&this_parent->d_lock);
	done_seqretry(&rename_lock, seq);
	return;

rename_retry:
	spin_unlock(&this_parent->d_lock);
	rcu_read_unlock();
	BUG_ON(seq & 1);
	if (!retry)
		return;
	seq = 1;
	goto again;
}

/*
 * Search for at least 1 mount point in the dentry's subdirs.
 * We descend to the next level whenever the d_subdirs
 * list is non-empty and continue searching.
 */

static enum d_walk_ret check_mount(void *data, struct dentry *dentry)
{
	int *ret = data;
	if (d_mountpoint(dentry)) {
		*ret = 1;
		return D_WALK_QUIT;
	}
	return D_WALK_CONTINUE;
}

/**
 * have_submounts - check for mounts over a dentry
 * @parent: dentry to check.
 *
 * Return true if the parent or its subdirectories contain
 * a mount point
 */
int have_submounts(struct dentry *parent)
{
	int ret = 0;

	d_walk(parent, &ret, check_mount, NULL);

	return ret;
}
EXPORT_SYMBOL(have_submounts);

/*
 * Called by mount code to set a mountpoint and check if the mountpoint is
 * reachable (e.g. NFS can unhash a directory dentry and then the complete
 * subtree can become unreachable).
 *
 * Only one of d_invalidate() and d_set_mounted() must succeed.  For
 * this reason take rename_lock and d_lock on dentry and ancestors.
 */
int d_set_mounted(struct dentry *dentry)
{
	struct dentry *p;
	int ret = -ENOENT;
	write_seqlock(&rename_lock);
	for (p = dentry->d_parent; !IS_ROOT(p); p = p->d_parent) {
		/* Need exclusion wrt. d_invalidate() */
		spin_lock(&p->d_lock);
		if (unlikely(d_unhashed(p))) {
			spin_unlock(&p->d_lock);
			goto out;
		}
		spin_unlock(&p->d_lock);
	}
	spin_lock(&dentry->d_lock);
	if (!d_unlinked(dentry)) {
		ret = -EBUSY;
		if (!d_mountpoint(dentry)) {
			dentry->d_flags |= DCACHE_MOUNTED;
			ret = 0;
		}
	}
 	spin_unlock(&dentry->d_lock);
out:
	write_sequnlock(&rename_lock);
	return ret;
}

/*
 * Search the dentry child list of the specified parent,
 * and move any unused dentries to the end of the unused
 * list for prune_dcache(). We descend to the next level
 * whenever the d_subdirs list is non-empty and continue
 * searching.
 *
 * It returns zero iff there are no unused children,
 * otherwise  it returns the number of children moved to
 * the end of the unused list. This may not be the total
 * number of unused children, because select_parent can
 * drop the lock and return early due to latency
 * constraints.
 */

struct select_data {
	struct dentry *start;
	struct list_head dispose;
	int found;
};

static enum d_walk_ret select_collect(void *_data, struct dentry *dentry)
{
	struct select_data *data = _data;
	enum d_walk_ret ret = D_WALK_CONTINUE;

	if (data->start == dentry)
		goto out;

	if (dentry->d_flags & DCACHE_SHRINK_LIST) {
		goto out;
	} else {
		if (dentry->d_flags & DCACHE_LRU_LIST)
			d_lru_del(dentry);
		if (!dentry->d_lockref.count) {
			d_shrink_add(dentry, &data->dispose);
			data->found++;
		}
	}
	/*
	 * We can return to the caller if we have found some (this
	 * ensures forward progress). We'll be coming back to find
	 * the rest.
	 */
	if (!list_empty(&data->dispose))
		ret = need_resched() ? D_WALK_QUIT : D_WALK_NORETRY;
out:
	return ret;
}

/**
 * shrink_dcache_parent - prune dcache
 * @parent: parent of entries to prune
 *
 * Prune the dcache to remove unused children of the parent dentry.
 */
void shrink_dcache_parent(struct dentry *parent)
{
	for (;;) {
		struct select_data data;

		INIT_LIST_HEAD(&data.dispose);
		data.start = parent;
		data.found = 0;

		d_walk(parent, &data, select_collect, NULL);
		if (!data.found)
			break;

		shrink_dentry_list(&data.dispose);
		cond_resched();
	}
}
EXPORT_SYMBOL(shrink_dcache_parent);

static enum d_walk_ret umount_check(void *_data, struct dentry *dentry)
{
	/* it has busy descendents; complain about those instead */
	if (!list_empty(&dentry->d_subdirs))
		return D_WALK_CONTINUE;

	/* root with refcount 1 is fine */
	if (dentry == _data && dentry->d_lockref.count == 1)
		return D_WALK_CONTINUE;

	printk(KERN_ERR "BUG: Dentry %p{i=%lx,n=%pd} "
			" still in use (%d) [unmount of %s %s]\n",
		       dentry,
		       dentry->d_inode ?
		       dentry->d_inode->i_ino : 0UL,
		       dentry,
		       dentry->d_lockref.count,
		       dentry->d_sb->s_type->name,
		       dentry->d_sb->s_id);
	WARN_ON(1);
	return D_WALK_CONTINUE;
}

static void do_one_tree(struct dentry *dentry)
{
	shrink_dcache_parent(dentry);
	d_walk(dentry, dentry, umount_check, NULL);
	d_drop(dentry);
	dput(dentry);
}

/*
 * destroy the dentries attached to a superblock on unmounting
 */
void shrink_dcache_for_umount(struct super_block *sb)
{
	struct dentry *dentry;

	WARN(down_read_trylock(&sb->s_umount), "s_umount should've been locked");

	dentry = sb->s_root;
	sb->s_root = NULL;
	do_one_tree(dentry);

	while (!hlist_bl_empty(&sb->s_anon)) {
		dentry = dget(hlist_bl_entry(hlist_bl_first(&sb->s_anon), struct dentry, d_hash));
		do_one_tree(dentry);
	}
}

struct detach_data {
	struct select_data select;
	struct dentry *mountpoint;
};
static enum d_walk_ret detach_and_collect(void *_data, struct dentry *dentry)
{
	struct detach_data *data = _data;

	if (d_mountpoint(dentry)) {
		__dget_dlock(dentry);
		data->mountpoint = dentry;
		return D_WALK_QUIT;
	}

	return select_collect(&data->select, dentry);
}

static void check_and_drop(void *_data)
{
	struct detach_data *data = _data;

	if (!data->mountpoint && !data->select.found)
		__d_drop(data->select.start);
}

/**
 * d_invalidate - detach submounts, prune dcache, and drop
 * @dentry: dentry to invalidate (aka detach, prune and drop)
 *
 * no dcache lock.
 *
 * The final d_drop is done as an atomic operation relative to
 * rename_lock ensuring there are no races with d_set_mounted.  This
 * ensures there are no unhashed dentries on the path to a mountpoint.
 */
void d_invalidate(struct dentry *dentry)
{
	/*
	 * If it's already been dropped, return OK.
	 */
	spin_lock(&dentry->d_lock);
	if (d_unhashed(dentry)) {
		spin_unlock(&dentry->d_lock);
		return;
	}
	spin_unlock(&dentry->d_lock);

	/* Negative dentries can be dropped without further checks */
	if (!dentry->d_inode) {
		d_drop(dentry);
		return;
	}

	for (;;) {
		struct detach_data data;

		data.mountpoint = NULL;
		INIT_LIST_HEAD(&data.select.dispose);
		data.select.start = dentry;
		data.select.found = 0;

		d_walk(dentry, &data, detach_and_collect, check_and_drop);

		if (data.select.found)
			shrink_dentry_list(&data.select.dispose);

		if (data.mountpoint) {
			detach_mounts(data.mountpoint);
			dput(data.mountpoint);
		}

		if (!data.mountpoint && !data.select.found)
			break;

		cond_resched();
	}
}
EXPORT_SYMBOL(d_invalidate);

/**
 * __d_alloc	-	allocate a dcache entry
 * @sb: filesystem it will belong to
 * @name: qstr of the name
 *
 * Allocates a dentry. It returns %NULL if there is insufficient memory
 * available. On a success the dentry is returned. The name passed in is
 * copied and the copy passed in may be reused after this call.
 */
 
struct dentry *__d_alloc(struct super_block *sb, const struct qstr *name)
{
	struct dentry *dentry;
	char *dname;

	dentry = kmem_cache_alloc(dentry_cache, GFP_KERNEL);
	if (!dentry)
		return NULL;

	/*
	 * We guarantee that the inline name is always NUL-terminated.
	 * This way the memcpy() done by the name switching in rename
	 * will still always have a NUL at the end, even if we might
	 * be overwriting an internal NUL character
	 */
	dentry->d_iname[DNAME_INLINE_LEN-1] = 0;
	if (name->len > DNAME_INLINE_LEN-1) {
		size_t size = offsetof(struct external_name, name[1]);
		struct external_name *p = kmalloc(size + name->len, GFP_KERNEL);
		if (!p) {
			kmem_cache_free(dentry_cache, dentry); 
			return NULL;
		}
		atomic_set(&p->u.count, 1);
		dname = p->name;
		if (IS_ENABLED(CONFIG_DCACHE_WORD_ACCESS))
			kasan_unpoison_shadow(dname,
				round_up(name->len + 1,	sizeof(unsigned long)));
	} else  {
		dname = dentry->d_iname;
	}	

	dentry->d_name.len = name->len;
	dentry->d_name.hash = name->hash;
	memcpy(dname, name->name, name->len);
	dname[name->len] = 0;

	/* Make sure we always see the terminating NUL character */
	smp_wmb();
	dentry->d_name.name = dname;

	dentry->d_lockref.count = 1;
	dentry->d_flags = 0;
	spin_lock_init(&dentry->d_lock);
	seqcount_init(&dentry->d_seq);
	dentry->d_inode = NULL;
	dentry->d_parent = dentry;
	dentry->d_sb = sb;
	dentry->d_op = NULL;
	dentry->d_fsdata = NULL;
	INIT_HLIST_BL_NODE(&dentry->d_hash);
	INIT_LIST_HEAD(&dentry->d_lru);
	INIT_LIST_HEAD(&dentry->d_subdirs);
	INIT_HLIST_NODE(&dentry->d_u.d_alias);
	INIT_LIST_HEAD(&dentry->d_child);
	d_set_d_op(dentry, dentry->d_sb->s_d_op);

	this_cpu_inc(nr_dentry);

	return dentry;
}

/**
 * d_alloc	-	allocate a dcache entry
 * @parent: parent of entry to allocate
 * @name: qstr of the name
 *
 * Allocates a dentry. It returns %NULL if there is insufficient memory
 * available. On a success the dentry is returned. The name passed in is
 * copied and the copy passed in may be reused after this call.
 */
struct dentry *d_alloc(struct dentry * parent, const struct qstr *name)
{
	struct dentry *dentry = __d_alloc(parent->d_sb, name);
	if (!dentry)
		return NULL;
	dentry->d_flags |= DCACHE_RCUACCESS;
	spin_lock(&parent->d_lock);
	/*
	 * don't need child lock because it is not subject
	 * to concurrency here
	 */
	__dget_dlock(parent);
	dentry->d_parent = parent;
	list_add(&dentry->d_child, &parent->d_subdirs);
	spin_unlock(&parent->d_lock);

	return dentry;
}
EXPORT_SYMBOL(d_alloc);

/**
 * d_alloc_pseudo - allocate a dentry (for lookup-less filesystems)
 * @sb: the superblock
 * @name: qstr of the name
 *
 * For a filesystem that just pins its dentries in memory and never
 * performs lookups at all, return an unhashed IS_ROOT dentry.
 */
struct dentry *d_alloc_pseudo(struct super_block *sb, const struct qstr *name)
{
	return __d_alloc(sb, name);
}
EXPORT_SYMBOL(d_alloc_pseudo);

struct dentry *d_alloc_name(struct dentry *parent, const char *name)
{
	struct qstr q;

	q.name = name;
	q.len = strlen(name);
	q.hash = full_name_hash(q.name, q.len);
	return d_alloc(parent, &q);
}
EXPORT_SYMBOL(d_alloc_name);

void d_set_d_op(struct dentry *dentry, const struct dentry_operations *op)
{
	WARN_ON_ONCE(dentry->d_op);
	WARN_ON_ONCE(dentry->d_flags & (DCACHE_OP_HASH	|
				DCACHE_OP_COMPARE	|
				DCACHE_OP_REVALIDATE	|
				DCACHE_OP_WEAK_REVALIDATE	|
				DCACHE_OP_DELETE	|
				DCACHE_OP_SELECT_INODE	|
				DCACHE_OP_REAL));
	dentry->d_op = op;
	if (!op)
		return;
	if (op->d_hash)
		dentry->d_flags |= DCACHE_OP_HASH;
	if (op->d_compare)
		dentry->d_flags |= DCACHE_OP_COMPARE;
	if (op->d_revalidate)
		dentry->d_flags |= DCACHE_OP_REVALIDATE;
	if (op->d_weak_revalidate)
		dentry->d_flags |= DCACHE_OP_WEAK_REVALIDATE;
	if (op->d_delete)
		dentry->d_flags |= DCACHE_OP_DELETE;
	if (op->d_prune)
		dentry->d_flags |= DCACHE_OP_PRUNE;
	if (op->d_select_inode)
		dentry->d_flags |= DCACHE_OP_SELECT_INODE;
	if (op->d_real)
		dentry->d_flags |= DCACHE_OP_REAL;

}
EXPORT_SYMBOL(d_set_d_op);


/*
 * d_set_fallthru - Mark a dentry as falling through to a lower layer
 * @dentry - The dentry to mark
 *
 * Mark a dentry as falling through to the lower layer (as set with
 * d_pin_lower()).  This flag may be recorded on the medium.
 */
void d_set_fallthru(struct dentry *dentry)
{
	spin_lock(&dentry->d_lock);
	dentry->d_flags |= DCACHE_FALLTHRU;
	spin_unlock(&dentry->d_lock);
}
EXPORT_SYMBOL(d_set_fallthru);

static unsigned d_flags_for_inode(struct inode *inode)
{
	unsigned add_flags = DCACHE_REGULAR_TYPE;

	if (!inode)
		return DCACHE_MISS_TYPE;

	if (S_ISDIR(inode->i_mode)) {
		add_flags = DCACHE_DIRECTORY_TYPE;
		if (unlikely(!(inode->i_opflags & IOP_LOOKUP))) {
			if (unlikely(!inode->i_op->lookup))
				add_flags = DCACHE_AUTODIR_TYPE;
			else
				inode->i_opflags |= IOP_LOOKUP;
		}
		goto type_determined;
	}

	if (unlikely(!(inode->i_opflags & IOP_NOFOLLOW))) {
		if (unlikely(inode->i_op->follow_link)) {
			add_flags = DCACHE_SYMLINK_TYPE;
			goto type_determined;
		}
		inode->i_opflags |= IOP_NOFOLLOW;
	}

	if (unlikely(!S_ISREG(inode->i_mode)))
		add_flags = DCACHE_SPECIAL_TYPE;

type_determined:
	if (unlikely(IS_AUTOMOUNT(inode)))
		add_flags |= DCACHE_NEED_AUTOMOUNT;
	return add_flags;
}

static void __d_instantiate(struct dentry *dentry, struct inode *inode)
{
	unsigned add_flags = d_flags_for_inode(inode);

	spin_lock(&dentry->d_lock);
	if (inode)
		hlist_add_head(&dentry->d_u.d_alias, &inode->i_dentry);
	raw_write_seqcount_begin(&dentry->d_seq);
	__d_set_inode_and_type(dentry, inode, add_flags);
	raw_write_seqcount_end(&dentry->d_seq);
	spin_unlock(&dentry->d_lock);
	fsnotify_d_instantiate(dentry, inode);
}

/**
 * d_instantiate - fill in inode information for a dentry
 * @entry: dentry to complete
 * @inode: inode to attach to this dentry
 *
 * Fill in inode information in the entry.
 *
 * This turns negative dentries into productive full members
 * of society.
 *
 * NOTE! This assumes that the inode count has been incremented
 * (or otherwise set) by the caller to indicate that it is now
 * in use by the dcache.
 */
 
void d_instantiate(struct dentry *entry, struct inode * inode)
{
	BUG_ON(!hlist_unhashed(&entry->d_u.d_alias));
	if (inode)
		spin_lock(&inode->i_lock);
	__d_instantiate(entry, inode);
	if (inode)
		spin_unlock(&inode->i_lock);
	security_d_instantiate(entry, inode);
}
EXPORT_SYMBOL(d_instantiate);

/**
 * d_instantiate_unique - instantiate a non-aliased dentry
 * @entry: dentry to instantiate
 * @inode: inode to attach to this dentry
 *
 * Fill in inode information in the entry. On success, it returns NULL.
 * If an unhashed alias of "entry" already exists, then we return the
 * aliased dentry instead and drop one reference to inode.
 *
 * Note that in order to avoid conflicts with rename() etc, the caller
 * had better be holding the parent directory semaphore.
 *
 * This also assumes that the inode count has been incremented
 * (or otherwise set) by the caller to indicate that it is now
 * in use by the dcache.
 */
static struct dentry *__d_instantiate_unique(struct dentry *entry,
					     struct inode *inode)
{
	struct dentry *alias;
	int len = entry->d_name.len;
	const char *name = entry->d_name.name;
	unsigned int hash = entry->d_name.hash;

	if (!inode) {
		__d_instantiate(entry, NULL);
		return NULL;
	}

	hlist_for_each_entry(alias, &inode->i_dentry, d_u.d_alias) {
		/*
		 * Don't need alias->d_lock here, because aliases with
		 * d_parent == entry->d_parent are not subject to name or
		 * parent changes, because the parent inode i_mutex is held.
		 */
		if (alias->d_name.hash != hash)
			continue;
		if (alias->d_parent != entry->d_parent)
			continue;
		if (alias->d_name.len != len)
			continue;
		if (dentry_cmp(alias, name, len))
			continue;
		__dget(alias);
		return alias;
	}

	__d_instantiate(entry, inode);
	return NULL;
}

struct dentry *d_instantiate_unique(struct dentry *entry, struct inode *inode)
{
	struct dentry *result;

	BUG_ON(!hlist_unhashed(&entry->d_u.d_alias));

	if (inode)
		spin_lock(&inode->i_lock);
	result = __d_instantiate_unique(entry, inode);
	if (inode)
		spin_unlock(&inode->i_lock);

	if (!result) {
		security_d_instantiate(entry, inode);
		return NULL;
	}

	BUG_ON(!d_unhashed(result));
	iput(inode);
	return result;
}

EXPORT_SYMBOL(d_instantiate_unique);

/**
 * d_instantiate_no_diralias - instantiate a non-aliased dentry
 * @entry: dentry to complete
 * @inode: inode to attach to this dentry
 *
 * Fill in inode information in the entry.  If a directory alias is found, then
 * return an error (and drop inode).  Together with d_materialise_unique() this
 * guarantees that a directory inode may never have more than one alias.
 */
int d_instantiate_no_diralias(struct dentry *entry, struct inode *inode)
{
	BUG_ON(!hlist_unhashed(&entry->d_u.d_alias));

	spin_lock(&inode->i_lock);
	if (S_ISDIR(inode->i_mode) && !hlist_empty(&inode->i_dentry)) {
		spin_unlock(&inode->i_lock);
		iput(inode);
		return -EBUSY;
	}
	__d_instantiate(entry, inode);
	spin_unlock(&inode->i_lock);
	security_d_instantiate(entry, inode);

	return 0;
}
EXPORT_SYMBOL(d_instantiate_no_diralias);

struct dentry *d_make_root(struct inode *root_inode)
{
	struct dentry *res = NULL;

	if (root_inode) {
		static const struct qstr name = QSTR_INIT("/", 1);

		res = __d_alloc(root_inode->i_sb, &name);
		if (res)
			d_instantiate(res, root_inode);
		else
			iput(root_inode);
	}
	return res;
}
EXPORT_SYMBOL(d_make_root);

static struct dentry * __d_find_any_alias(struct inode *inode)
{
	struct dentry *alias;

	if (hlist_empty(&inode->i_dentry))
		return NULL;
	alias = hlist_entry(inode->i_dentry.first, struct dentry, d_u.d_alias);
	__dget(alias);
	return alias;
}

/**
 * d_find_any_alias - find any alias for a given inode
 * @inode: inode to find an alias for
 *
 * If any aliases exist for the given inode, take and return a
 * reference for one of them.  If no aliases exist, return %NULL.
 */
struct dentry *d_find_any_alias(struct inode *inode)
{
	struct dentry *de;

	spin_lock(&inode->i_lock);
	de = __d_find_any_alias(inode);
	spin_unlock(&inode->i_lock);
	return de;
}
EXPORT_SYMBOL(d_find_any_alias);

static struct dentry *__d_obtain_alias(struct inode *inode, int disconnected)
{
	static const struct qstr anonstring = QSTR_INIT("/", 1);
	struct dentry *tmp;
	struct dentry *res;
	unsigned add_flags;

	if (!inode)
		return ERR_PTR(-ESTALE);
	if (IS_ERR(inode))
		return ERR_CAST(inode);

	res = d_find_any_alias(inode);
	if (res)
		goto out_iput;

	tmp = __d_alloc(inode->i_sb, &anonstring);
	if (!tmp) {
		res = ERR_PTR(-ENOMEM);
		goto out_iput;
	}

	spin_lock(&inode->i_lock);
	res = __d_find_any_alias(inode);
	if (res) {
		spin_unlock(&inode->i_lock);
		dput(tmp);
		goto out_iput;
	}

	/* attach a disconnected dentry */
	add_flags = d_flags_for_inode(inode);

	if (disconnected)
		add_flags |= DCACHE_DISCONNECTED;

	spin_lock(&tmp->d_lock);
	__d_set_inode_and_type(tmp, inode, add_flags);
	hlist_add_head(&tmp->d_u.d_alias, &inode->i_dentry);
	hlist_bl_lock(&tmp->d_sb->s_anon);
	hlist_bl_add_head(&tmp->d_hash, &tmp->d_sb->s_anon);
	hlist_bl_unlock(&tmp->d_sb->s_anon);
	spin_unlock(&tmp->d_lock);
	spin_unlock(&inode->i_lock);
	security_d_instantiate(tmp, inode);

	return tmp;

 out_iput:
	if (res && !IS_ERR(res))
		security_d_instantiate(res, inode);
	iput(inode);
	return res;
}

/**
 * d_obtain_alias - find or allocate a DISCONNECTED dentry for a given inode
 * @inode: inode to allocate the dentry for
 *
 * Obtain a dentry for an inode resulting from NFS filehandle conversion or
 * similar open by handle operations.  The returned dentry may be anonymous,
 * or may have a full name (if the inode was already in the cache).
 *
 * When called on a directory inode, we must ensure that the inode only ever
 * has one dentry.  If a dentry is found, that is returned instead of
 * allocating a new one.
 *
 * On successful return, the reference to the inode has been transferred
 * to the dentry.  In case of an error the reference on the inode is released.
 * To make it easier to use in export operations a %NULL or IS_ERR inode may
 * be passed in and the error will be propagated to the return value,
 * with a %NULL @inode replaced by ERR_PTR(-ESTALE).
 */
struct dentry *d_obtain_alias(struct inode *inode)
{
	return __d_obtain_alias(inode, 1);
}
EXPORT_SYMBOL(d_obtain_alias);

/**
 * d_obtain_root - find or allocate a dentry for a given inode
 * @inode: inode to allocate the dentry for
 *
 * Obtain an IS_ROOT dentry for the root of a filesystem.
 *
 * We must ensure that directory inodes only ever have one dentry.  If a
 * dentry is found, that is returned instead of allocating a new one.
 *
 * On successful return, the reference to the inode has been transferred
 * to the dentry.  In case of an error the reference on the inode is
 * released.  A %NULL or IS_ERR inode may be passed in and will be the
 * error will be propagate to the return value, with a %NULL @inode
 * replaced by ERR_PTR(-ESTALE).
 */
struct dentry *d_obtain_root(struct inode *inode)
{
	return __d_obtain_alias(inode, 0);
}
EXPORT_SYMBOL(d_obtain_root);

/**
 * d_add_ci - lookup or allocate new dentry with case-exact name
 * @inode:  the inode case-insensitive lookup has found
 * @dentry: the negative dentry that was passed to the parent's lookup func
 * @name:   the case-exact name to be associated with the returned dentry
 *
 * This is to avoid filling the dcache with case-insensitive names to the
 * same inode, only the actual correct case is stored in the dcache for
 * case-insensitive filesystems.
 *
 * For a case-insensitive lookup match and if the the case-exact dentry
 * already exists in in the dcache, use it and return it.
 *
 * If no entry exists with the exact case name, allocate new dentry with
 * the exact case, and return the spliced entry.
 */
struct dentry *d_add_ci(struct dentry *dentry, struct inode *inode,
			struct qstr *name)
{
	struct dentry *found;
	struct dentry *new;

	/*
	 * First check if a dentry matching the name already exists,
	 * if not go ahead and create it now.
	 */
	found = d_hash_and_lookup(dentry->d_parent, name);
	if (!found) {
		new = d_alloc(dentry->d_parent, name);
		if (!new) {
			found = ERR_PTR(-ENOMEM);
		} else {
			found = d_splice_alias(inode, new);
			if (found) {
				dput(new);
				return found;
			}
			return new;
		}
	}
	iput(inode);
	return found;
}
EXPORT_SYMBOL(d_add_ci);

/*
 * Do the slow-case of the dentry name compare.
 *
 * Unlike the dentry_cmp() function, we need to atomically
 * load the name and length information, so that the
 * filesystem can rely on them, and can use the 'name' and
 * 'len' information without worrying about walking off the
 * end of memory etc.
 *
 * Thus the read_seqcount_retry() and the "duplicate" info
 * in arguments (the low-level filesystem should not look
 * at the dentry inode or name contents directly, since
 * rename can change them while we're in RCU mode).
 */
enum slow_d_compare {
	D_COMP_OK,
	D_COMP_NOMATCH,
	D_COMP_SEQRETRY,
};

static noinline enum slow_d_compare slow_dentry_cmp(
		const struct dentry *parent,
		struct dentry *dentry,
		unsigned int seq,
		const struct qstr *name)
{
	int tlen = dentry->d_name.len;
	const char *tname = dentry->d_name.name;

	if (read_seqcount_retry(&dentry->d_seq, seq)) {
		cpu_relax();
		return D_COMP_SEQRETRY;
	}
	if (parent->d_op->d_compare(parent, dentry, tlen, tname, name))
		return D_COMP_NOMATCH;
	return D_COMP_OK;
}

/**
 * __d_lookup_rcu - search for a dentry (racy, store-free)
 * @parent: parent dentry
 * @name: qstr of name we wish to find
 * @seqp: returns d_seq value at the point where the dentry was found
 * Returns: dentry, or NULL
 *
 * __d_lookup_rcu is the dcache lookup function for rcu-walk name
 * resolution (store-free path walking) design described in
 * Documentation/filesystems/path-lookup.txt.
 *
 * This is not to be used outside core vfs.
 *
 * __d_lookup_rcu must only be used in rcu-walk mode, ie. with vfsmount lock
 * held, and rcu_read_lock held. The returned dentry must not be stored into
 * without taking d_lock and checking d_seq sequence count against @seq
 * returned here.
 *
 * A refcount may be taken on the found dentry with the d_rcu_to_refcount
 * function.
 *
 * Alternatively, __d_lookup_rcu may be called again to look up the child of
 * the returned dentry, so long as its parent's seqlock is checked after the
 * child is looked up. Thus, an interlocking stepping of sequence lock checks
 * is formed, giving integrity down the path walk.
 *
 * NOTE! The caller *has* to check the resulting dentry against the sequence
 * number we've returned before using any of the resulting dentry state!
 */
struct dentry *__d_lookup_rcu(const struct dentry *parent,
				const struct qstr *name,
				unsigned *seqp)
{
	u64 hashlen = name->hash_len;
	const unsigned char *str = name->name;
	struct hlist_bl_head *b = d_hash(parent, hashlen_hash(hashlen));
	struct hlist_bl_node *node;
	struct dentry *dentry;

	/*
	 * Note: There is significant duplication with __d_lookup_rcu which is
	 * required to prevent single threaded performance regressions
	 * especially on architectures where smp_rmb (in seqcounts) are costly.
	 * Keep the two functions in sync.
	 */

	/*
	 * The hash list is protected using RCU.
	 *
	 * Carefully use d_seq when comparing a candidate dentry, to avoid
	 * races with d_move().
	 *
	 * It is possible that concurrent renames can mess up our list
	 * walk here and result in missing our dentry, resulting in the
	 * false-negative result. d_lookup() protects against concurrent
	 * renames using rename_lock seqlock.
	 *
	 * See Documentation/filesystems/path-lookup.txt for more details.
	 */
	hlist_bl_for_each_entry_rcu(dentry, node, b, d_hash) {
		unsigned seq;

seqretry:
		/*
		 * The dentry sequence count protects us from concurrent
		 * renames, and thus protects parent and name fields.
		 *
		 * The caller must perform a seqcount check in order
		 * to do anything useful with the returned dentry.
		 *
		 * NOTE! We do a "raw" seqcount_begin here. That means that
		 * we don't wait for the sequence count to stabilize if it
		 * is in the middle of a sequence change. If we do the slow
		 * dentry compare, we will do seqretries until it is stable,
		 * and if we end up with a successful lookup, we actually
		 * want to exit RCU lookup anyway.
		 */
		seq = raw_seqcount_begin(&dentry->d_seq);
		if (dentry->d_parent != parent)
			continue;
		if (d_unhashed(dentry))
			continue;

		if (unlikely(parent->d_flags & DCACHE_OP_COMPARE)) {
			if (dentry->d_name.hash != hashlen_hash(hashlen))
				continue;
			*seqp = seq;
			switch (slow_dentry_cmp(parent, dentry, seq, name)) {
			case D_COMP_OK:
				return dentry;
			case D_COMP_NOMATCH:
				continue;
			default:
				goto seqretry;
			}
		}

		if (dentry->d_name.hash_len != hashlen)
			continue;
		*seqp = seq;
		if (!dentry_cmp(dentry, str, hashlen_len(hashlen)))
			return dentry;
	}
	return NULL;
}

/**
 * d_lookup - search for a dentry
 * @parent: parent dentry
 * @name: qstr of name we wish to find
 * Returns: dentry, or NULL
 *
 * d_lookup searches the children of the parent dentry for the name in
 * question. If the dentry is found its reference count is incremented and the
 * dentry is returned. The caller must use dput to free the entry when it has
 * finished using it. %NULL is returned if the dentry does not exist.
 */
struct dentry *d_lookup(const struct dentry *parent, const struct qstr *name)
{
	struct dentry *dentry;
	unsigned seq;

	do {
		seq = read_seqbegin(&rename_lock);
		dentry = __d_lookup(parent, name);
		if (dentry)
			break;
	} while (read_seqretry(&rename_lock, seq));
	return dentry;
}
EXPORT_SYMBOL(d_lookup);

/**
 * __d_lookup - search for a dentry (racy)
 * @parent: parent dentry
 * @name: qstr of name we wish to find
 * Returns: dentry, or NULL
 *
 * __d_lookup is like d_lookup, however it may (rarely) return a
 * false-negative result due to unrelated rename activity.
 *
 * __d_lookup is slightly faster by avoiding rename_lock read seqlock,
 * however it must be used carefully, eg. with a following d_lookup in
 * the case of failure.
 *
 * __d_lookup callers must be commented.
 */
struct dentry *__d_lookup(const struct dentry *parent, const struct qstr *name)
{
	unsigned int len = name->len;
	unsigned int hash = name->hash;
	const unsigned char *str = name->name;
	struct hlist_bl_head *b = d_hash(parent, hash);
	struct hlist_bl_node *node;
	struct dentry *found = NULL;
	struct dentry *dentry;

	/*
	 * Note: There is significant duplication with __d_lookup_rcu which is
	 * required to prevent single threaded performance regressions
	 * especially on architectures where smp_rmb (in seqcounts) are costly.
	 * Keep the two functions in sync.
	 */

	/*
	 * The hash list is protected using RCU.
	 *
	 * Take d_lock when comparing a candidate dentry, to avoid races
	 * with d_move().
	 *
	 * It is possible that concurrent renames can mess up our list
	 * walk here and result in missing our dentry, resulting in the
	 * false-negative result. d_lookup() protects against concurrent
	 * renames using rename_lock seqlock.
	 *
	 * See Documentation/filesystems/path-lookup.txt for more details.
	 */
	rcu_read_lock();
	
	hlist_bl_for_each_entry_rcu(dentry, node, b, d_hash) {

		if (dentry->d_name.hash != hash)
			continue;

		spin_lock(&dentry->d_lock);
		if (dentry->d_parent != parent)
			goto next;
		if (d_unhashed(dentry))
			goto next;

		/*
		 * It is safe to compare names since d_move() cannot
		 * change the qstr (protected by d_lock).
		 */
		if (parent->d_flags & DCACHE_OP_COMPARE) {
			int tlen = dentry->d_name.len;
			const char *tname = dentry->d_name.name;
			if (parent->d_op->d_compare(parent, dentry, tlen, tname, name))
				goto next;
		} else {
			if (dentry->d_name.len != len)
				goto next;
			if (dentry_cmp(dentry, str, len))
				goto next;
		}

		dentry->d_lockref.count++;
		found = dentry;
		spin_unlock(&dentry->d_lock);
		break;
next:
		spin_unlock(&dentry->d_lock);
 	}
 	rcu_read_unlock();

 	return found;
}

/**
 * d_hash_and_lookup - hash the qstr then search for a dentry
 * @dir: Directory to search in
 * @name: qstr of name we wish to find
 *
 * On lookup failure NULL is returned; on bad name - ERR_PTR(-error)
 */
struct dentry *d_hash_and_lookup(struct dentry *dir, struct qstr *name)
{
	/*
	 * Check for a fs-specific hash function. Note that we must
	 * calculate the standard hash first, as the d_op->d_hash()
	 * routine may choose to leave the hash value unchanged.
	 */
	name->hash = full_name_hash(name->name, name->len);
	if (dir->d_flags & DCACHE_OP_HASH) {
		int err = dir->d_op->d_hash(dir, name);
		if (unlikely(err < 0))
			return ERR_PTR(err);
	}
	return d_lookup(dir, name);
}
EXPORT_SYMBOL(d_hash_and_lookup);

/*
 * When a file is deleted, we have two options:
 * - turn this dentry into a negative dentry
 * - unhash this dentry and free it.
 *
 * Usually, we want to just turn this into
 * a negative dentry, but if anybody else is
 * currently using the dentry or the inode
 * we can't do that and we fall back on removing
 * it from the hash queues and waiting for
 * it to be deleted later when it has no users
 */
 
/**
 * d_delete - delete a dentry
 * @dentry: The dentry to delete
 *
 * Turn the dentry into a negative dentry if possible, otherwise
 * remove it from the hash queues so it can be deleted later
 */
 
void d_delete(struct dentry * dentry)
{
	struct inode *inode;
	int isdir = 0;
	/*
	 * Are we the only user?
	 */
again:
	spin_lock(&dentry->d_lock);
	inode = dentry->d_inode;
	isdir = S_ISDIR(inode->i_mode);
	if (dentry->d_lockref.count == 1) {
		if (!spin_trylock(&inode->i_lock)) {
			spin_unlock(&dentry->d_lock);
			cpu_relax();
			goto again;
		}
		dentry->d_flags &= ~DCACHE_CANT_MOUNT;
		dentry_unlink_inode(dentry);
		fsnotify_nameremove(dentry, isdir);
		return;
	}

	if (!d_unhashed(dentry))
		__d_drop(dentry);

	spin_unlock(&dentry->d_lock);

	fsnotify_nameremove(dentry, isdir);
}
EXPORT_SYMBOL(d_delete);

static void __d_rehash(struct dentry * entry, struct hlist_bl_head *b)
{
	BUG_ON(!d_unhashed(entry));
	hlist_bl_lock(b);
	hlist_bl_add_head_rcu(&entry->d_hash, b);
	hlist_bl_unlock(b);
}

static void _d_rehash(struct dentry * entry)
{
	__d_rehash(entry, d_hash(entry->d_parent, entry->d_name.hash));
}

/**
 * d_rehash	- add an entry back to the hash
 * @entry: dentry to add to the hash
 *
 * Adds a dentry to the hash according to its name.
 */
 
void d_rehash(struct dentry * entry)
{
	spin_lock(&entry->d_lock);
	_d_rehash(entry);
	spin_unlock(&entry->d_lock);
}
EXPORT_SYMBOL(d_rehash);

/**
 * dentry_update_name_case - update case insensitive dentry with a new name
 * @dentry: dentry to be updated
 * @name: new name
 *
 * Update a case insensitive dentry with new case of name.
 *
 * dentry must have been returned by d_lookup with name @name. Old and new
 * name lengths must match (ie. no d_compare which allows mismatched name
 * lengths).
 *
 * Parent inode i_mutex must be held over d_lookup and into this call (to
 * keep renames and concurrent inserts, and readdir(2) away).
 */
void dentry_update_name_case(struct dentry *dentry, struct qstr *name)
{
	BUG_ON(!mutex_is_locked(&dentry->d_parent->d_inode->i_mutex));
	BUG_ON(dentry->d_name.len != name->len); /* d_lookup gives this */

	spin_lock(&dentry->d_lock);
	write_seqcount_begin(&dentry->d_seq);
	memcpy((unsigned char *)dentry->d_name.name, name->name, name->len);
	write_seqcount_end(&dentry->d_seq);
	spin_unlock(&dentry->d_lock);
}
EXPORT_SYMBOL(dentry_update_name_case);

static void swap_names(struct dentry *dentry, struct dentry *target)
{
	if (unlikely(dname_external(target))) {
		if (unlikely(dname_external(dentry))) {
			/*
			 * Both external: swap the pointers
			 */
			swap(target->d_name.name, dentry->d_name.name);
		} else {
			/*
			 * dentry:internal, target:external.  Steal target's
			 * storage and make target internal.
			 */
			memcpy(target->d_iname, dentry->d_name.name,
					dentry->d_name.len + 1);
			dentry->d_name.name = target->d_name.name;
			target->d_name.name = target->d_iname;
		}
	} else {
		if (unlikely(dname_external(dentry))) {
			/*
			 * dentry:external, target:internal.  Give dentry's
			 * storage to target and make dentry internal
			 */
			memcpy(dentry->d_iname, target->d_name.name,
					target->d_name.len + 1);
			target->d_name.name = dentry->d_name.name;
			dentry->d_name.name = dentry->d_iname;
		} else {
			/*
			 * Both are internal.
			 */
			unsigned int i;
			BUILD_BUG_ON(!IS_ALIGNED(DNAME_INLINE_LEN, sizeof(long)));
			kmemcheck_mark_initialized(dentry->d_iname, DNAME_INLINE_LEN);
			kmemcheck_mark_initialized(target->d_iname, DNAME_INLINE_LEN);
			for (i = 0; i < DNAME_INLINE_LEN / sizeof(long); i++) {
				swap(((long *) &dentry->d_iname)[i],
				     ((long *) &target->d_iname)[i]);
			}
		}
	}
	swap(dentry->d_name.hash_len, target->d_name.hash_len);
}

static void copy_name(struct dentry *dentry, struct dentry *target)
{
	struct external_name *old_name = NULL;
	if (unlikely(dname_external(dentry)))
		old_name = external_name(dentry);
	if (unlikely(dname_external(target))) {
		atomic_inc(&external_name(target)->u.count);
		dentry->d_name = target->d_name;
	} else {
		memcpy(dentry->d_iname, target->d_name.name,
				target->d_name.len + 1);
		dentry->d_name.name = dentry->d_iname;
		dentry->d_name.hash_len = target->d_name.hash_len;
	}
	if (old_name && likely(atomic_dec_and_test(&old_name->u.count)))
		kfree_rcu(old_name, u.head);
}

static void dentry_lock_for_move(struct dentry *dentry, struct dentry *target)
{
	/*
	 * XXXX: do we really need to take target->d_lock?
	 */
	if (IS_ROOT(dentry) || dentry->d_parent == target->d_parent)
		spin_lock(&target->d_parent->d_lock);
	else {
		if (d_ancestor(dentry->d_parent, target->d_parent)) {
			spin_lock(&dentry->d_parent->d_lock);
			spin_lock_nested(&target->d_parent->d_lock,
						DENTRY_D_LOCK_NESTED);
		} else {
			spin_lock(&target->d_parent->d_lock);
			spin_lock_nested(&dentry->d_parent->d_lock,
						DENTRY_D_LOCK_NESTED);
		}
	}
	if (target < dentry) {
		spin_lock_nested(&target->d_lock, 2);
		spin_lock_nested(&dentry->d_lock, 3);
	} else {
		spin_lock_nested(&dentry->d_lock, 2);
		spin_lock_nested(&target->d_lock, 3);
	}
}

static void dentry_unlock_for_move(struct dentry *dentry, struct dentry *target)
{
	if (target->d_parent != dentry->d_parent)
		spin_unlock(&dentry->d_parent->d_lock);
	if (target->d_parent != target)
		spin_unlock(&target->d_parent->d_lock);
	spin_unlock(&target->d_lock);
	spin_unlock(&dentry->d_lock);
}

/*
 * When switching names, the actual string doesn't strictly have to
 * be preserved in the target - because we're dropping the target
 * anyway. As such, we can just do a simple memcpy() to copy over
 * the new name before we switch, unless we are going to rehash
 * it.  Note that if we *do* unhash the target, we are not allowed
 * to rehash it without giving it a new name/hash key - whether
 * we swap or overwrite the names here, resulting name won't match
 * the reality in filesystem; it's only there for d_path() purposes.
 * Note that all of this is happening under rename_lock, so the
 * any hash lookup seeing it in the middle of manipulations will
 * be discarded anyway.  So we do not care what happens to the hash
 * key in that case.
 */
/*
 * __d_move - move a dentry
 * @dentry: entry to move
 * @target: new dentry
 * @exchange: exchange the two dentries
 *
 * Update the dcache to reflect the move of a file name. Negative
 * dcache entries should not be moved in this way. Caller must hold
 * rename_lock, the i_mutex of the source and target directories,
 * and the sb->s_vfs_rename_mutex if they differ. See lock_rename().
 */
static void __d_move(struct dentry *dentry, struct dentry *target,
		     bool exchange)
{
	if (!dentry->d_inode)
		printk(KERN_WARNING "VFS: moving negative dcache entry\n");

	BUG_ON(d_ancestor(dentry, target));
	BUG_ON(d_ancestor(target, dentry));

	dentry_lock_for_move(dentry, target);

	write_seqcount_begin(&dentry->d_seq);
	write_seqcount_begin_nested(&target->d_seq, DENTRY_D_LOCK_NESTED);

	/* __d_drop does write_seqcount_barrier, but they're OK to nest. */

	/*
	 * Move the dentry to the target hash queue. Don't bother checking
	 * for the same hash queue because of how unlikely it is.
	 */
	__d_drop(dentry);
	__d_rehash(dentry, d_hash(target->d_parent, target->d_name.hash));

	/*
	 * Unhash the target (d_delete() is not usable here).  If exchanging
	 * the two dentries, then rehash onto the other's hash queue.
	 */
	__d_drop(target);
	if (exchange) {
		__d_rehash(target,
			   d_hash(dentry->d_parent, dentry->d_name.hash));
	}

	/* Switch the names.. */
	if (exchange)
		swap_names(dentry, target);
	else
		copy_name(dentry, target);

	/* ... and switch them in the tree */
	if (IS_ROOT(dentry)) {
		/* splicing a tree */
		dentry->d_flags |= DCACHE_RCUACCESS;
		dentry->d_parent = target->d_parent;
		target->d_parent = target;
		list_del_init(&target->d_child);
		list_move(&dentry->d_child, &dentry->d_parent->d_subdirs);
	} else {
		/* swapping two dentries */
		swap(dentry->d_parent, target->d_parent);
		list_move(&target->d_child, &target->d_parent->d_subdirs);
		list_move(&dentry->d_child, &dentry->d_parent->d_subdirs);
		if (exchange)
			fsnotify_d_move(target);
		fsnotify_d_move(dentry);
	}

	write_seqcount_end(&target->d_seq);
	write_seqcount_end(&dentry->d_seq);

	dentry_unlock_for_move(dentry, target);
}

/*
 * d_move - move a dentry
 * @dentry: entry to move
 * @target: new dentry
 *
 * Update the dcache to reflect the move of a file name. Negative
 * dcache entries should not be moved in this way. See the locking
 * requirements for __d_move.
 */
void d_move(struct dentry *dentry, struct dentry *target)
{
	write_seqlock(&rename_lock);
	__d_move(dentry, target, false);
	write_sequnlock(&rename_lock);
}
EXPORT_SYMBOL(d_move);

/*
 * d_exchange - exchange two dentries
 * @dentry1: first dentry
 * @dentry2: second dentry
 */
void d_exchange(struct dentry *dentry1, struct dentry *dentry2)
{
	write_seqlock(&rename_lock);

	WARN_ON(!dentry1->d_inode);
	WARN_ON(!dentry2->d_inode);
	WARN_ON(IS_ROOT(dentry1));
	WARN_ON(IS_ROOT(dentry2));

	__d_move(dentry1, dentry2, true);

	write_sequnlock(&rename_lock);
}

/**
 * d_ancestor - search for an ancestor
 * @p1: ancestor dentry
 * @p2: child dentry
 *
 * Returns the ancestor dentry of p2 which is a child of p1, if p1 is
 * an ancestor of p2, else NULL.
 */
struct dentry *d_ancestor(struct dentry *p1, struct dentry *p2)
{
	struct dentry *p;

	for (p = p2; !IS_ROOT(p); p = p->d_parent) {
		if (p->d_parent == p1)
			return p;
	}
	return NULL;
}

/*
 * This helper attempts to cope with remotely renamed directories
 *
 * It assumes that the caller is already holding
 * dentry->d_parent->d_inode->i_mutex, and rename_lock
 *
 * Note: If ever the locking in lock_rename() changes, then please
 * remember to update this too...
 */
static int __d_unalias(struct inode *inode,
		struct dentry *dentry, struct dentry *alias)
{
	struct mutex *m1 = NULL, *m2 = NULL;
	int ret = -ESTALE;

	/* If alias and dentry share a parent, then no extra locks required */
	if (alias->d_parent == dentry->d_parent)
		goto out_unalias;

	/* See lock_rename() */
	if (!mutex_trylock(&dentry->d_sb->s_vfs_rename_mutex))
		goto out_err;
	m1 = &dentry->d_sb->s_vfs_rename_mutex;
	if (!mutex_trylock(&alias->d_parent->d_inode->i_mutex))
		goto out_err;
	m2 = &alias->d_parent->d_inode->i_mutex;
out_unalias:
	__d_move(alias, dentry, false);
	ret = 0;
out_err:
	if (m2)
		mutex_unlock(m2);
	if (m1)
		mutex_unlock(m1);
	return ret;
}

/**
 * d_splice_alias - splice a disconnected dentry into the tree if one exists
 * @inode:  the inode which may have a disconnected dentry
 * @dentry: a negative dentry which we want to point to the inode.
 *
 * If inode is a directory and has an IS_ROOT alias, then d_move that in
 * place of the given dentry and return it, else simply d_add the inode
 * to the dentry and return NULL.
 *
 * If a non-IS_ROOT directory is found, the filesystem is corrupt, and
 * we should error out: directories can't have multiple aliases.
 *
 * This is needed in the lookup routine of any filesystem that is exportable
 * (via knfsd) so that we can build dcache paths to directories effectively.
 *
 * If a dentry was found and moved, then it is returned.  Otherwise NULL
 * is returned.  This matches the expected return value of ->lookup.
 *
 * Cluster filesystems may call this function with a negative, hashed dentry.
 * In that case, we know that the inode will be a regular file, and also this
 * will only occur during atomic_open. So we need to check for the dentry
 * being already hashed only in the final case.
 */
struct dentry *d_splice_alias(struct inode *inode, struct dentry *dentry)
{
	if (IS_ERR(inode))
		return ERR_CAST(inode);

	BUG_ON(!d_unhashed(dentry));

	if (!inode) {
		__d_instantiate(dentry, NULL);
		goto out;
	}
	spin_lock(&inode->i_lock);
	if (S_ISDIR(inode->i_mode)) {
		struct dentry *new = __d_find_any_alias(inode);
		if (unlikely(new)) {
			/* The reference to new ensures it remains an alias */
			spin_unlock(&inode->i_lock);
			write_seqlock(&rename_lock);
			if (unlikely(d_ancestor(new, dentry))) {
				write_sequnlock(&rename_lock);
				dput(new);
				new = ERR_PTR(-ELOOP);
				pr_warn_ratelimited(
					"VFS: Lookup of '%s' in %s %s"
					" would have caused loop\n",
					dentry->d_name.name,
					inode->i_sb->s_type->name,
					inode->i_sb->s_id);
			} else if (!IS_ROOT(new)) {
				int err = __d_unalias(inode, dentry, new);
				write_sequnlock(&rename_lock);
				if (err) {
					dput(new);
					new = ERR_PTR(err);
				}
			} else {
				__d_move(new, dentry, false);
				write_sequnlock(&rename_lock);
				security_d_instantiate(new, inode);
			}
			iput(inode);
			return new;
		}
	}
	/* already taking inode->i_lock, so d_add() by hand */
	__d_instantiate(dentry, inode);
	spin_unlock(&inode->i_lock);
out:
	security_d_instantiate(dentry, inode);
	d_rehash(dentry);
	return NULL;
}
EXPORT_SYMBOL(d_splice_alias);

static int prepend(char **buffer, int *buflen, const char *str, int namelen)
{
	*buflen -= namelen;
	if (*buflen < 0)
		return -ENAMETOOLONG;
	*buffer -= namelen;
	memcpy(*buffer, str, namelen);
	return 0;
}

/**
 * prepend_name - prepend a pathname in front of current buffer pointer
 * @buffer: buffer pointer
 * @buflen: allocated length of the buffer
 * @name:   name string and length qstr structure
 *
 * With RCU path tracing, it may race with d_move(). Use ACCESS_ONCE() to
 * make sure that either the old or the new name pointer and length are
 * fetched. However, there may be mismatch between length and pointer.
 * The length cannot be trusted, we need to copy it byte-by-byte until
 * the length is reached or a null byte is found. It also prepends "/" at
 * the beginning of the name. The sequence number check at the caller will
 * retry it again when a d_move() does happen. So any garbage in the buffer
 * due to mismatched pointer and length will be discarded.
 *
 * Data dependency barrier is needed to make sure that we see that terminating
 * NUL.  Alpha strikes again, film at 11...
 */
static int prepend_name(char **buffer, int *buflen, struct qstr *name)
{
	const char *dname = ACCESS_ONCE(name->name);
	u32 dlen = ACCESS_ONCE(name->len);
	char *p;

	smp_read_barrier_depends();

	*buflen -= dlen + 1;
	if (*buflen < 0)
		return -ENAMETOOLONG;
	p = *buffer -= dlen + 1;
	*p++ = '/';
	while (dlen--) {
		char c = *dname++;
		if (!c)
			break;
		*p++ = c;
	}
	return 0;
}

/**
 * prepend_path - Prepend path string to a buffer
 * @path: the dentry/vfsmount to report
 * @root: root vfsmnt/dentry
 * @buffer: pointer to the end of the buffer
 * @buflen: pointer to buffer length
 *
 * The function will first try to write out the pathname without taking any
 * lock other than the RCU read lock to make sure that dentries won't go away.
 * It only checks the sequence number of the global rename_lock as any change
 * in the dentry's d_seq will be preceded by changes in the rename_lock
 * sequence number. If the sequence number had been changed, it will restart
 * the whole pathname back-tracing sequence again by taking the rename_lock.
 * In this case, there is no need to take the RCU read lock as the recursive
 * parent pointer references will keep the dentry chain alive as long as no
 * rename operation is performed.
 */
static int prepend_path(const struct path *path,
			const struct path *root,
			char **buffer, int *buflen)
{
	struct dentry *dentry;
	struct vfsmount *vfsmnt;
	struct mount *mnt;
	int error = 0;
	unsigned seq, m_seq = 0;
	char *bptr;
	int blen;

	rcu_read_lock();
restart_mnt:
	read_seqbegin_or_lock(&mount_lock, &m_seq);
	seq = 0;
	rcu_read_lock();
restart:
	bptr = *buffer;
	blen = *buflen;
	error = 0;
	dentry = path->dentry;
	vfsmnt = path->mnt;
	mnt = real_mount(vfsmnt);
	read_seqbegin_or_lock(&rename_lock, &seq);
	while (dentry != root->dentry || vfsmnt != root->mnt) {
		struct dentry * parent;

		if (dentry == vfsmnt->mnt_root || IS_ROOT(dentry)) {
			struct mount *parent = ACCESS_ONCE(mnt->mnt_parent);
			/* Escaped? */
			if (dentry != vfsmnt->mnt_root) {
				bptr = *buffer;
				blen = *buflen;
				error = 3;
				break;
			}
			/* Global root? */
			if (mnt != parent) {
				dentry = ACCESS_ONCE(mnt->mnt_mountpoint);
				mnt = parent;
				vfsmnt = &mnt->mnt;
				continue;
			}
			if (!error)
				error = is_mounted(vfsmnt) ? 1 : 2;
			break;
		}
		parent = dentry->d_parent;
		prefetch(parent);
		error = prepend_name(&bptr, &blen, &dentry->d_name);
		if (error)
			break;

		dentry = parent;
	}
	if (!(seq & 1))
		rcu_read_unlock();
	if (need_seqretry(&rename_lock, seq)) {
		seq = 1;
		goto restart;
	}
	done_seqretry(&rename_lock, seq);

	if (!(m_seq & 1))
		rcu_read_unlock();
	if (need_seqretry(&mount_lock, m_seq)) {
		m_seq = 1;
		goto restart_mnt;
	}
	done_seqretry(&mount_lock, m_seq);

	if (error >= 0 && bptr == *buffer) {
		if (--blen < 0)
			error = -ENAMETOOLONG;
		else
			*--bptr = '/';
	}
	*buffer = bptr;
	*buflen = blen;
	return error;
}

/**
 * __d_path - return the path of a dentry
 * @path: the dentry/vfsmount to report
 * @root: root vfsmnt/dentry
 * @buf: buffer to return value in
 * @buflen: buffer length
 *
 * Convert a dentry into an ASCII path name.
 *
 * Returns a pointer into the buffer or an error code if the
 * path was too long.
 *
 * "buflen" should be positive.
 *
 * If the path is not reachable from the supplied root, return %NULL.
 */
char *__d_path(const struct path *path,
	       const struct path *root,
	       char *buf, int buflen)
{
	char *res = buf + buflen;
	int error;

	prepend(&res, &buflen, "\0", 1);
	error = prepend_path(path, root, &res, &buflen);

	if (error < 0)
		return ERR_PTR(error);
	if (error > 0)
		return NULL;
	return res;
}

char *d_absolute_path(const struct path *path,
	       char *buf, int buflen)
{
	struct path root = {};
	char *res = buf + buflen;
	int error;

	prepend(&res, &buflen, "\0", 1);
	error = prepend_path(path, &root, &res, &buflen);

	if (error > 1)
		error = -EINVAL;
	if (error < 0)
		return ERR_PTR(error);
	return res;
}
EXPORT_SYMBOL(d_absolute_path);

/*
 * same as __d_path but appends "(deleted)" for unlinked files.
 */
static int path_with_deleted(const struct path *path,
			     const struct path *root,
			     char **buf, int *buflen)
{
	prepend(buf, buflen, "\0", 1);
	if (d_unlinked(path->dentry)) {
		int error = prepend(buf, buflen, " (deleted)", 10);
		if (error)
			return error;
	}

	return prepend_path(path, root, buf, buflen);
}

static int prepend_unreachable(char **buffer, int *buflen)
{
	return prepend(buffer, buflen, "(unreachable)", 13);
}

static void get_fs_root_rcu(struct fs_struct *fs, struct path *root)
{
	unsigned seq;

	do {
		seq = read_seqcount_begin(&fs->seq);
		*root = fs->root;
	} while (read_seqcount_retry(&fs->seq, seq));
}

/**
 * d_path - return the path of a dentry
 * @path: path to report
 * @buf: buffer to return value in
 * @buflen: buffer length
 *
 * Convert a dentry into an ASCII path name. If the entry has been deleted
 * the string " (deleted)" is appended. Note that this is ambiguous.
 *
 * Returns a pointer into the buffer or an error code if the path was
 * too long. Note: Callers should use the returned pointer, not the passed
 * in buffer, to use the name! The implementation often starts at an offset
 * into the buffer, and may leave 0 bytes at the start.
 *
 * "buflen" should be positive.
 */
char *d_path(const struct path *path, char *buf, int buflen)
{
	char *res = buf + buflen;
	struct path root;
	int error;

	/*
	 * We have various synthetic filesystems that never get mounted.  On
	 * these filesystems dentries are never used for lookup purposes, and
	 * thus don't need to be hashed.  They also don't need a name until a
	 * user wants to identify the object in /proc/pid/fd/.  The little hack
	 * below allows us to generate a name for these objects on demand:
	 *
	 * Some pseudo inodes are mountable.  When they are mounted
	 * path->dentry == path->mnt->mnt_root.  In that case don't call d_dname
	 * and instead have d_path return the mounted path.
	 */
	if (path->dentry->d_op && path->dentry->d_op->d_dname &&
	    (!IS_ROOT(path->dentry) || path->dentry != path->mnt->mnt_root))
		return path->dentry->d_op->d_dname(path->dentry, buf, buflen);

	rcu_read_lock();
	get_fs_root_rcu(current->fs, &root);
	error = path_with_deleted(path, &root, &res, &buflen);
	rcu_read_unlock();

	if (error < 0)
		res = ERR_PTR(error);
	return res;
}
EXPORT_SYMBOL(d_path);

/*
 * Helper function for dentry_operations.d_dname() members
 */
char *dynamic_dname(struct dentry *dentry, char *buffer, int buflen,
			const char *fmt, ...)
{
	va_list args;
	char temp[64];
	int sz;

	va_start(args, fmt);
	sz = vsnprintf(temp, sizeof(temp), fmt, args) + 1;
	va_end(args);

	if (sz > sizeof(temp) || sz > buflen)
		return ERR_PTR(-ENAMETOOLONG);

	buffer += buflen - sz;
	return memcpy(buffer, temp, sz);
}

char *simple_dname(struct dentry *dentry, char *buffer, int buflen)
{
	char *end = buffer + buflen;
	/* these dentries are never renamed, so d_lock is not needed */
	if (prepend(&end, &buflen, " (deleted)", 11) ||
	    prepend(&end, &buflen, dentry->d_name.name, dentry->d_name.len) ||
	    prepend(&end, &buflen, "/", 1))  
		end = ERR_PTR(-ENAMETOOLONG);
	return end;
}
EXPORT_SYMBOL(simple_dname);

/*
 * Write full pathname from the root of the filesystem into the buffer.
 */
static char *__dentry_path(struct dentry *d, char *buf, int buflen)
{
	struct dentry *dentry;
	char *end, *retval;
	int len, seq = 0;
	int error = 0;

	if (buflen < 2)
		goto Elong;

	rcu_read_lock();
restart:
	dentry = d;
	end = buf + buflen;
	len = buflen;
	prepend(&end, &len, "\0", 1);
	/* Get '/' right */
	retval = end-1;
	*retval = '/';
	read_seqbegin_or_lock(&rename_lock, &seq);
	while (!IS_ROOT(dentry)) {
		struct dentry *parent = dentry->d_parent;

		prefetch(parent);
		error = prepend_name(&end, &len, &dentry->d_name);
		if (error)
			break;

		retval = end;
		dentry = parent;
	}
	if (!(seq & 1))
		rcu_read_unlock();
	if (need_seqretry(&rename_lock, seq)) {
		seq = 1;
		goto restart;
	}
	done_seqretry(&rename_lock, seq);
	if (error)
		goto Elong;
	return retval;
Elong:
	return ERR_PTR(-ENAMETOOLONG);
}

char *dentry_path_raw(struct dentry *dentry, char *buf, int buflen)
{
	return __dentry_path(dentry, buf, buflen);
}
EXPORT_SYMBOL(dentry_path_raw);

char *dentry_path(struct dentry *dentry, char *buf, int buflen)
{
	char *p = NULL;
	char *retval;

	if (d_unlinked(dentry)) {
		p = buf + buflen;
		if (prepend(&p, &buflen, "//deleted", 10) != 0)
			goto Elong;
		buflen++;
	}
	retval = __dentry_path(dentry, buf, buflen);
	if (!IS_ERR(retval) && p)
		*p = '/';	/* restore '/' overriden with '\0' */
	return retval;
Elong:
	return ERR_PTR(-ENAMETOOLONG);
}

static void get_fs_root_and_pwd_rcu(struct fs_struct *fs, struct path *root,
				    struct path *pwd)
{
	unsigned seq;

	do {
		seq = read_seqcount_begin(&fs->seq);
		*root = fs->root;
		*pwd = fs->pwd;
	} while (read_seqcount_retry(&fs->seq, seq));
}

/*
 * NOTE! The user-level library version returns a
 * character pointer. The kernel system call just
 * returns the length of the buffer filled (which
 * includes the ending '\0' character), or a negative
 * error value. So libc would do something like
 *
 *	char *getcwd(char * buf, size_t size)
 *	{
 *		int retval;
 *
 *		retval = sys_getcwd(buf, size);
 *		if (retval >= 0)
 *			return buf;
 *		errno = -retval;
 *		return NULL;
 *	}
 */
SYSCALL_DEFINE2(getcwd, char __user *, buf, unsigned long, size)
{
	int error;
	struct path pwd, root;
	char *page = __getname();

	if (!page)
		return -ENOMEM;

	rcu_read_lock();
	get_fs_root_and_pwd_rcu(current->fs, &root, &pwd);

	error = -ENOENT;
	if (!d_unlinked(pwd.dentry)) {
		unsigned long len;
		char *cwd = page + PATH_MAX;
		int buflen = PATH_MAX;

		prepend(&cwd, &buflen, "\0", 1);
		error = prepend_path(&pwd, &root, &cwd, &buflen);
		rcu_read_unlock();

		if (error < 0)
			goto out;

		/* Unreachable from current root */
		if (error > 0) {
			error = prepend_unreachable(&cwd, &buflen);
			if (error)
				goto out;
		}

		error = -ERANGE;
		len = PATH_MAX + page - cwd;
		if (len <= size) {
			error = len;
			if (copy_to_user(buf, cwd, len))
				error = -EFAULT;
		}
	} else {
		rcu_read_unlock();
	}

out:
	__putname(page);
	return error;
}

/*
 * Test whether new_dentry is a subdirectory of old_dentry.
 *
 * Trivially implemented using the dcache structure
 */

/**
 * is_subdir - is new dentry a subdirectory of old_dentry
 * @new_dentry: new dentry
 * @old_dentry: old dentry
 *
 * Returns 1 if new_dentry is a subdirectory of the parent (at any depth).
 * Returns 0 otherwise.
 * Caller must ensure that "new_dentry" is pinned before calling is_subdir()
 */
  
int is_subdir(struct dentry *new_dentry, struct dentry *old_dentry)
{
	int result;
	unsigned seq;

	if (new_dentry == old_dentry)
		return 1;

	do {
		/* for restarting inner loop in case of seq retry */
		seq = read_seqbegin(&rename_lock);
		/*
		 * Need rcu_readlock to protect against the d_parent trashing
		 * due to d_move
		 */
		rcu_read_lock();
		if (d_ancestor(old_dentry, new_dentry))
			result = 1;
		else
			result = 0;
		rcu_read_unlock();
	} while (read_seqretry(&rename_lock, seq));

	return result;
}

static enum d_walk_ret d_genocide_kill(void *data, struct dentry *dentry)
{
	struct dentry *root = data;
	if (dentry != root) {
		if (d_unhashed(dentry) || !dentry->d_inode)
			return D_WALK_SKIP;

		if (!(dentry->d_flags & DCACHE_GENOCIDE)) {
			dentry->d_flags |= DCACHE_GENOCIDE;
			dentry->d_lockref.count--;
		}
	}
	return D_WALK_CONTINUE;
}

void d_genocide(struct dentry *parent)
{
	d_walk(parent, parent, d_genocide_kill, NULL);
}

void d_tmpfile(struct dentry *dentry, struct inode *inode)
{
	inode_dec_link_count(inode);
	BUG_ON(dentry->d_name.name != dentry->d_iname ||
		!hlist_unhashed(&dentry->d_u.d_alias) ||
		!d_unlinked(dentry));
	spin_lock(&dentry->d_parent->d_lock);
	spin_lock_nested(&dentry->d_lock, DENTRY_D_LOCK_NESTED);
	dentry->d_name.len = sprintf(dentry->d_iname, "#%llu",
				(unsigned long long)inode->i_ino);
	spin_unlock(&dentry->d_lock);
	spin_unlock(&dentry->d_parent->d_lock);
	d_instantiate(dentry, inode);
}
EXPORT_SYMBOL(d_tmpfile);

static __initdata unsigned long dhash_entries;
static int __init set_dhash_entries(char *str)
{
	if (!str)
		return 0;
	dhash_entries = simple_strtoul(str, &str, 0);
	return 1;
}
__setup("dhash_entries=", set_dhash_entries);

static void __init dcache_init_early(void)
{
	unsigned int loop;

	/* If hashes are distributed across NUMA nodes, defer
	 * hash allocation until vmalloc space is available.
	 */
	if (hashdist)
		return;

	dentry_hashtable =
		alloc_large_system_hash("Dentry cache",
					sizeof(struct hlist_bl_head),
					dhash_entries,
					13,
					HASH_EARLY,
					&d_hash_shift,
					&d_hash_mask,
					0,
					0);

	for (loop = 0; loop < (1U << d_hash_shift); loop++)
		INIT_HLIST_BL_HEAD(dentry_hashtable + loop);
}

static void __init dcache_init(void)
{
	unsigned int loop;

	/* 
	 * A constructor could be added for stable state like the lists,
	 * but it is probably not worth it because of the cache nature
	 * of the dcache. 
	 */
	dentry_cache = KMEM_CACHE(dentry,
		SLAB_RECLAIM_ACCOUNT|SLAB_PANIC|SLAB_MEM_SPREAD);

	/* Hash may have been set up in dcache_init_early */
	if (!hashdist)
		return;

	dentry_hashtable =
		alloc_large_system_hash("Dentry cache",
					sizeof(struct hlist_bl_head),
					dhash_entries,
					13,
					0,
					&d_hash_shift,
					&d_hash_mask,
					0,
					0);

	for (loop = 0; loop < (1U << d_hash_shift); loop++)
		INIT_HLIST_BL_HEAD(dentry_hashtable + loop);
}

/* SLAB cache for __getname() consumers */
struct kmem_cache *names_cachep __read_mostly;
EXPORT_SYMBOL(names_cachep);

EXPORT_SYMBOL(d_genocide);

void __init vfs_caches_init_early(void)
{
	dcache_init_early();
	inode_init_early();
}

void __init vfs_caches_init(void)
{
	names_cachep = kmem_cache_create("names_cache", PATH_MAX, 0,
			SLAB_HWCACHE_ALIGN|SLAB_PANIC, NULL);

	dcache_init();
	inode_init();
	files_init();
	files_maxfiles_init();
	mnt_init();
	bdev_cache_init();
	chrdev_init();
}<|MERGE_RESOLUTION|>--- conflicted
+++ resolved
@@ -269,20 +269,13 @@
 	return dentry->d_name.name != dentry->d_iname;
 }
 
-<<<<<<< HEAD
-void take_dentry_name_snapshot(struct name_snapshot *name, struct dentry *dentry)
-=======
 void take_dentry_name_snapshot(struct name_snapshot *name,
 			       struct dentry *dentry)
->>>>>>> 3947cf7d
 {
 	spin_lock(&dentry->d_lock);
 	if (unlikely(dname_external(dentry))) {
 		struct external_name *p = external_name(dentry);
-<<<<<<< HEAD
-=======
-
->>>>>>> 3947cf7d
+
 		atomic_inc(&p->u.count);
 		spin_unlock(&dentry->d_lock);
 		name->name = p->name;
@@ -298,10 +291,7 @@
 {
 	if (unlikely(name->name != name->inline_name)) {
 		struct external_name *p;
-<<<<<<< HEAD
-=======
-
->>>>>>> 3947cf7d
+
 		p = container_of(name->name, struct external_name, name[0]);
 		if (unlikely(atomic_dec_and_test(&p->u.count)))
 			kfree_rcu(p, u.head);
