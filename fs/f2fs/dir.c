/*
 * fs/f2fs/dir.c
 *
 * Copyright (c) 2012 Samsung Electronics Co., Ltd.
 *             http://www.samsung.com/
 *
 * This program is free software; you can redistribute it and/or modify
 * it under the terms of the GNU General Public License version 2 as
 * published by the Free Software Foundation.
 */
#include <linux/fs.h>
#include <linux/namei.h>
#include <linux/f2fs_fs.h>
#include "f2fs.h"
#include "node.h"
#include "acl.h"
#include "xattr.h"

static unsigned long dir_blocks(struct inode *inode)
{
	return ((unsigned long long) (i_size_read(inode) + PAGE_CACHE_SIZE - 1))
							>> PAGE_CACHE_SHIFT;
}

static unsigned int dir_buckets(unsigned int level, int dir_level)
{
	if (level + dir_level < MAX_DIR_HASH_DEPTH / 2)
		return 1 << (level + dir_level);
	else
		return MAX_DIR_BUCKETS;
}

static unsigned int bucket_blocks(unsigned int level)
{
	if (level < MAX_DIR_HASH_DEPTH / 2)
		return 2;
	else
		return 4;
}

unsigned char f2fs_filetype_table[F2FS_FT_MAX] = {
	[F2FS_FT_UNKNOWN]	= DT_UNKNOWN,
	[F2FS_FT_REG_FILE]	= DT_REG,
	[F2FS_FT_DIR]		= DT_DIR,
	[F2FS_FT_CHRDEV]	= DT_CHR,
	[F2FS_FT_BLKDEV]	= DT_BLK,
	[F2FS_FT_FIFO]		= DT_FIFO,
	[F2FS_FT_SOCK]		= DT_SOCK,
	[F2FS_FT_SYMLINK]	= DT_LNK,
};

#define S_SHIFT 12
static unsigned char f2fs_type_by_mode[S_IFMT >> S_SHIFT] = {
	[S_IFREG >> S_SHIFT]	= F2FS_FT_REG_FILE,
	[S_IFDIR >> S_SHIFT]	= F2FS_FT_DIR,
	[S_IFCHR >> S_SHIFT]	= F2FS_FT_CHRDEV,
	[S_IFBLK >> S_SHIFT]	= F2FS_FT_BLKDEV,
	[S_IFIFO >> S_SHIFT]	= F2FS_FT_FIFO,
	[S_IFSOCK >> S_SHIFT]	= F2FS_FT_SOCK,
	[S_IFLNK >> S_SHIFT]	= F2FS_FT_SYMLINK,
};

void set_de_type(struct f2fs_dir_entry *de, umode_t mode)
{
	de->file_type = f2fs_type_by_mode[(mode & S_IFMT) >> S_SHIFT];
}

static unsigned long dir_block_index(unsigned int level,
				int dir_level, unsigned int idx)
{
	unsigned long i;
	unsigned long bidx = 0;

	for (i = 0; i < level; i++)
		bidx += dir_buckets(i, dir_level) * bucket_blocks(i);
	bidx += idx * bucket_blocks(level);
	return bidx;
}

static struct f2fs_dir_entry *find_in_block(struct page *dentry_page,
				struct f2fs_filename *fname,
				f2fs_hash_t namehash,
				int *max_slots,
				struct page **res_page,
				unsigned int flags)
{
	struct f2fs_dentry_block *dentry_blk;
	struct f2fs_dir_entry *de;
	struct f2fs_dentry_ptr d;

	dentry_blk = (struct f2fs_dentry_block *)kmap(dentry_page);

	make_dentry_ptr(NULL, &d, (void *)dentry_blk, 1);
	de = find_target_dentry(fname, namehash, max_slots, &d, flags);
	if (de)
		*res_page = dentry_page;
	else
		kunmap(dentry_page);

	/*
	 * For the most part, it should be a bug when name_len is zero.
	 * We stop here for figuring out where the bugs has occurred.
	 */
	f2fs_bug_on(F2FS_P_SB(dentry_page), d.max < 0);
	return de;
}

struct f2fs_dir_entry *find_target_dentry(struct f2fs_filename *fname,
			f2fs_hash_t namehash, int *max_slots,
			struct f2fs_dentry_ptr *d, unsigned int flags)
{
	struct f2fs_dir_entry *de;
	unsigned long bit_pos = 0;
	int max_len = 0;
	struct f2fs_str de_name = FSTR_INIT(NULL, 0);
	struct f2fs_str *name = &fname->disk_name;

	if (max_slots)
		*max_slots = 0;
	while (bit_pos < d->max) {
		if (!test_bit_le(bit_pos, d->bitmap)) {
			bit_pos++;
			max_len++;
			continue;
		}

		de = &d->dentry[bit_pos];

		if (de->hash_code != namehash)
			goto not_match;

		de_name.name = d->filename[bit_pos];
		de_name.len = le16_to_cpu(de->name_len);

#ifdef CONFIG_F2FS_FS_ENCRYPTION
		if (unlikely(!name->name)) {
			if (fname->usr_fname->name[0] == '_') {
				if (de_name.len > 32 &&
					!memcmp(de_name.name + ((de_name.len - 17) & ~15),
						fname->crypto_buf.name + 8, 16))
					goto found;
				goto not_match;
			}
			name->name = fname->crypto_buf.name;
			name->len = fname->crypto_buf.len;
		}
#endif
		if (de_name.len == name->len &&
				!memcmp(de_name.name, name->name, name->len)) {
<<<<<<< HEAD
		} else if (flags & LOOKUP_NOCASE && de_name.len == name->len &&
			!strncasecmp(de_name.name, name->name, name->len)) {
			goto found;
=======
			goto found;
		} else if (flags & LOOKUP_NOCASE && de_name.len == name->len &&
			!strncasecmp(de_name.name, name->name, name->len)) {
			goto found;
>>>>>>> 3947cf7d
		}
not_match:
		if (max_slots && max_len > *max_slots)
			*max_slots = max_len;
		max_len = 0;

		/* remain bug on condition */
		if (unlikely(!de->name_len))
			d->max = -1;

		bit_pos += GET_DENTRY_SLOTS(le16_to_cpu(de->name_len));
	}

	de = NULL;
found:
	if (max_slots && max_len > *max_slots)
		*max_slots = max_len;
	return de;
}

static struct f2fs_dir_entry *find_in_level(struct inode *dir,
					unsigned int level,
					struct f2fs_filename *fname,
					struct page **res_page,
					unsigned int flags)
{
	struct qstr name = FSTR_TO_QSTR(&fname->disk_name);
	int s = GET_DENTRY_SLOTS(name.len);
	unsigned int nbucket, nblock;
	unsigned int bidx, end_block;
	struct page *dentry_page;
	struct f2fs_dir_entry *de = NULL;
	bool room = false;
	int max_slots;
	f2fs_hash_t namehash;

	namehash = f2fs_dentry_hash(&name, fname);

	f2fs_bug_on(F2FS_I_SB(dir), level > MAX_DIR_HASH_DEPTH);

	nbucket = dir_buckets(level, F2FS_I(dir)->i_dir_level);
	nblock = bucket_blocks(level);

	bidx = dir_block_index(level, F2FS_I(dir)->i_dir_level,
					le32_to_cpu(namehash) % nbucket);
	end_block = bidx + nblock;

	for (; bidx < end_block; bidx++) {
		/* no need to allocate new dentry pages to all the indices */
		dentry_page = find_data_page(dir, bidx);
		if (IS_ERR(dentry_page)) {
			room = true;
			continue;
		}

		de = find_in_block(dentry_page, fname, namehash, &max_slots,
							res_page, flags);
		if (de)
			break;

		if (max_slots >= s)
			room = true;
		f2fs_put_page(dentry_page, 0);
	}

	if (!de && room && F2FS_I(dir)->chash != namehash) {
		F2FS_I(dir)->chash = namehash;
		F2FS_I(dir)->clevel = level;
	}

	return de;
}

/*
 * Find an entry in the specified directory with the wanted name.
 * It returns the page where the entry was found (as a parameter - res_page),
 * and the entry itself. Page is returned mapped and unlocked.
 * Entry is guaranteed to be valid.
 */
struct f2fs_dir_entry *f2fs_find_entry(struct inode *dir, struct qstr *child,
		struct page **res_page, unsigned int flags)
{
	unsigned long npages = dir_blocks(dir);
	struct f2fs_dir_entry *de = NULL;
	unsigned int max_depth;
	unsigned int level;
	struct f2fs_filename fname;
	int err;

	*res_page = NULL;

	err = f2fs_fname_setup_filename(dir, child, 1, &fname);
	if (err)
		return NULL;

	if (f2fs_has_inline_dentry(dir)) {
		de = find_in_inline_dir(dir, &fname, res_page);
		goto out;
	}

	if (npages == 0)
		goto out;

	max_depth = F2FS_I(dir)->i_current_depth;

	for (level = 0; level < max_depth; level++) {
		de = find_in_level(dir, level, &fname, res_page, flags);
		if (de)
			break;
	}
out:
	f2fs_fname_free_filename(&fname);
	return de;
}

struct f2fs_dir_entry *f2fs_parent_dir(struct inode *dir, struct page **p)
{
	struct page *page;
	struct f2fs_dir_entry *de;
	struct f2fs_dentry_block *dentry_blk;

	if (f2fs_has_inline_dentry(dir))
		return f2fs_parent_inline_dir(dir, p);

	page = get_lock_data_page(dir, 0, false);
	if (IS_ERR(page))
		return NULL;

	dentry_blk = kmap(page);
	de = &dentry_blk->dentry[1];
	*p = page;
	unlock_page(page);
	return de;
}

ino_t f2fs_inode_by_name(struct inode *dir, struct qstr *qstr)
{
	ino_t res = 0;
	struct f2fs_dir_entry *de;
	struct page *page;

	de = f2fs_find_entry(dir, qstr, &page, 0);
	if (de) {
		res = le32_to_cpu(de->ino);
		f2fs_dentry_kunmap(dir, page);
		f2fs_put_page(page, 0);
	}

	return res;
}

void f2fs_set_link(struct inode *dir, struct f2fs_dir_entry *de,
		struct page *page, struct inode *inode)
{
	enum page_type type = f2fs_has_inline_dentry(dir) ? NODE : DATA;
	lock_page(page);
	f2fs_wait_on_page_writeback(page, type);
	de->ino = cpu_to_le32(inode->i_ino);
	set_de_type(de, inode->i_mode);
	f2fs_dentry_kunmap(dir, page);
	set_page_dirty(page);
	dir->i_mtime = dir->i_ctime = CURRENT_TIME;
	mark_inode_dirty(dir);

	f2fs_put_page(page, 1);
}

static void init_dent_inode(const struct qstr *name, struct page *ipage)
{
	struct f2fs_inode *ri;

	f2fs_wait_on_page_writeback(ipage, NODE);

	/* copy name info. to this inode page */
	ri = F2FS_INODE(ipage);
	ri->i_namelen = cpu_to_le32(name->len);
	memcpy(ri->i_name, name->name, name->len);
	set_page_dirty(ipage);
}

int update_dent_inode(struct inode *inode, struct inode *to,
					const struct qstr *name)
{
	struct page *page;

	if (file_enc_name(to))
		return 0;

	page = get_node_page(F2FS_I_SB(inode), inode->i_ino);
	if (IS_ERR(page))
		return PTR_ERR(page);

	init_dent_inode(name, page);
	f2fs_put_page(page, 1);

	return 0;
}

void do_make_empty_dir(struct inode *inode, struct inode *parent,
					struct f2fs_dentry_ptr *d)
{
	struct f2fs_dir_entry *de;

	de = &d->dentry[0];
	de->name_len = cpu_to_le16(1);
	de->hash_code = 0;
	de->ino = cpu_to_le32(inode->i_ino);
	memcpy(d->filename[0], ".", 1);
	set_de_type(de, inode->i_mode);

	de = &d->dentry[1];
	de->hash_code = 0;
	de->name_len = cpu_to_le16(2);
	de->ino = cpu_to_le32(parent->i_ino);
	memcpy(d->filename[1], "..", 2);
	set_de_type(de, parent->i_mode);

	test_and_set_bit_le(0, (void *)d->bitmap);
	test_and_set_bit_le(1, (void *)d->bitmap);
}

static int make_empty_dir(struct inode *inode,
		struct inode *parent, struct page *page)
{
	struct page *dentry_page;
	struct f2fs_dentry_block *dentry_blk;
	struct f2fs_dentry_ptr d;

	if (f2fs_has_inline_dentry(inode))
		return make_empty_inline_dir(inode, parent, page);

	dentry_page = get_new_data_page(inode, page, 0, true);
	if (IS_ERR(dentry_page))
		return PTR_ERR(dentry_page);

	dentry_blk = kmap_atomic(dentry_page);

	make_dentry_ptr(NULL, &d, (void *)dentry_blk, 1);
	do_make_empty_dir(inode, parent, &d);

	kunmap_atomic(dentry_blk);

	set_page_dirty(dentry_page);
	f2fs_put_page(dentry_page, 1);
	return 0;
}

struct page *init_inode_metadata(struct inode *inode, struct inode *dir,
			const struct qstr *name, struct page *dpage)
{
	struct page *page;
	int err;

	if (is_inode_flag_set(F2FS_I(inode), FI_NEW_INODE)) {
		page = new_inode_page(inode);
		if (IS_ERR(page))
			return page;

		if (S_ISDIR(inode->i_mode)) {
			err = make_empty_dir(inode, dir, page);
			if (err)
				goto error;
		}

		err = f2fs_init_acl(inode, dir, page, dpage);
		if (err)
			goto put_error;

		err = f2fs_init_security(inode, dir, name, page);
		if (err)
			goto put_error;

		if (f2fs_encrypted_inode(dir) && f2fs_may_encrypt(inode)) {
			err = f2fs_inherit_context(dir, inode, page);
			if (err)
				goto put_error;
		}
	} else {
		page = get_node_page(F2FS_I_SB(dir), inode->i_ino);
		if (IS_ERR(page))
			return page;

		set_cold_node(inode, page);
	}

	if (name)
		init_dent_inode(name, page);

	/*
	 * This file should be checkpointed during fsync.
	 * We lost i_pino from now on.
	 */
	if (is_inode_flag_set(F2FS_I(inode), FI_INC_LINK)) {
		file_lost_pino(inode);
		/*
		 * If link the tmpfile to alias through linkat path,
		 * we should remove this inode from orphan list.
		 */
		if (inode->i_nlink == 0)
			remove_orphan_inode(F2FS_I_SB(dir), inode->i_ino);
		inc_nlink(inode);
	}
	return page;

put_error:
	f2fs_put_page(page, 1);
error:
	/* once the failed inode becomes a bad inode, i_mode is S_IFREG */
	truncate_inode_pages(&inode->i_data, 0);
	truncate_blocks(inode, 0, false);
	remove_dirty_dir_inode(inode);
	remove_inode_page(inode);
	return ERR_PTR(err);
}

void update_parent_metadata(struct inode *dir, struct inode *inode,
						unsigned int current_depth)
{
	if (inode && is_inode_flag_set(F2FS_I(inode), FI_NEW_INODE)) {
		if (S_ISDIR(inode->i_mode)) {
			inc_nlink(dir);
			set_inode_flag(F2FS_I(dir), FI_UPDATE_DIR);
		}
		clear_inode_flag(F2FS_I(inode), FI_NEW_INODE);
	}
	dir->i_mtime = dir->i_ctime = CURRENT_TIME;
	mark_inode_dirty(dir);

	if (F2FS_I(dir)->i_current_depth != current_depth) {
		F2FS_I(dir)->i_current_depth = current_depth;
		set_inode_flag(F2FS_I(dir), FI_UPDATE_DIR);
	}

	if (inode && is_inode_flag_set(F2FS_I(inode), FI_INC_LINK))
		clear_inode_flag(F2FS_I(inode), FI_INC_LINK);
}

int room_for_filename(const void *bitmap, int slots, int max_slots)
{
	int bit_start = 0;
	int zero_start, zero_end;
next:
	zero_start = find_next_zero_bit_le(bitmap, max_slots, bit_start);
	if (zero_start >= max_slots)
		return max_slots;

	zero_end = find_next_bit_le(bitmap, max_slots, zero_start);
	if (zero_end - zero_start >= slots)
		return zero_start;

	bit_start = zero_end + 1;

	if (zero_end + 1 >= max_slots)
		return max_slots;
	goto next;
}

void f2fs_update_dentry(nid_t ino, umode_t mode, struct f2fs_dentry_ptr *d,
				const struct qstr *name, f2fs_hash_t name_hash,
				unsigned int bit_pos)
{
	struct f2fs_dir_entry *de;
	int slots = GET_DENTRY_SLOTS(name->len);
	int i;

	de = &d->dentry[bit_pos];
	de->hash_code = name_hash;
	de->name_len = cpu_to_le16(name->len);
	memcpy(d->filename[bit_pos], name->name, name->len);
	de->ino = cpu_to_le32(ino);
	set_de_type(de, mode);
	for (i = 0; i < slots; i++)
		test_and_set_bit_le(bit_pos + i, (void *)d->bitmap);
}

/*
 * Caller should grab and release a rwsem by calling f2fs_lock_op() and
 * f2fs_unlock_op().
 */
int __f2fs_add_link(struct inode *dir, const struct qstr *name,
				struct inode *inode, nid_t ino, umode_t mode)
{
	unsigned int bit_pos;
	unsigned int level;
	unsigned int current_depth;
	unsigned long bidx, block;
	f2fs_hash_t dentry_hash;
	unsigned int nbucket, nblock;
	struct page *dentry_page = NULL;
	struct f2fs_dentry_block *dentry_blk = NULL;
	struct f2fs_dentry_ptr d;
	struct page *page = NULL;
	struct f2fs_filename fname;
	struct qstr new_name;
	int slots, err;

	err = f2fs_fname_setup_filename(dir, name, 0, &fname);
	if (err)
		return err;

	new_name.name = fname_name(&fname);
	new_name.len = fname_len(&fname);

	if (f2fs_has_inline_dentry(dir)) {
		err = f2fs_add_inline_entry(dir, &new_name, inode, ino, mode);
		if (!err || err != -EAGAIN)
			goto out;
		else
			err = 0;
	}

	level = 0;
	slots = GET_DENTRY_SLOTS(new_name.len);
	dentry_hash = f2fs_dentry_hash(&new_name, NULL);

	current_depth = F2FS_I(dir)->i_current_depth;
	if (F2FS_I(dir)->chash == dentry_hash) {
		level = F2FS_I(dir)->clevel;
		F2FS_I(dir)->chash = 0;
	}

start:
	if (unlikely(current_depth == MAX_DIR_HASH_DEPTH)) {
		err = -ENOSPC;
		goto out;
	}

	/* Increase the depth, if required */
	if (level == current_depth)
		++current_depth;

	nbucket = dir_buckets(level, F2FS_I(dir)->i_dir_level);
	nblock = bucket_blocks(level);

	bidx = dir_block_index(level, F2FS_I(dir)->i_dir_level,
				(le32_to_cpu(dentry_hash) % nbucket));

	for (block = bidx; block <= (bidx + nblock - 1); block++) {
		dentry_page = get_new_data_page(dir, NULL, block, true);
		if (IS_ERR(dentry_page)) {
			err = PTR_ERR(dentry_page);
			goto out;
		}

		dentry_blk = kmap(dentry_page);
		bit_pos = room_for_filename(&dentry_blk->dentry_bitmap,
						slots, NR_DENTRY_IN_BLOCK);
		if (bit_pos < NR_DENTRY_IN_BLOCK)
			goto add_dentry;

		kunmap(dentry_page);
		f2fs_put_page(dentry_page, 1);
	}

	/* Move to next level to find the empty slot for new dentry */
	++level;
	goto start;
add_dentry:
	f2fs_wait_on_page_writeback(dentry_page, DATA);

	if (inode) {
		down_write(&F2FS_I(inode)->i_sem);
		page = init_inode_metadata(inode, dir, &new_name, NULL);
		if (IS_ERR(page)) {
			err = PTR_ERR(page);
			goto fail;
		}
		if (f2fs_encrypted_inode(dir))
			file_set_enc_name(inode);
	}

	make_dentry_ptr(NULL, &d, (void *)dentry_blk, 1);
	f2fs_update_dentry(ino, mode, &d, &new_name, dentry_hash, bit_pos);

	set_page_dirty(dentry_page);

	if (inode) {
		/* we don't need to mark_inode_dirty now */
		F2FS_I(inode)->i_pino = dir->i_ino;
		update_inode(inode, page);
		f2fs_put_page(page, 1);
	}

	update_parent_metadata(dir, inode, current_depth);
fail:
	if (inode)
		up_write(&F2FS_I(inode)->i_sem);

	if (is_inode_flag_set(F2FS_I(dir), FI_UPDATE_DIR)) {
		update_inode_page(dir);
		clear_inode_flag(F2FS_I(dir), FI_UPDATE_DIR);
	}
	kunmap(dentry_page);
	f2fs_put_page(dentry_page, 1);
out:
	f2fs_fname_free_filename(&fname);
	return err;
}

int f2fs_do_tmpfile(struct inode *inode, struct inode *dir)
{
	struct page *page;
	int err = 0;

	down_write(&F2FS_I(inode)->i_sem);
	page = init_inode_metadata(inode, dir, NULL, NULL);
	if (IS_ERR(page)) {
		err = PTR_ERR(page);
		goto fail;
	}
	/* we don't need to mark_inode_dirty now */
	update_inode(inode, page);
	f2fs_put_page(page, 1);

	clear_inode_flag(F2FS_I(inode), FI_NEW_INODE);
fail:
	up_write(&F2FS_I(inode)->i_sem);
	return err;
}

void f2fs_drop_nlink(struct inode *dir, struct inode *inode, struct page *page)
{
	struct f2fs_sb_info *sbi = F2FS_I_SB(dir);

	down_write(&F2FS_I(inode)->i_sem);

	if (S_ISDIR(inode->i_mode)) {
		drop_nlink(dir);
		if (page)
			update_inode(dir, page);
		else
			update_inode_page(dir);
	}
	inode->i_ctime = CURRENT_TIME;

	drop_nlink(inode);
	if (S_ISDIR(inode->i_mode)) {
		drop_nlink(inode);
		i_size_write(inode, 0);
	}
	up_write(&F2FS_I(inode)->i_sem);
	update_inode_page(inode);

	if (inode->i_nlink == 0)
		add_orphan_inode(sbi, inode->i_ino);
	else
		release_orphan_inode(sbi);
}

/*
 * It only removes the dentry from the dentry page, corresponding name
 * entry in name page does not need to be touched during deletion.
 */
void f2fs_delete_entry(struct f2fs_dir_entry *dentry, struct page *page,
					struct inode *dir, struct inode *inode)
{
	struct	f2fs_dentry_block *dentry_blk;
	unsigned int bit_pos;
	int slots = GET_DENTRY_SLOTS(le16_to_cpu(dentry->name_len));
	int i;

	if (f2fs_has_inline_dentry(dir))
		return f2fs_delete_inline_entry(dentry, page, dir, inode);

	lock_page(page);
	f2fs_wait_on_page_writeback(page, DATA);

	dentry_blk = page_address(page);
	bit_pos = dentry - dentry_blk->dentry;
	for (i = 0; i < slots; i++)
		clear_bit_le(bit_pos + i, &dentry_blk->dentry_bitmap);

	/* Let's check and deallocate this dentry page */
	bit_pos = find_next_bit_le(&dentry_blk->dentry_bitmap,
			NR_DENTRY_IN_BLOCK,
			0);
	kunmap(page); /* kunmap - pair of f2fs_find_entry */
	set_page_dirty(page);

	dir->i_ctime = dir->i_mtime = CURRENT_TIME;

	if (inode)
		f2fs_drop_nlink(dir, inode, NULL);

	if (bit_pos == NR_DENTRY_IN_BLOCK &&
			!truncate_hole(dir, page->index, page->index + 1)) {
		clear_page_dirty_for_io(page);
		ClearPagePrivate(page);
		ClearPageUptodate(page);
		inode_dec_dirty_pages(dir);
	}
	f2fs_put_page(page, 1);
}

bool f2fs_empty_dir(struct inode *dir)
{
	unsigned long bidx;
	struct page *dentry_page;
	unsigned int bit_pos;
	struct f2fs_dentry_block *dentry_blk;
	unsigned long nblock = dir_blocks(dir);

	if (f2fs_has_inline_dentry(dir))
		return f2fs_empty_inline_dir(dir);

	for (bidx = 0; bidx < nblock; bidx++) {
		dentry_page = get_lock_data_page(dir, bidx, false);
		if (IS_ERR(dentry_page)) {
			if (PTR_ERR(dentry_page) == -ENOENT)
				continue;
			else
				return false;
		}

		dentry_blk = kmap_atomic(dentry_page);
		if (bidx == 0)
			bit_pos = 2;
		else
			bit_pos = 0;
		bit_pos = find_next_bit_le(&dentry_blk->dentry_bitmap,
						NR_DENTRY_IN_BLOCK,
						bit_pos);
		kunmap_atomic(dentry_blk);

		f2fs_put_page(dentry_page, 1);

		if (bit_pos < NR_DENTRY_IN_BLOCK)
			return false;
	}
	return true;
}

bool f2fs_fill_dentries(struct dir_context *ctx, struct f2fs_dentry_ptr *d,
				unsigned int start_pos, struct f2fs_str *fstr)
{
	unsigned char d_type = DT_UNKNOWN;
	unsigned int bit_pos;
	struct f2fs_dir_entry *de = NULL;
	struct f2fs_str de_name = FSTR_INIT(NULL, 0);

	bit_pos = ((unsigned long)ctx->pos % d->max);

	while (bit_pos < d->max) {
		bit_pos = find_next_bit_le(d->bitmap, d->max, bit_pos);
		if (bit_pos >= d->max)
			break;

		de = &d->dentry[bit_pos];
		if (de->file_type < F2FS_FT_MAX)
			d_type = f2fs_filetype_table[de->file_type];
		else
			d_type = DT_UNKNOWN;

		de_name.name = d->filename[bit_pos];
		de_name.len = le16_to_cpu(de->name_len);

		if (f2fs_encrypted_inode(d->inode)) {
			int save_len = fstr->len;
			int ret;

			de_name.name = kmalloc(de_name.len, GFP_NOFS);
			if (!de_name.name)
				return false;

			memcpy(de_name.name, d->filename[bit_pos], de_name.len);

			ret = f2fs_fname_disk_to_usr(d->inode, &de->hash_code,
							&de_name, fstr);
			kfree(de_name.name);
			if (ret < 0)
				return true;

			de_name = *fstr;
			fstr->len = save_len;
		}

		if (!dir_emit(ctx, de_name.name, de_name.len,
					le32_to_cpu(de->ino), d_type))
			return true;

		bit_pos += GET_DENTRY_SLOTS(le16_to_cpu(de->name_len));
		ctx->pos = start_pos + bit_pos;
	}
	return false;
}

static int f2fs_readdir(struct file *file, struct dir_context *ctx)
{
	struct inode *inode = file_inode(file);
	unsigned long npages = dir_blocks(inode);
	struct f2fs_dentry_block *dentry_blk = NULL;
	struct page *dentry_page = NULL;
	struct file_ra_state *ra = &file->f_ra;
	unsigned int n = ((unsigned long)ctx->pos / NR_DENTRY_IN_BLOCK);
	struct f2fs_dentry_ptr d;
	struct f2fs_str fstr = FSTR_INIT(NULL, 0);
	int err = 0;

	if (f2fs_encrypted_inode(inode)) {
		err = f2fs_get_encryption_info(inode);
		if (err)
			return err;

		err = f2fs_fname_crypto_alloc_buffer(inode, F2FS_NAME_LEN,
								&fstr);
		if (err < 0)
			return err;
	}

	if (f2fs_has_inline_dentry(inode)) {
		err = f2fs_read_inline_dir(file, ctx, &fstr);
		goto out;
	}

	/* readahead for multi pages of dir */
	if (npages - n > 1 && !ra_has_index(ra, n))
		page_cache_sync_readahead(inode->i_mapping, ra, file, n,
				min(npages - n, (pgoff_t)MAX_DIR_RA_PAGES));

	for (; n < npages; n++) {
		dentry_page = get_lock_data_page(inode, n, false);
		if (IS_ERR(dentry_page))
			continue;

		dentry_blk = kmap(dentry_page);

		make_dentry_ptr(inode, &d, (void *)dentry_blk, 1);

		if (f2fs_fill_dentries(ctx, &d, n * NR_DENTRY_IN_BLOCK, &fstr))
			goto stop;

		ctx->pos = (n + 1) * NR_DENTRY_IN_BLOCK;
		kunmap(dentry_page);
		f2fs_put_page(dentry_page, 1);
		dentry_page = NULL;
	}
stop:
	if (dentry_page && !IS_ERR(dentry_page)) {
		kunmap(dentry_page);
		f2fs_put_page(dentry_page, 1);
	}
out:
	f2fs_fname_crypto_free_buffer(&fstr);
	return err;
}

const struct file_operations f2fs_dir_operations = {
	.llseek		= generic_file_llseek,
	.read		= generic_read_dir,
	.iterate	= f2fs_readdir,
	.fsync		= f2fs_sync_file,
	.unlocked_ioctl	= f2fs_ioctl,
#ifdef CONFIG_COMPAT
	.compat_ioctl   = f2fs_compat_ioctl,
#endif
};<|MERGE_RESOLUTION|>--- conflicted
+++ resolved
@@ -147,16 +147,10 @@
 #endif
 		if (de_name.len == name->len &&
 				!memcmp(de_name.name, name->name, name->len)) {
-<<<<<<< HEAD
-		} else if (flags & LOOKUP_NOCASE && de_name.len == name->len &&
-			!strncasecmp(de_name.name, name->name, name->len)) {
-			goto found;
-=======
 			goto found;
 		} else if (flags & LOOKUP_NOCASE && de_name.len == name->len &&
 			!strncasecmp(de_name.name, name->name, name->len)) {
 			goto found;
->>>>>>> 3947cf7d
 		}
 not_match:
 		if (max_slots && max_len > *max_slots)
