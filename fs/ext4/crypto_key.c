--- conflicted
+++ resolved
@@ -220,20 +220,9 @@
 	int mode;
 	int res;
 
-<<<<<<< HEAD
-	if (!ext4_read_workqueue) {
-		res = ext4_init_crypto();
-		if (res)
-			return res;
-	}
-=======
-	if (ei->i_crypt_info)
-		return 0;
-
 	res = ext4_init_crypto();
 	if (res)
 		return res;
->>>>>>> 394e5999
 
 retry:
 	crypt_info = ACCESS_ONCE(ei->i_crypt_info);
