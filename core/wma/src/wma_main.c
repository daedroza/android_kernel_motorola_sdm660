/*
 * Copyright (c) 2013-2017 The Linux Foundation. All rights reserved.
 *
 * Previously licensed under the ISC license by Qualcomm Atheros, Inc.
 *
 *
 * Permission to use, copy, modify, and/or distribute this software for
 * any purpose with or without fee is hereby granted, provided that the
 * above copyright notice and this permission notice appear in all
 * copies.
 *
 * THE SOFTWARE IS PROVIDED "AS IS" AND THE AUTHOR DISCLAIMS ALL
 * WARRANTIES WITH REGARD TO THIS SOFTWARE INCLUDING ALL IMPLIED
 * WARRANTIES OF MERCHANTABILITY AND FITNESS. IN NO EVENT SHALL THE
 * AUTHOR BE LIABLE FOR ANY SPECIAL, DIRECT, INDIRECT, OR CONSEQUENTIAL
 * DAMAGES OR ANY DAMAGES WHATSOEVER RESULTING FROM LOSS OF USE, DATA OR
 * PROFITS, WHETHER IN AN ACTION OF CONTRACT, NEGLIGENCE OR OTHER
 * TORTIOUS ACTION, ARISING OUT OF OR IN CONNECTION WITH THE USE OR
 * PERFORMANCE OF THIS SOFTWARE.
 */

/*
 * This file was originally distributed by Qualcomm Atheros, Inc.
 * under proprietary terms before Copyright ownership was assigned
 * to the Linux Foundation.
 */

/**
 *  DOC:  wma_main.c
 *
 *  This file contains wma initialization and FW exchange
 *  related functions.
 */

/* Header files */

#include "wma.h"
#include "wma_api.h"
#include "cds_api.h"
#include "wmi_unified_api.h"
#include "wlan_qct_sys.h"
#include "wni_api.h"
#include "ani_global.h"
#include "wmi_unified.h"
#include "wni_cfg.h"
#include "cfg_api.h"
#if defined(CONFIG_HL_SUPPORT)
#include "wlan_tgt_def_config_hl.h"
#else
#include "wlan_tgt_def_config.h"
#endif
#include "qdf_nbuf.h"
#include "qdf_types.h"
#include "qdf_mem.h"
#include "ol_txrx_peer_find.h"

#include "wma_types.h"
#include "lim_api.h"
#include "lim_session_utils.h"

#include "cds_utils.h"

#if !defined(REMOVE_PKT_LOG)
#include "pktlog_ac.h"
#endif /* REMOVE_PKT_LOG */

#include "dbglog_host.h"
#include "wmi_version_whitelist.h"
#include "csr_api.h"
#include "ol_fw.h"

#include "dfs.h"
#include "wma_internal.h"

#include "wma_ocb.h"
#include "cds_concurrency.h"
#include "cdp_txrx_cfg.h"
#include "cdp_txrx_flow_ctrl_legacy.h"
#include "cdp_txrx_flow_ctrl_v2.h"
#include "cdp_txrx_ipa.h"
#include "wma_nan_datapath.h"

#define WMA_LOG_COMPLETION_TIMER 10000 /* 10 seconds */

#define WMI_TLV_HEADROOM 128

static uint32_t g_fw_wlan_feat_caps;

/**
 * wma_get_fw_wlan_feat_caps() - get fw feature capablity
 * @featEnumValue: feature enum value
 *
 * Return: true/false
 */
uint8_t wma_get_fw_wlan_feat_caps(uint8_t featEnumValue)
{
	return (g_fw_wlan_feat_caps & (1 << featEnumValue)) ? true : false;
}

/**
 * wma_service_ready_ext_evt_timeout() - Service ready extended event timeout
 * @data: Timeout handler data
 *
 * This function is called when the FW fails to send WMI_SERVICE_READY_EXT_EVENT
 * message
 *
 * Return: None
 */
static void wma_service_ready_ext_evt_timeout(void *data)
{
	tp_wma_handle wma_handle;

	WMA_LOGA("%s: Timeout waiting for WMI_SERVICE_READY_EXT_EVENT",
			__func__);

	wma_handle = (tp_wma_handle) data;

	if (!wma_handle) {
		WMA_LOGE("%s: Invalid WMA handle", __func__);
		goto end;
	}

end:
	/* Assert here. Panic is being called in insmod thread */
	QDF_ASSERT(0);
}

/**
 * wma_get_ini_handle() - API to get WMA ini info handle
 * @wma: WMA Handle
 *
 * Returns the pointer to WMA ini structure.
 * Return: struct wma_ini_config
 */
struct wma_ini_config *wma_get_ini_handle(tp_wma_handle wma)
{
	if (!wma) {
		WMA_LOGE("%s: Invalid WMA context\n", __func__);
		return NULL;
	}

	return &wma->ini_config;
}

#define MAX_SUPPORTED_PEERS_REV1_1 14
#define MAX_SUPPORTED_PEERS_REV1_3 32
#define MIN_NO_OF_PEERS 1

/**
 * wma_get_number_of_peers_supported - API to query for number of peers
 * supported
 * @wma: WMA Handle
 *
 * Return: Max Number of Peers Supported
 */
static uint8_t wma_get_number_of_peers_supported(tp_wma_handle wma)
{
	struct hif_target_info *tgt_info;
	struct wma_ini_config *cfg = wma_get_ini_handle(wma);
	uint8_t max_no_of_peers = cfg ? cfg->max_no_of_peers : MIN_NO_OF_PEERS;
	struct hif_opaque_softc *scn = cds_get_context(QDF_MODULE_ID_HIF);

	if (!scn) {
		WMA_LOGE("%s: Invalid wma handle", __func__);
		return 0;
	}

	tgt_info = hif_get_target_info_handle(scn);

	switch (tgt_info->target_version) {
	case AR6320_REV1_1_VERSION:
		if (max_no_of_peers > MAX_SUPPORTED_PEERS_REV1_1)
			max_no_of_peers = MAX_SUPPORTED_PEERS_REV1_1;
		break;
	default:
		if (max_no_of_peers > MAX_SUPPORTED_PEERS_REV1_3)
			max_no_of_peers = MAX_SUPPORTED_PEERS_REV1_3;
		break;
	}

	return max_no_of_peers;
}

/**
 * wma_get_number_of_tids_supported - API to query for number of tids supported
 * @no_of_peers_supported: Number of peer supported
 *
 * Return: Max number of tids supported
 */
#if defined(CONFIG_HL_SUPPORT)
static uint32_t wma_get_number_of_tids_supported(uint8_t no_of_peers_supported)
{
	return 4 * no_of_peers_supported;
}
#else
static uint32_t wma_get_number_of_tids_supported(uint8_t no_of_peers_supported)
{
	return 2 * (no_of_peers_supported + CFG_TGT_NUM_VDEV + 2);
}
#endif

/**
 * wma_set_default_tgt_config() - set default tgt config
 * @wma_handle: wma handle
 *
 * Return: none
 */
static void wma_set_default_tgt_config(tp_wma_handle wma_handle)
{
	uint8_t no_of_peers_supported;
	wmi_resource_config tgt_cfg = {
		0,              /* Filling zero for TLV Tag and Length fields */
		CFG_TGT_NUM_VDEV,
		CFG_TGT_NUM_PEERS + CFG_TGT_NUM_VDEV + 2,
		CFG_TGT_NUM_OFFLOAD_PEERS,
		CFG_TGT_NUM_OFFLOAD_REORDER_BUFFS,
		CFG_TGT_NUM_PEER_KEYS,
		CFG_TGT_NUM_TIDS,
		CFG_TGT_AST_SKID_LIMIT,
		CFG_TGT_DEFAULT_TX_CHAIN_MASK,
		CFG_TGT_DEFAULT_RX_CHAIN_MASK,
		{CFG_TGT_RX_TIMEOUT_LO_PRI, CFG_TGT_RX_TIMEOUT_LO_PRI,
		 CFG_TGT_RX_TIMEOUT_LO_PRI, CFG_TGT_RX_TIMEOUT_HI_PRI},
		CFG_TGT_RX_DECAP_MODE,
		CFG_TGT_DEFAULT_SCAN_MAX_REQS,
		CFG_TGT_DEFAULT_BMISS_OFFLOAD_MAX_VDEV,
		CFG_TGT_DEFAULT_ROAM_OFFLOAD_MAX_VDEV,
		CFG_TGT_DEFAULT_ROAM_OFFLOAD_MAX_PROFILES,
		CFG_TGT_DEFAULT_NUM_MCAST_GROUPS,
		CFG_TGT_DEFAULT_NUM_MCAST_TABLE_ELEMS,
		CFG_TGT_DEFAULT_MCAST2UCAST_MODE,
		CFG_TGT_DEFAULT_TX_DBG_LOG_SIZE,
		CFG_TGT_WDS_ENTRIES,
		CFG_TGT_DEFAULT_DMA_BURST_SIZE,
		CFG_TGT_DEFAULT_MAC_AGGR_DELIM,
		CFG_TGT_DEFAULT_RX_SKIP_DEFRAG_TIMEOUT_DUP_DETECTION_CHECK,
		CFG_TGT_DEFAULT_VOW_CONFIG,
		CFG_TGT_DEFAULT_GTK_OFFLOAD_MAX_VDEV,
		CFG_TGT_NUM_MSDU_DESC,
		CFG_TGT_MAX_FRAG_TABLE_ENTRIES,
		CFG_TGT_NUM_TDLS_VDEVS,
		CFG_TGT_NUM_TDLS_CONN_TABLE_ENTRIES,
		CFG_TGT_DEFAULT_BEACON_TX_OFFLOAD_MAX_VDEV,
		CFG_TGT_MAX_MULTICAST_FILTER_ENTRIES,
		0,
		0,
		0,
		CFG_TGT_NUM_TDLS_CONC_SLEEP_STAS,
		CFG_TGT_NUM_TDLS_CONC_BUFFER_STAS,
		0,
		CFG_TGT_NUM_OCB_VDEVS,
		CFG_TGT_NUM_OCB_CHANNELS,
		CFG_TGT_NUM_OCB_SCHEDULES,
	};

	no_of_peers_supported = wma_get_number_of_peers_supported(wma_handle);
	tgt_cfg.num_peers = no_of_peers_supported + CFG_TGT_NUM_VDEV + 2;
	tgt_cfg.num_tids = wma_get_number_of_tids_supported(
				no_of_peers_supported);
	tgt_cfg.scan_max_pending_req = wma_handle->max_scan;

	WMI_RSRC_CFG_FLAG_MGMT_COMP_EVT_BUNDLE_SUPPORT_SET(tgt_cfg.flag1, 1);
	WMI_RSRC_CFG_FLAG_TX_MSDU_ID_NEW_PARTITION_SUPPORT_SET(tgt_cfg.flag1,
							       1);

	WMITLV_SET_HDR(&tgt_cfg.tlv_header,
		       WMITLV_TAG_STRUC_wmi_resource_config,
		       WMITLV_GET_STRUCT_TLVLEN(wmi_resource_config));
	/* reduce the peer/vdev if CFG_TGT_NUM_MSDU_DESC exceeds 1000 */
#ifdef PERE_IP_HDR_ALIGNMENT_WAR
	if (scn->host_80211_enable) {
		/*
		 * To make the IP header begins at dword aligned address,
		 * we make the decapsulation mode as Native Wifi.
		 */
		tgt_cfg.rx_decap_mode = CFG_TGT_RX_DECAP_MODE_NWIFI;
	}
#endif /* PERE_IP_HDR_ALIGNMENT_WAR */
	if (QDF_GLOBAL_MONITOR_MODE == cds_get_conparam())
		tgt_cfg.rx_decap_mode = CFG_TGT_RX_DECAP_MODE_RAW;

	wma_handle->wlan_resource_config = tgt_cfg;
}

/**
 * wma_cli_get_command() - WMA "get" command processor
 * @vdev_id: virtual device for the command
 * @param_id: parameter id
 * @vpdev: parameter category
 *
 * Return: parameter value on success, -EINVAL on failure
 */
int wma_cli_get_command(int vdev_id, int param_id, int vpdev)
{
	int ret = 0;
	tp_wma_handle wma;
	struct wma_txrx_node *intr = NULL;

	wma = cds_get_context(QDF_MODULE_ID_WMA);

	if (NULL == wma) {
		WMA_LOGE("%s: Invalid wma handle", __func__);
		return -EINVAL;
	}

	intr = wma->interfaces;

	if (VDEV_CMD == vpdev) {
		switch (param_id) {
		case WMI_VDEV_PARAM_NSS:
			ret = intr[vdev_id].config.nss;
			break;
#ifdef QCA_SUPPORT_GTX
		case WMI_VDEV_PARAM_GTX_HT_MCS:
			ret = intr[vdev_id].config.gtx_info.gtxRTMask[0];
			break;
		case WMI_VDEV_PARAM_GTX_VHT_MCS:
			ret = intr[vdev_id].config.gtx_info.gtxRTMask[1];
			break;
		case WMI_VDEV_PARAM_GTX_USR_CFG:
			ret = intr[vdev_id].config.gtx_info.gtxUsrcfg;
			break;
		case WMI_VDEV_PARAM_GTX_THRE:
			ret = intr[vdev_id].config.gtx_info.gtxPERThreshold;
			break;
		case WMI_VDEV_PARAM_GTX_MARGIN:
			ret = intr[vdev_id].config.gtx_info.gtxPERMargin;
			break;
		case WMI_VDEV_PARAM_GTX_STEP:
			ret = intr[vdev_id].config.gtx_info.gtxTPCstep;
			break;
		case WMI_VDEV_PARAM_GTX_MINTPC:
			ret = intr[vdev_id].config.gtx_info.gtxTPCMin;
			break;
		case WMI_VDEV_PARAM_GTX_BW_MASK:
			ret = intr[vdev_id].config.gtx_info.gtxBWMask;
			break;
#endif /* QCA_SUPPORT_GTX */
		case WMI_VDEV_PARAM_LDPC:
			ret = intr[vdev_id].config.ldpc;
			break;
		case WMI_VDEV_PARAM_TX_STBC:
			ret = intr[vdev_id].config.tx_stbc;
			break;
		case WMI_VDEV_PARAM_RX_STBC:
			ret = intr[vdev_id].config.rx_stbc;
			break;
		case WMI_VDEV_PARAM_SGI:
			ret = intr[vdev_id].config.shortgi;
			break;
		case WMI_VDEV_PARAM_ENABLE_RTSCTS:
			ret = intr[vdev_id].config.rtscts_en;
			break;
		case WMI_VDEV_PARAM_CHWIDTH:
			ret = intr[vdev_id].config.chwidth;
			break;
		case WMI_VDEV_PARAM_FIXED_RATE:
			ret = intr[vdev_id].config.tx_rate;
			break;
		default:
			WMA_LOGE("Invalid cli_get vdev command/Not"
				 " yet implemented 0x%x", param_id);
			return -EINVAL;
		}
	} else if (PDEV_CMD == vpdev) {
		switch (param_id) {
		case WMI_PDEV_PARAM_ANI_ENABLE:
			ret = wma->pdevconfig.ani_enable;
			break;
		case WMI_PDEV_PARAM_ANI_POLL_PERIOD:
			ret = wma->pdevconfig.ani_poll_len;
			break;
		case WMI_PDEV_PARAM_ANI_LISTEN_PERIOD:
			ret = wma->pdevconfig.ani_listen_len;
			break;
		case WMI_PDEV_PARAM_ANI_OFDM_LEVEL:
			ret = wma->pdevconfig.ani_ofdm_level;
			break;
		case WMI_PDEV_PARAM_ANI_CCK_LEVEL:
			ret = wma->pdevconfig.ani_cck_level;
			break;
		case WMI_PDEV_PARAM_DYNAMIC_BW:
			ret = wma->pdevconfig.cwmenable;
			break;
		case WMI_PDEV_PARAM_CTS_CBW:
			ret = wma->pdevconfig.cts_cbw;
			break;
		case WMI_PDEV_PARAM_TX_CHAIN_MASK:
			ret = wma->pdevconfig.txchainmask;
			break;
		case WMI_PDEV_PARAM_RX_CHAIN_MASK:
			ret = wma->pdevconfig.rxchainmask;
			break;
		case WMI_PDEV_PARAM_TXPOWER_LIMIT2G:
			ret = wma->pdevconfig.txpow2g;
			break;
		case WMI_PDEV_PARAM_TXPOWER_LIMIT5G:
			ret = wma->pdevconfig.txpow5g;
			break;
		case WMI_PDEV_PARAM_BURST_ENABLE:
			ret = wma->pdevconfig.burst_enable;
			break;
		case WMI_PDEV_PARAM_BURST_DUR:
			ret = wma->pdevconfig.burst_dur;
			break;
		default:
			WMA_LOGE("Invalid cli_get pdev command/Not"
				 " yet implemented 0x%x", param_id);
			return -EINVAL;
		}
	} else if (GEN_CMD == vpdev) {
		switch (param_id) {
		case GEN_VDEV_PARAM_AMPDU:
			ret = intr[vdev_id].config.ampdu;
			break;
		case GEN_VDEV_PARAM_AMSDU:
			ret = intr[vdev_id].config.amsdu;
			break;
		case GEN_VDEV_ROAM_SYNCH_DELAY:
			ret = intr[vdev_id].roam_synch_delay;
			break;
		default:
			WMA_LOGE("Invalid generic vdev command/Not"
				 " yet implemented 0x%x", param_id);
			return -EINVAL;
		}
	} else if (PPS_CMD == vpdev) {
		switch (param_id) {
		case WMI_VDEV_PPS_PAID_MATCH:
			ret = intr[vdev_id].config.pps_params.paid_match_enable;
			break;
		case WMI_VDEV_PPS_GID_MATCH:
			ret = intr[vdev_id].config.pps_params.gid_match_enable;
			break;
		case WMI_VDEV_PPS_EARLY_TIM_CLEAR:
			ret = intr[vdev_id].config.pps_params.tim_clear;
			break;
		case WMI_VDEV_PPS_EARLY_DTIM_CLEAR:
			ret = intr[vdev_id].config.pps_params.dtim_clear;
			break;
		case WMI_VDEV_PPS_EOF_PAD_DELIM:
			ret = intr[vdev_id].config.pps_params.eof_delim;
			break;
		case WMI_VDEV_PPS_MACADDR_MISMATCH:
			ret = intr[vdev_id].config.pps_params.mac_match;
			break;
		case WMI_VDEV_PPS_DELIM_CRC_FAIL:
			ret = intr[vdev_id].config.pps_params.delim_fail;
			break;
		case WMI_VDEV_PPS_GID_NSTS_ZERO:
			ret = intr[vdev_id].config.pps_params.nsts_zero;
			break;
		case WMI_VDEV_PPS_RSSI_CHECK:
			ret = intr[vdev_id].config.pps_params.rssi_chk;
			break;
		default:
			WMA_LOGE("Invalid pps vdev command/Not"
				 " yet implemented 0x%x", param_id);
			return -EINVAL;
		}
	} else if (QPOWER_CMD == vpdev) {
		switch (param_id) {
		case WMI_STA_PS_PARAM_QPOWER_PSPOLL_COUNT:
			ret = intr[vdev_id].config.qpower_params.
			      max_ps_poll_cnt;
			break;
		case WMI_STA_PS_PARAM_QPOWER_MAX_TX_BEFORE_WAKE:
			ret = intr[vdev_id].config.qpower_params.
			      max_tx_before_wake;
			break;
		case WMI_STA_PS_PARAM_QPOWER_SPEC_PSPOLL_WAKE_INTERVAL:
			ret = intr[vdev_id].config.qpower_params.
			      spec_ps_poll_wake_interval;
			break;
		case WMI_STA_PS_PARAM_QPOWER_SPEC_MAX_SPEC_NODATA_PSPOLL:
			ret = intr[vdev_id].config.qpower_params.
			      max_spec_nodata_ps_poll;
			break;
		default:
			WMA_LOGE("Invalid generic vdev command/Not"
				 " yet implemented 0x%x", param_id);
			return -EINVAL;
		}
	} else if (GTX_CMD == vpdev) {
		switch (param_id) {
		case WMI_VDEV_PARAM_GTX_HT_MCS:
			ret = intr[vdev_id].config.gtx_info.gtxRTMask[0];
			break;
		case WMI_VDEV_PARAM_GTX_VHT_MCS:
			ret = intr[vdev_id].config.gtx_info.gtxRTMask[1];
			break;
		case WMI_VDEV_PARAM_GTX_USR_CFG:
			ret = intr[vdev_id].config.gtx_info.gtxUsrcfg;
			break;
		case WMI_VDEV_PARAM_GTX_THRE:
			ret = intr[vdev_id].config.gtx_info.gtxPERThreshold;
			break;
		case WMI_VDEV_PARAM_GTX_MARGIN:
			ret = intr[vdev_id].config.gtx_info.gtxPERMargin;
			break;
		case WMI_VDEV_PARAM_GTX_STEP:
			ret = intr[vdev_id].config.gtx_info.gtxTPCstep;
			break;
		case WMI_VDEV_PARAM_GTX_MINTPC:
			ret = intr[vdev_id].config.gtx_info.gtxTPCMin;
			break;
		case WMI_VDEV_PARAM_GTX_BW_MASK:
			ret = intr[vdev_id].config.gtx_info.gtxBWMask;
			break;
		default:
			WMA_LOGE("Invalid generic vdev command/Not"
				 " yet implemented 0x%x", param_id);
			return -EINVAL;
		}
	}
	return ret;
}

/**
 * wma_cli_set2_command() - WMA "set 2 params" command processor
 * @vdev_id: virtual device for the command
 * @param_id: parameter id
 * @sval1: first parameter value
 * @sval2: second parameter value
 * @vpdev: parameter category
 *
 * Command handler for set operations which require 2 parameters
 *
 * Return: 0 on success, errno on failure
 */
int wma_cli_set2_command(int vdev_id, int param_id, int sval1,
			 int sval2, int vpdev)
{
	cds_msg_t msg = { 0 };
	wma_cli_set_cmd_t *iwcmd;

	iwcmd = qdf_mem_malloc(sizeof(*iwcmd));
	if (!iwcmd) {
		WMA_LOGE("%s: Failed alloc memory for iwcmd", __func__);
		return -ENOMEM;
	}

	qdf_mem_zero(iwcmd, sizeof(*iwcmd));
	iwcmd->param_value = sval1;
	iwcmd->param_sec_value = sval2;
	iwcmd->param_vdev_id = vdev_id;
	iwcmd->param_id = param_id;
	iwcmd->param_vp_dev = vpdev;
	msg.type = WMA_CLI_SET_CMD;
	msg.reserved = 0;
	msg.bodyptr = iwcmd;

	if (QDF_STATUS_SUCCESS !=
	    cds_mq_post_message(QDF_MODULE_ID_WMA, &msg)) {
		WMA_LOGE("%s: Failed to post WMA_CLI_SET_CMD msg",
			  __func__);
		qdf_mem_free(iwcmd);
		return -EIO;
	}
	return 0;
}

/**
 * wma_cli_set_command() - WMA "set" command processor
 * @vdev_id: virtual device for the command
 * @param_id: parameter id
 * @sval: parameter value
 * @vpdev: parameter category
 *
 * Command handler for set operations
 *
 * Return: 0 on success, errno on failure
 */
int wma_cli_set_command(int vdev_id, int param_id, int sval, int vpdev)
{
	return wma_cli_set2_command(vdev_id, param_id, sval, 0, vpdev);

}

/**
 * wma_set_priv_cfg() - set private config parameters
 * @wma_handle: wma handle
 * @privcmd: private command
 *
 * Return: 0 for success or error code
 */
static int32_t wma_set_priv_cfg(tp_wma_handle wma_handle,
				wma_cli_set_cmd_t *privcmd)
{
	int32_t ret = 0;

	switch (privcmd->param_id) {
	case WMA_VDEV_TXRX_FWSTATS_ENABLE_CMDID:
		ret = wma_set_txrx_fw_stats_level(wma_handle,
						  privcmd->param_vdev_id,
						  privcmd->param_value);
		break;
	case WMA_VDEV_TXRX_FWSTATS_RESET_CMDID:
		ret = wma_txrx_fw_stats_reset(wma_handle,
					      privcmd->param_vdev_id,
					      privcmd->param_value);
		break;
	case WMI_STA_SMPS_FORCE_MODE_CMDID:
		ret = wma_set_mimops(wma_handle,
				     privcmd->param_vdev_id,
				     privcmd->param_value);
		break;
	case WMI_STA_SMPS_PARAM_CMDID:
		wma_set_smps_params(wma_handle, privcmd->param_vdev_id,
				    privcmd->param_value);
		break;
	case WMA_VDEV_MCC_SET_TIME_LATENCY:
	{
		/* Extract first MCC adapter/vdev channel number and latency */
		uint8_t mcc_channel = privcmd->param_value & 0x000000FF;
		uint8_t mcc_channel_latency =
			(privcmd->param_value & 0x0000FF00) >> 8;
		int ret = -1;
		WMA_LOGD("%s: Parsed input: Channel #1:%d, latency:%dms",
			__func__, mcc_channel, mcc_channel_latency);
		ret = wma_set_mcc_channel_time_latency(wma_handle,
						       mcc_channel,
						       mcc_channel_latency);
	}
		break;
	case WMA_VDEV_MCC_SET_TIME_QUOTA:
	{
		/* Extract the MCC 2 adapters/vdevs channel numbers and time
		 * quota value for the first adapter only (which is specified
		 * in iwpriv command.
		 */
		uint8_t adapter_2_chan_number =
			privcmd->param_value & 0x000000FF;
		uint8_t adapter_1_chan_number =
			(privcmd->param_value & 0x0000FF00) >> 8;
		uint8_t adapter_1_quota =
			(privcmd->param_value & 0x00FF0000) >> 16;
		int ret = -1;

		WMA_LOGD("%s: Parsed input: Channel #1:%d, Channel #2:%d, quota 1:%dms",
			  __func__, adapter_1_chan_number,
			 adapter_2_chan_number, adapter_1_quota);

		ret = wma_set_mcc_channel_time_quota(wma_handle,
						     adapter_1_chan_number,
						     adapter_1_quota,
						     adapter_2_chan_number);
	}
		break;
	case WMA_VDEV_IBSS_SET_ATIM_WINDOW_SIZE:
	{
		wma_handle->wma_ibss_power_save_params.atimWindowLength =
							privcmd->param_value;
		WMA_LOGD("%s: IBSS power save ATIM Window = %d",
			 __func__, wma_handle->wma_ibss_power_save_params.
			 atimWindowLength);
	}
		break;
	case WMA_VDEV_IBSS_SET_POWER_SAVE_ALLOWED:
	{
		wma_handle->wma_ibss_power_save_params.isPowerSaveAllowed =
							privcmd->param_value;
		WMA_LOGD("%s: IBSS is Power Save Allowed = %d",
			 __func__, wma_handle->wma_ibss_power_save_params.
			 isPowerSaveAllowed);
	}
		break;
	case WMA_VDEV_IBSS_SET_POWER_COLLAPSE_ALLOWED:
	{
		wma_handle->wma_ibss_power_save_params.	isPowerCollapseAllowed =
							 privcmd->param_value;
		WMA_LOGD("%s: IBSS is Power Collapse Allowed = %d",
			 __func__, wma_handle->wma_ibss_power_save_params.
			 isPowerCollapseAllowed);
	}
		break;
	case WMA_VDEV_IBSS_SET_AWAKE_ON_TX_RX:
	{
		wma_handle->wma_ibss_power_save_params.isAwakeonTxRxEnabled =
							 privcmd->param_value;
		WMA_LOGD("%s: IBSS Power Save Awake on Tx/Rx Enabled = %d",
			__func__, wma_handle->wma_ibss_power_save_params.
			isAwakeonTxRxEnabled);
	}
		break;
	case WMA_VDEV_IBSS_SET_INACTIVITY_TIME:
	{
		wma_handle->wma_ibss_power_save_params.inactivityCount =
							privcmd->param_value;
		WMA_LOGD("%s: IBSS Power Save Data Inactivity Count = %d",
			__func__, wma_handle->wma_ibss_power_save_params.
			inactivityCount);
	}
		break;
	case WMA_VDEV_IBSS_SET_TXSP_END_INACTIVITY_TIME:
	{
		wma_handle->wma_ibss_power_save_params.txSPEndInactivityTime =
							 privcmd->param_value;
		WMA_LOGD("%s: IBSS Power Save Transmit EOSP inactivity time out = %d",
			__func__, wma_handle->wma_ibss_power_save_params.
			txSPEndInactivityTime);
	}
		break;
	case WMA_VDEV_DFS_CONTROL_CMDID:
	{
		struct ieee80211com *dfs_ic = wma_handle->dfs_ic;
		struct ath_dfs *dfs;

		if (!dfs_ic) {
			ret = -ENOENT;
		} else {
			if (dfs_ic->ic_curchan) {
				WMA_LOGD("%s: Debug cmd: %s received on ch: %d",
					__func__, "WMA_VDEV_DFS_CONTROL_CMDID",
					dfs_ic->ic_curchan->ic_ieee);

				if (dfs_ic->ic_curchan->ic_flagext &
				    IEEE80211_CHAN_DFS) {
					dfs = (struct ath_dfs *)dfs_ic->ic_dfs;
					dfs->dfs_bangradar = 1;
					dfs->ath_radar_tasksched = 1;
					OS_SET_TIMER(&dfs->ath_dfs_task_timer,
						     0);
				} else {
					ret = -ENOENT;
				}
			} else {
				ret = -ENOENT;
			}
		}

		if (ret == -ENOENT) {
			WMA_LOGE("%s: Operating channel is not DFS capable,ignoring %s",
				  __func__, "WMA_VDEV_DFS_CONTROL_CMDID");
		} else if (ret) {
			WMA_LOGE("%s: Sending command %s failed with %d\n",
				__func__, "WMA_VDEV_DFS_CONTROL_CMDID",
				ret);
		}
	}
		break;
	case WMA_VDEV_IBSS_PS_SET_WARMUP_TIME_SECS:
	{
		wma_handle->wma_ibss_power_save_params.ibssPsWarmupTime =
							privcmd->param_value;
		WMA_LOGD("%s: IBSS Power Save Warm Up Time in Seconds = %d",
			__func__, wma_handle->wma_ibss_power_save_params.
			ibssPsWarmupTime);
	}
		break;
	case WMA_VDEV_IBSS_PS_SET_1RX_CHAIN_IN_ATIM_WINDOW:
	{
		wma_handle->wma_ibss_power_save_params.ibssPs1RxChainInAtimEnable
							 = privcmd->param_value;
		WMA_LOGD("%s: IBSS Power Save single RX Chain Enable In ATIM  = %d",
			__func__, wma_handle->wma_ibss_power_save_params.
			ibssPs1RxChainInAtimEnable);
	}
		break;

	case WMA_VDEV_TXRX_GET_IPA_UC_FW_STATS_CMDID:
	{
		ol_txrx_pdev_handle pdev;

		pdev = cds_get_context(QDF_MODULE_ID_TXRX);
		if (!pdev) {
			WMA_LOGE("pdev NULL for uc stat");
			return -EINVAL;
		}
		ol_txrx_ipa_uc_get_stat(pdev);
	}
		break;

	case WMA_VDEV_TXRX_GET_IPA_UC_SHARING_STATS_CMDID:
	{
		ol_txrx_pdev_handle pdev;
		uint8_t reset_stats = privcmd->param_value;

		WMA_LOGE("%s: reset_stats=%d",
			 "WMA_VDEV_TXRX_GET_IPA_UC_SHARING_STATS_CMDID",
			 reset_stats);
		pdev = cds_get_context(QDF_MODULE_ID_TXRX);
		if (!pdev) {
			WMA_LOGE("pdev NULL for uc stat");
			return -EINVAL;
		}
		ol_txrx_ipa_uc_get_share_stats(pdev, reset_stats);
	}
		break;

	case WMA_VDEV_TXRX_SET_IPA_UC_QUOTA_CMDID:
	{
		ol_txrx_pdev_handle pdev;
		uint64_t quota_bytes = privcmd->param_sec_value;

		quota_bytes <<= 32;
		quota_bytes |= privcmd->param_value;

		WMA_LOGE("%s: quota_bytes=%llu",
			 "WMA_VDEV_TXRX_SET_IPA_UC_QUOTA_CMDID",
			 quota_bytes);
		pdev = cds_get_context(QDF_MODULE_ID_TXRX);
		if (!pdev) {
			WMA_LOGE("pdev NULL for uc stat");
			return -EINVAL;
		}
		ol_txrx_ipa_uc_set_quota(pdev, quota_bytes);
	}
		break;

	default:
		WMA_LOGE("Invalid wma config command id:%d", privcmd->param_id);
		ret = -EINVAL;
	}
	return ret;
}

/**
 * wma_set_dtim_period() - set dtim period to FW
 * @wma: wma handle
 * @dtim_params: dtim params
 *
 * Return: none
 */
static void wma_set_dtim_period(tp_wma_handle wma,
				struct set_dtim_params *dtim_params)
{
	QDF_STATUS ret;
	uint8_t vdev_id = dtim_params->session_id;
	struct wma_txrx_node *iface =
		&wma->interfaces[vdev_id];

	WMA_LOGD("%s: set dtim_period %d", __func__,
			dtim_params->dtim_period);
	iface->dtimPeriod = dtim_params->dtim_period;
	ret = wma_vdev_set_param(wma->wmi_handle,
			vdev_id,
			WMI_VDEV_PARAM_LISTEN_INTERVAL,
			dtim_params->dtim_period);
	if (QDF_IS_STATUS_ERROR(ret))
		WMA_LOGW("Failed to set listen interval");

}
/**
 * wma_set_modulated_dtim() - function to configure modulated dtim
 * @wma: wma handle
 * @privcmd: structure containing parameters
 *
 * This function configures the modulated dtim in firmware
 *
 * Return: none
 */
static void wma_set_modulated_dtim(tp_wma_handle wma,
				   wma_cli_set_cmd_t *privcmd)
{
	uint8_t vdev_id = privcmd->param_vdev_id;
	struct wma_txrx_node *iface =
		&wma->interfaces[vdev_id];
	bool prev_dtim_enabled;
	uint32_t listen_interval;
	QDF_STATUS ret;

	iface->alt_modulated_dtim = privcmd->param_value;

	prev_dtim_enabled = iface->alt_modulated_dtim_enabled;

	if (1 != privcmd->param_value)
		iface->alt_modulated_dtim_enabled = true;
	else
		iface->alt_modulated_dtim_enabled = false;

	if ((true == iface->alt_modulated_dtim_enabled) ||
	    (true == prev_dtim_enabled)) {

		listen_interval = iface->alt_modulated_dtim
			* iface->dtimPeriod;

		ret = wma_vdev_set_param(wma->wmi_handle,
						privcmd->param_vdev_id,
						WMI_VDEV_PARAM_LISTEN_INTERVAL,
						listen_interval);
		if (QDF_IS_STATUS_ERROR(ret))
			/* Even if it fails, continue */
			WMA_LOGW("Failed to set listen interval %d",
				 listen_interval);

		ret = wma_vdev_set_param(wma->wmi_handle,
						privcmd->param_vdev_id,
						WMI_VDEV_PARAM_DTIM_POLICY ,
						NORMAL_DTIM);
		if (QDF_IS_STATUS_ERROR(ret))
			WMA_LOGE("Failed to Set to Normal DTIM policy");
	}
}


/**
 * wma_process_cli_set_cmd() - set parameters to fw
 * @wma: wma handle
 * @privcmd: command
 *
 * Return: none
 */
static void wma_process_cli_set_cmd(tp_wma_handle wma,
				    wma_cli_set_cmd_t *privcmd)
{
	int vid = privcmd->param_vdev_id, pps_val = 0;
	QDF_STATUS ret;
	struct wma_txrx_node *intr = wma->interfaces;
	tpAniSirGlobal pMac = cds_get_context(QDF_MODULE_ID_PE);
	struct qpower_params *qparams = &intr[vid].config.qpower_params;
	struct pdev_params pdev_param;

	WMA_LOGD("wmihandle %p", wma->wmi_handle);

	if (NULL == pMac) {
		WMA_LOGE("%s: Failed to get pMac", __func__);
		return;
	}

	if (privcmd->param_id >= WMI_CMDID_MAX) {
		/*
		 * This configuration setting is not done using any wmi
		 * command, call appropriate handler.
		 */
		if (wma_set_priv_cfg(wma, privcmd))
			WMA_LOGE("Failed to set wma priv congiuration");
		return;
	}

	switch (privcmd->param_vp_dev) {
	case VDEV_CMD:
		if (!wma->interfaces[privcmd->param_vdev_id].is_vdev_valid) {
			WMA_LOGE("%s Vdev id is not valid", __func__);
			return ;
		}

		WMA_LOGD("vdev id %d pid %d pval %d", privcmd->param_vdev_id,
			 privcmd->param_id, privcmd->param_value);
		ret = wma_vdev_set_param(wma->wmi_handle,
						      privcmd->param_vdev_id,
						      privcmd->param_id,
						      privcmd->param_value);
		if (QDF_IS_STATUS_ERROR(ret)) {
			WMA_LOGE("wma_vdev_set_param failed ret %d",
				  ret);
			return;
		}
		break;
	case PDEV_CMD:
		WMA_LOGD("pdev pid %d pval %d", privcmd->param_id,
			 privcmd->param_value);
		if ((privcmd->param_id == WMI_PDEV_PARAM_RX_CHAIN_MASK) ||
		    (privcmd->param_id == WMI_PDEV_PARAM_TX_CHAIN_MASK)) {
			wma_update_txrx_chainmask(wma->num_rf_chains,
						  &privcmd->param_value);
		}
		pdev_param.param_id = privcmd->param_id;
		pdev_param.param_value = privcmd->param_value;
		ret = wmi_unified_pdev_param_send(wma->wmi_handle,
						 &pdev_param,
						 WMA_WILDCARD_PDEV_ID);
		if (QDF_IS_STATUS_ERROR(ret)) {
			WMA_LOGE("wma_vdev_set_param failed ret %d",
				 ret);
			return;
		}
		break;
	case GEN_CMD:
	{
		ol_txrx_vdev_handle vdev = NULL;
		struct wma_txrx_node *intr = wma->interfaces;

		vdev = wma_find_vdev_by_id(wma, privcmd->param_vdev_id);
		if (!vdev) {
			WMA_LOGE("%s:Invalid vdev handle", __func__);
			return;
		}

		WMA_LOGD("gen pid %d pval %d", privcmd->param_id,
			 privcmd->param_value);

		switch (privcmd->param_id) {
		case GEN_VDEV_PARAM_AMPDU:
			ret = ol_txrx_aggr_cfg(vdev, privcmd->param_value, 0);
			if (ret)
				WMA_LOGE("ol_txrx_aggr_cfg set ampdu failed ret %d",
					 ret);
			else
				intr[privcmd->param_vdev_id].config.ampdu =
							 privcmd->param_value;
			break;
		case GEN_VDEV_PARAM_AMSDU:
			/*
			 * Firmware currently does not support set operation
			 * for AMSDU. It may cause crash if the configuration
			 * is sent to firmware.
			 * Firmware enhancement will advertise a service bit
			 * to enable AMSDU configuration through WMI. Then
			 * add the WMI command to configure AMSDU parameter.
			 * For the older chipset that does not advertise the
			 * service bit, enable the following legacy code:
			 *    ol_txrx_aggr_cfg(vdev, 0, privcmd->param_value);
			 *    intr[privcmd->param_vdev_id].config.amsdu =
			 *            privcmd->param_value;
			 */
			WMA_LOGD("SET GEN_VDEV_PARAM_AMSDU command is currently not supported");
			break;
		case GEN_PARAM_CRASH_INJECT:
			if (QDF_GLOBAL_FTM_MODE  == cds_get_conparam())
				WMA_LOGE("Crash inject not allowed in FTM mode");
			else
				ret = wma_crash_inject(wma,
						privcmd->param_value,
						privcmd->param_sec_value);
			break;
		case GEN_PARAM_CAPTURE_TSF:
			ret = wma_capture_tsf(wma, privcmd->param_value);
			break;
		case GEN_PARAM_RESET_TSF_GPIO:
			ret = wma_reset_tsf_gpio(wma, privcmd->param_value);
			break;
		case GEN_PARAM_MODULATED_DTIM:
			wma_set_modulated_dtim(wma, privcmd);
			break;
		default:
			WMA_LOGE("Invalid param id 0x%x",
				 privcmd->param_id);
			break;
		}
		break;
	}
	case DBG_CMD:
		WMA_LOGD("dbg pid %d pval %d", privcmd->param_id,
			 privcmd->param_value);
		switch (privcmd->param_id) {
		case WMI_DBGLOG_LOG_LEVEL:
			ret = dbglog_set_log_lvl(wma->wmi_handle,
						   privcmd->param_value);
			if (ret)
				WMA_LOGE("dbglog_set_log_lvl failed ret %d",
					 ret);
			break;
		case WMI_DBGLOG_VAP_ENABLE:
			ret = dbglog_vap_log_enable(wma->wmi_handle,
						    privcmd->param_value, true);
			if (ret)
				WMA_LOGE("dbglog_vap_log_enable failed ret %d",
					 ret);
			break;
		case WMI_DBGLOG_VAP_DISABLE:
			ret = dbglog_vap_log_enable(wma->wmi_handle,
						privcmd->param_value, false);
			if (ret)
				WMA_LOGE("dbglog_vap_log_enable failed ret %d",
					 ret);
			break;
		case WMI_DBGLOG_MODULE_ENABLE:
			ret = dbglog_module_log_enable(wma->wmi_handle,
						privcmd->param_value, true);
			if (ret)
				WMA_LOGE("dbglog_module_log_enable failed ret %d",
					 ret);
			break;
		case WMI_DBGLOG_MODULE_DISABLE:
			ret = dbglog_module_log_enable(wma->wmi_handle,
						privcmd->param_value, false);
			if (ret)
				WMA_LOGE("dbglog_module_log_enable failed ret %d",
					 ret);
			break;
		case WMI_DBGLOG_MOD_LOG_LEVEL:
			ret = dbglog_set_mod_log_lvl(wma->wmi_handle,
						       privcmd->param_value);
			if (ret)
				WMA_LOGE("dbglog_module_log_enable failed ret %d",
					 ret);
			break;
		case WMI_DBGLOG_TYPE:
			ret = dbglog_parser_type_init(wma->wmi_handle,
							privcmd->param_value);
			if (ret)
				WMA_LOGE("dbglog_parser_type_init failed ret %d",
					 ret);
			break;
		case WMI_DBGLOG_REPORT_ENABLE:
			ret = dbglog_report_enable(wma->wmi_handle,
						     privcmd->param_value);
			if (ret)
				WMA_LOGE("dbglog_report_enable failed ret %d",
					 ret);
			break;
		case WMI_WLAN_PROFILE_TRIGGER_CMDID:
			ret = wma_unified_fw_profiling_cmd(wma->wmi_handle,
					 WMI_WLAN_PROFILE_TRIGGER_CMDID,
					 privcmd->param_value, 0);
			if (ret)
				WMA_LOGE("Profile cmd failed for %d ret %d",
					WMI_WLAN_PROFILE_TRIGGER_CMDID, ret);
			break;
		case WMI_WLAN_PROFILE_ENABLE_PROFILE_ID_CMDID:
			ret = wma_unified_fw_profiling_cmd(wma->wmi_handle,
				  WMI_WLAN_PROFILE_ENABLE_PROFILE_ID_CMDID,
				  privcmd->param_value,
				  privcmd->param_sec_value);
			if (ret)
				WMA_LOGE("Profile cmd failed for %d ret %d",
				   WMI_WLAN_PROFILE_ENABLE_PROFILE_ID_CMDID,
				   ret);
			break;
		case WMI_WLAN_PROFILE_SET_HIST_INTVL_CMDID:
			ret = wma_unified_fw_profiling_cmd(wma->wmi_handle,
					 WMI_WLAN_PROFILE_SET_HIST_INTVL_CMDID,
					 privcmd->param_value,
					 privcmd->param_sec_value);
			if (ret)
				WMA_LOGE("Profile cmd failed for %d ret %d",
					WMI_WLAN_PROFILE_SET_HIST_INTVL_CMDID,
					ret);
			break;
		case WMI_WLAN_PROFILE_LIST_PROFILE_ID_CMDID:
			ret = wma_unified_fw_profiling_cmd(wma->wmi_handle,
					 WMI_WLAN_PROFILE_LIST_PROFILE_ID_CMDID,
					 0, 0);
			if (ret)
				WMA_LOGE("Profile cmd failed for %d ret %d",
					WMI_WLAN_PROFILE_LIST_PROFILE_ID_CMDID,
					ret);
			break;
		case WMI_WLAN_PROFILE_GET_PROFILE_DATA_CMDID:
			ret = wma_unified_fw_profiling_cmd(wma->wmi_handle,
					WMI_WLAN_PROFILE_GET_PROFILE_DATA_CMDID,
					0, 0);
			if (ret)
				WMA_LOGE("Profile cmd failed for %d ret %d",
				   WMI_WLAN_PROFILE_GET_PROFILE_DATA_CMDID,
				   ret);
			break;
		case WMI_PDEV_GREEN_AP_PS_ENABLE_CMDID:
			/* Set the Green AP */
			ret = wmi_unified_green_ap_ps_send
					(wma->wmi_handle, privcmd->param_value,
					 WMA_WILDCARD_PDEV_ID);
			if (ret) {
				WMA_LOGE("Set GreenAP Failed val %d",
					 privcmd->param_value);
			}
			break;

		default:
			WMA_LOGE("Invalid param id 0x%x", privcmd->param_id);
			break;
		}
		break;
	case PPS_CMD:
		WMA_LOGD("dbg pid %d pval %d", privcmd->param_id,
			 privcmd->param_value);
		switch (privcmd->param_id) {

		case WMI_VDEV_PPS_PAID_MATCH:
			pps_val = ((privcmd->param_value << 31) & 0xffff0000) |
				  (PKT_PWR_SAVE_PAID_MATCH & 0xffff);
			intr[vid].config.pps_params.paid_match_enable =
				privcmd->param_value;
			break;
		case WMI_VDEV_PPS_GID_MATCH:
			pps_val = ((privcmd->param_value << 31) & 0xffff0000) |
				  (PKT_PWR_SAVE_GID_MATCH & 0xffff);
			intr[vid].config.pps_params.gid_match_enable =
				privcmd->param_value;
			break;
		case WMI_VDEV_PPS_EARLY_TIM_CLEAR:
			pps_val = ((privcmd->param_value << 31) & 0xffff0000) |
				  (PKT_PWR_SAVE_EARLY_TIM_CLEAR & 0xffff);
			intr[vid].config.pps_params.tim_clear =
				privcmd->param_value;
			break;
		case WMI_VDEV_PPS_EARLY_DTIM_CLEAR:
			pps_val = ((privcmd->param_value << 31) & 0xffff0000) |
				  (PKT_PWR_SAVE_EARLY_DTIM_CLEAR & 0xffff);
			intr[vid].config.pps_params.dtim_clear =
				privcmd->param_value;
			break;
		case WMI_VDEV_PPS_EOF_PAD_DELIM:
			pps_val = ((privcmd->param_value << 31) & 0xffff0000) |
				  (PKT_PWR_SAVE_EOF_PAD_DELIM & 0xffff);
			intr[vid].config.pps_params.eof_delim =
				privcmd->param_value;
			break;
		case WMI_VDEV_PPS_MACADDR_MISMATCH:
			pps_val = ((privcmd->param_value << 31) & 0xffff0000) |
				  (PKT_PWR_SAVE_MACADDR_MISMATCH & 0xffff);
			intr[vid].config.pps_params.mac_match =
				privcmd->param_value;
			break;
		case WMI_VDEV_PPS_DELIM_CRC_FAIL:
			pps_val = ((privcmd->param_value << 31) & 0xffff0000) |
				  (PKT_PWR_SAVE_DELIM_CRC_FAIL & 0xffff);
			intr[vid].config.pps_params.delim_fail =
				privcmd->param_value;
			break;
		case WMI_VDEV_PPS_GID_NSTS_ZERO:
			pps_val = ((privcmd->param_value << 31) & 0xffff0000) |
				  (PKT_PWR_SAVE_GID_NSTS_ZERO & 0xffff);
			intr[vid].config.pps_params.nsts_zero =
				privcmd->param_value;
			break;
		case WMI_VDEV_PPS_RSSI_CHECK:
			pps_val = ((privcmd->param_value << 31) & 0xffff0000) |
				  (PKT_PWR_SAVE_RSSI_CHECK & 0xffff);
			intr[vid].config.pps_params.rssi_chk =
				privcmd->param_value;
			break;
		case WMI_VDEV_PPS_5G_EBT:
			pps_val = ((privcmd->param_value << 31) & 0xffff0000) |
				  (PKT_PWR_SAVE_5G_EBT & 0xffff);
			intr[vid].config.pps_params.ebt_5g =
				privcmd->param_value;
			break;
		default:
			WMA_LOGE("Invalid param id 0x%x", privcmd->param_id);
			break;
		}
		break;

	case QPOWER_CMD:
		WMA_LOGD("QPOWER CLI CMD pid %d pval %d", privcmd->param_id,
			 privcmd->param_value);
		switch (privcmd->param_id) {
		case WMI_STA_PS_PARAM_QPOWER_PSPOLL_COUNT:
			WMA_LOGD("QPOWER CLI CMD:Ps Poll Cnt val %d",
				 privcmd->param_value);
			/* Set the QPower Ps Poll Count */
			ret = wma_unified_set_sta_ps_param(wma->wmi_handle,
				vid, WMI_STA_PS_PARAM_QPOWER_PSPOLL_COUNT,
				privcmd->param_value);
			if (ret) {
				WMA_LOGE("Set Q-PsPollCnt Failed vdevId %d val %d",
					vid, privcmd->param_value);
			} else {
				qparams->max_ps_poll_cnt = privcmd->param_value;
			}
			break;
		case WMI_STA_PS_PARAM_QPOWER_MAX_TX_BEFORE_WAKE:
			WMA_LOGD("QPOWER CLI CMD:Max Tx Before wake val %d",
				 privcmd->param_value);
			/* Set the QPower Max Tx Before Wake */
			ret = wma_unified_set_sta_ps_param(wma->wmi_handle,
				vid, WMI_STA_PS_PARAM_QPOWER_MAX_TX_BEFORE_WAKE,
				privcmd->param_value);
			if (ret) {
				WMA_LOGE("Set Q-MaxTxBefWake Failed vId %d val %d",
					vid, privcmd->param_value);
			} else {
				qparams->max_tx_before_wake =
						privcmd->param_value;
			}
			break;
		case WMI_STA_PS_PARAM_QPOWER_SPEC_PSPOLL_WAKE_INTERVAL:
			WMA_LOGD("QPOWER CLI CMD:Ps Poll Wake Inv val %d",
				 privcmd->param_value);
			/* Set the QPower Spec Ps Poll Wake Inv */
			ret = wma_unified_set_sta_ps_param(wma->wmi_handle,
				vid, WMI_STA_PS_PARAM_QPOWER_SPEC_PSPOLL_WAKE_INTERVAL,
				privcmd->param_value);
			if (ret) {
				WMA_LOGE("Set Q-PsPoll WakeIntv Failed vId %d val %d",
					vid, privcmd->param_value);
			} else {
				qparams->spec_ps_poll_wake_interval =
					privcmd->param_value;
			}
			break;
		case WMI_STA_PS_PARAM_QPOWER_SPEC_MAX_SPEC_NODATA_PSPOLL:
			WMA_LOGD("QPOWER CLI CMD:Spec NoData Ps Poll val %d",
				 privcmd->param_value);
			/* Set the QPower Spec NoData PsPoll */
			ret = wma_unified_set_sta_ps_param(wma->wmi_handle,
				vid, WMI_STA_PS_PARAM_QPOWER_SPEC_MAX_SPEC_NODATA_PSPOLL,
				privcmd->param_value);
			if (ret) {
				WMA_LOGE("Set Q-SpecNoDataPsPoll Failed vId %d val %d",
					vid, privcmd->param_value);
			} else {
				qparams->max_spec_nodata_ps_poll =
					privcmd->param_value;
			}
			break;

		default:
			WMA_LOGE("Invalid param id 0x%x", privcmd->param_id);
			break;
		}
		break;
	case GTX_CMD:
		WMA_LOGD("vdev id %d pid %d pval %d", privcmd->param_vdev_id,
			 privcmd->param_id, privcmd->param_value);
		switch (privcmd->param_id) {
		case WMI_VDEV_PARAM_GTX_HT_MCS:
			intr[vid].config.gtx_info.gtxRTMask[0] =
				privcmd->param_value;
			ret = wmi_unified_vdev_set_gtx_cfg_send(wma->wmi_handle,
					privcmd->param_vdev_id,
					&intr[vid].config.gtx_info);
			break;
		case WMI_VDEV_PARAM_GTX_VHT_MCS:
			intr[vid].config.gtx_info.gtxRTMask[1] =
				privcmd->param_value;
			ret = wmi_unified_vdev_set_gtx_cfg_send(wma->wmi_handle,
					privcmd->param_vdev_id,
					&intr[vid].config.gtx_info);
			break;

		case WMI_VDEV_PARAM_GTX_USR_CFG:
			intr[vid].config.gtx_info.gtxUsrcfg =
				privcmd->param_value;
			ret = wmi_unified_vdev_set_gtx_cfg_send(wma->wmi_handle,
					privcmd->param_vdev_id,
					&intr[vid].config.gtx_info);
			break;

		case WMI_VDEV_PARAM_GTX_THRE:
			intr[vid].config.gtx_info.gtxPERThreshold =
				privcmd->param_value;
			ret = wmi_unified_vdev_set_gtx_cfg_send(wma->wmi_handle,
					privcmd->param_vdev_id,
					&intr[vid].config.gtx_info);
			break;

		case WMI_VDEV_PARAM_GTX_MARGIN:
			intr[vid].config.gtx_info.gtxPERMargin =
				privcmd->param_value;
			ret = wmi_unified_vdev_set_gtx_cfg_send(wma->wmi_handle,
					privcmd->param_vdev_id,
					&intr[vid].config.gtx_info);
			break;

		case WMI_VDEV_PARAM_GTX_STEP:
			intr[vid].config.gtx_info.gtxTPCstep =
				privcmd->param_value;
			ret = wmi_unified_vdev_set_gtx_cfg_send(wma->wmi_handle,
					privcmd->param_vdev_id,
					&intr[vid].config.gtx_info);
			break;

		case WMI_VDEV_PARAM_GTX_MINTPC:
			intr[vid].config.gtx_info.gtxTPCMin =
				privcmd->param_value;
			ret = wmi_unified_vdev_set_gtx_cfg_send(wma->wmi_handle,
					privcmd->param_vdev_id,
					&intr[vid].config.gtx_info);
			break;

		case WMI_VDEV_PARAM_GTX_BW_MASK:
			intr[vid].config.gtx_info.gtxBWMask =
				privcmd->param_value;
			ret = wmi_unified_vdev_set_gtx_cfg_send(wma->wmi_handle,
					privcmd->param_vdev_id,
					&intr[vid].config.gtx_info);
			if (ret) {
				WMA_LOGE("wma_vdev_set_param"
					 " failed ret %d", ret);
				return;
			}
			break;
		default:
			break;
		}
		break;

	default:
		WMA_LOGE("Invalid vpdev command id");
	}
	if (1 == privcmd->param_vp_dev) {
		switch (privcmd->param_id) {
		case WMI_VDEV_PARAM_NSS:
			intr[vid].config.nss = privcmd->param_value;
			break;
		case WMI_VDEV_PARAM_LDPC:
			intr[vid].config.ldpc = privcmd->param_value;
			break;
		case WMI_VDEV_PARAM_TX_STBC:
			intr[vid].config.tx_stbc = privcmd->param_value;
			break;
		case WMI_VDEV_PARAM_RX_STBC:
			intr[vid].config.rx_stbc = privcmd->param_value;
			break;
		case WMI_VDEV_PARAM_SGI:
			intr[vid].config.shortgi = privcmd->param_value;
			break;
		case WMI_VDEV_PARAM_ENABLE_RTSCTS:
			intr[vid].config.rtscts_en = privcmd->param_value;
			break;
		case WMI_VDEV_PARAM_CHWIDTH:
			intr[vid].config.chwidth = privcmd->param_value;
			break;
		case WMI_VDEV_PARAM_FIXED_RATE:
			intr[vid].config.tx_rate = privcmd->param_value;
			break;
		case WMI_VDEV_PARAM_EARLY_RX_ADJUST_ENABLE:
			intr[vid].config.erx_adjust = privcmd->param_value;
			break;
		case WMI_VDEV_PARAM_EARLY_RX_TGT_BMISS_NUM:
			intr[vid].config.erx_bmiss_num = privcmd->param_value;
			break;
		case WMI_VDEV_PARAM_EARLY_RX_BMISS_SAMPLE_CYCLE:
			intr[vid].config.erx_bmiss_cycle = privcmd->param_value;
			break;
		case WMI_VDEV_PARAM_EARLY_RX_SLOP_STEP:
			intr[vid].config.erx_slop_step = privcmd->param_value;
			break;
		case WMI_VDEV_PARAM_EARLY_RX_INIT_SLOP:
			intr[vid].config.erx_init_slop = privcmd->param_value;
			break;
		case WMI_VDEV_PARAM_EARLY_RX_ADJUST_PAUSE:
			intr[vid].config.erx_adj_pause = privcmd->param_value;
			break;
		case WMI_VDEV_PARAM_EARLY_RX_DRIFT_SAMPLE:
			intr[vid].config.erx_dri_sample = privcmd->param_value;
			break;
		default:
			WMA_LOGE("Invalid wma_cli_set vdev command/Not"
				 " yet implemented 0x%x", privcmd->param_id);
			break;
		}
	} else if (2 == privcmd->param_vp_dev) {
		switch (privcmd->param_id) {
		case WMI_PDEV_PARAM_ANI_ENABLE:
			wma->pdevconfig.ani_enable = privcmd->param_value;
			break;
		case WMI_PDEV_PARAM_ANI_POLL_PERIOD:
			wma->pdevconfig.ani_poll_len = privcmd->param_value;
			break;
		case WMI_PDEV_PARAM_ANI_LISTEN_PERIOD:
			wma->pdevconfig.ani_listen_len = privcmd->param_value;
			break;
		case WMI_PDEV_PARAM_ANI_OFDM_LEVEL:
			wma->pdevconfig.ani_ofdm_level = privcmd->param_value;
			break;
		case WMI_PDEV_PARAM_ANI_CCK_LEVEL:
			wma->pdevconfig.ani_cck_level = privcmd->param_value;
			break;
		case WMI_PDEV_PARAM_DYNAMIC_BW:
			wma->pdevconfig.cwmenable = privcmd->param_value;
			break;
		case WMI_PDEV_PARAM_CTS_CBW:
			wma->pdevconfig.cts_cbw = privcmd->param_value;
			break;
		case WMI_PDEV_PARAM_TX_CHAIN_MASK:
			wma->pdevconfig.txchainmask = privcmd->param_value;
			break;
		case WMI_PDEV_PARAM_RX_CHAIN_MASK:
			wma->pdevconfig.rxchainmask = privcmd->param_value;
			break;
		case WMI_PDEV_PARAM_BURST_ENABLE:
			wma->pdevconfig.burst_enable = privcmd->param_value;
			if ((wma->pdevconfig.burst_enable == 1) &&
			    (wma->pdevconfig.burst_dur == 0))
				wma->pdevconfig.burst_dur =
					WMA_DEFAULT_SIFS_BURST_DURATION;
			else if (wma->pdevconfig.burst_enable == 0)
				wma->pdevconfig.burst_dur = 0;
			break;
		case WMI_PDEV_PARAM_BURST_DUR:
			wma->pdevconfig.burst_dur = privcmd->param_value;
			break;
		case WMI_PDEV_PARAM_TXPOWER_LIMIT2G:
			wma->pdevconfig.txpow2g = privcmd->param_value;
			if ((pMac->roam.configParam.bandCapability ==
			     eCSR_BAND_ALL) ||
			    (pMac->roam.configParam.bandCapability ==
			     eCSR_BAND_24)) {
				if (cfg_set_int(pMac,
						WNI_CFG_CURRENT_TX_POWER_LEVEL,
						privcmd->param_value) !=
								eSIR_SUCCESS)
					WMA_LOGE("could not set WNI_CFG_CURRENT_TX_POWER_LEVEL");

			} else {
				WMA_LOGE("Current band is not 2G");
			}
			break;
		case WMI_PDEV_PARAM_TXPOWER_LIMIT5G:
			wma->pdevconfig.txpow5g = privcmd->param_value;
			if ((pMac->roam.configParam.bandCapability ==
			     eCSR_BAND_ALL) ||
			    (pMac->roam.configParam.bandCapability ==
			     eCSR_BAND_5G)) {
				if (cfg_set_int(pMac,
						WNI_CFG_CURRENT_TX_POWER_LEVEL,
						privcmd->param_value) !=
							    eSIR_SUCCESS)
					WMA_LOGE("could not set WNI_CFG_CURRENT_TX_POWER_LEVEL");

			} else {
				WMA_LOGE("Current band is not 5G");
			}
			break;
		default:
			WMA_LOGD("Invalid wma_cli_set pdev command/Not yet implemented 0x%x",
				 privcmd->param_id);
			break;
		}
	} else if (5 == privcmd->param_vp_dev) {
		ret = wma_vdev_set_param(wma->wmi_handle,
						      privcmd->param_vdev_id,
						      WMI_VDEV_PARAM_PACKET_POWERSAVE,
						      pps_val);
		if (ret)
			WMA_LOGE("Failed to send wmi packet power save cmd");
		else
			WMA_LOGD("Sent packet power save cmd %d value %x to target",
				privcmd->param_id, pps_val);
	}
}

/**
 * wma_process_fw_event() - process any fw event
 * @wma: wma handle
 * @buf: fw event buffer
 *
 * This function process any fw event to serialize it through mc thread.
 *
 * Return: none
 */
static int wma_process_fw_event(tp_wma_handle wma,
				wma_process_fw_event_params *buf)
{
	struct wmi_unified *wmi_handle = (struct wmi_unified *)buf->wmi_handle;

	wmi_process_fw_event(wmi_handle, buf->evt_buf);
	return 0;
}

/**
 * wmi_process_fw_event_tasklet_ctx() - process in tasklet context
 * @ctx: handle to wmi
 * @ev: wmi event buffer
 *
 * Event process by below function will be in tasket context,
 * need to use this method only for time sensitive functions.
 *
 * Return: none
 */
static int wma_process_fw_event_tasklet_ctx(void *ctx, void *ev)
{
	wmi_process_fw_event(ctx, ev);

	return 0;
}

/**
 * wma_process_hal_pwr_dbg_cmd() - send hal pwr dbg cmd to fw.
 * @handle: wma handle
 * @sir_pwr_dbg_params: unit test command
 *
 * This function send unit test command to fw.
 *
 * Return: QDF_STATUS_SUCCESS on success, QDF_STATUS_E_** on error
 */
QDF_STATUS wma_process_hal_pwr_dbg_cmd(WMA_HANDLE handle,
				       struct sir_mac_pwr_dbg_cmd *
				       sir_pwr_dbg_params)
{
	tp_wma_handle wma_handle = (tp_wma_handle)handle;
	int i;
	struct wmi_power_dbg_params wmi_pwr_dbg_params;
	QDF_STATUS status;

	if (!sir_pwr_dbg_params) {
		WMA_LOGE("%s: sir_pwr_dbg_params is null", __func__);
		return QDF_STATUS_E_INVAL;
	}
	wmi_pwr_dbg_params.module_id = sir_pwr_dbg_params->module_id;
	wmi_pwr_dbg_params.pdev_id = sir_pwr_dbg_params->pdev_id;
	wmi_pwr_dbg_params.num_args = sir_pwr_dbg_params->num_args;

	for (i = 0; i < wmi_pwr_dbg_params.num_args; i++)
		wmi_pwr_dbg_params.args[i] = sir_pwr_dbg_params->args[i];

	status = wmi_unified_send_power_dbg_cmd(wma_handle->wmi_handle,
						&wmi_pwr_dbg_params);

	return status;
}

/**
 * wma_process_fw_event_handler() - common event handler to serialize
 *                                  event processing through mc_thread
 * @ctx: wmi context
 * @ev: event buffer
 * @rx_ctx: rx execution context
 *
 * Return: 0 on success, errno on failure
 */
static int wma_process_fw_event_mc_thread_ctx(void *ctx, void *ev)
{
	wma_process_fw_event_params *params_buf;
	cds_msg_t cds_msg = { 0 };

	params_buf = qdf_mem_malloc(sizeof(wma_process_fw_event_params));
	if (!params_buf) {
		WMA_LOGE("%s: Failed alloc memory for params_buf", __func__);
		qdf_nbuf_free(ev);
		return -ENOMEM;
	}

	params_buf->wmi_handle = (struct wmi_unified *)ctx;
	params_buf->evt_buf = (wmi_buf_t *)ev;

	cds_msg.type = WMA_PROCESS_FW_EVENT;
	cds_msg.bodyptr = params_buf;
	cds_msg.bodyval = 0;

	if (QDF_STATUS_SUCCESS !=
		cds_mq_post_message(CDS_MQ_ID_WMA, &cds_msg)) {
		WMA_LOGE("%s: Failed to post WMA_PROCESS_FW_EVENT msg",
			 __func__);
		qdf_nbuf_free(ev);
		qdf_mem_free(params_buf);
		return -EFAULT;
	}
	return 0;

}

/**
 * wma_process_fw_event_handler() - common event handler to serialize
 *                                  event processing through mc_thread
 * @ctx: wmi context
 * @ev: event buffer
 * @rx_ctx: rx execution context
 *
 * Return: 0 on success, errno on failure
 */
int wma_process_fw_event_handler(void *ctx, void *ev, uint8_t rx_ctx)
{
	int err = 0;

	if (rx_ctx == WMA_RX_SERIALIZER_CTX) {
		err = wma_process_fw_event_mc_thread_ctx(ctx, ev);
	} else if (rx_ctx == WMA_RX_TASKLET_CTX) {
		wma_process_fw_event_tasklet_ctx(ctx, ev);
	} else {
		WMA_LOGE("%s: invalid wmi event execution context", __func__);
		qdf_nbuf_free(ev);
	}

	return err;
}

#ifdef QCA_LL_TX_FLOW_CONTROL_V2
/**
 * ol_cfg_set_flow_control_parameters() - set flow control parameters
 * @olCfg: cfg parameters
 * @cds_cfg: CDS Configuration
 *
 * Return: none
 */
static
void ol_cfg_set_flow_control_parameters(struct txrx_pdev_cfg_param_t *olCfg,
					struct cds_config_info *cds_cfg)
{
	olCfg->tx_flow_start_queue_offset =
				cds_cfg->tx_flow_start_queue_offset;
	olCfg->tx_flow_stop_queue_th =
				cds_cfg->tx_flow_stop_queue_th;
}
#else
static
void ol_cfg_set_flow_control_parameters(struct txrx_pdev_cfg_param_t *olCfg,
					struct cds_config_info *cds_cfg)
{
	return;
}
#endif

/**
 * ol_cfg_update_ac_specs_params() - update ac_specs params
 * @olcfg: cfg handle
 * @mac_params: mac params
 *
 * Return: none
 */
static void ol_cfg_update_ac_specs_params(struct txrx_pdev_cfg_param_t *olcfg,
		struct cds_config_info *cds_cfg)
{
	int i;

	if (NULL == olcfg)
		return;

	if (NULL == cds_cfg)
		return;

	for (i = 0; i < OL_TX_NUM_WMM_AC; i++) {
		olcfg->ac_specs[i].wrr_skip_weight =
			cds_cfg->ac_specs[i].wrr_skip_weight;
		olcfg->ac_specs[i].credit_threshold =
			cds_cfg->ac_specs[i].credit_threshold;
		olcfg->ac_specs[i].send_limit =
			cds_cfg->ac_specs[i].send_limit;
		olcfg->ac_specs[i].credit_reserve =
			cds_cfg->ac_specs[i].credit_reserve;
		olcfg->ac_specs[i].discard_weight =
			cds_cfg->ac_specs[i].discard_weight;
	}
}

#ifdef WLAN_FEATURE_NAN
/**
 * wma_set_nan_enable() - set nan enable flag in WMA handle
 * @wma_handle: Pointer to wma handle
 * @cds_cfg: Pointer to CDS Configuration
 *
 * Return: none
 */
static void wma_set_nan_enable(tp_wma_handle wma_handle,
				struct cds_config_info *cds_cfg)
{
	wma_handle->is_nan_enabled = cds_cfg->is_nan_enabled;
}
#else
static void wma_set_nan_enable(tp_wma_handle wma_handle,
				struct cds_config_info *cds_cfg)
{
}
#endif

/**
 * wma_init_max_no_of_peers - API to initialize wma configuration params
 * @wma_handle: WMA Handle
 * @max_peers: Max Peers supported
 *
 * Return: void
 */
static void wma_init_max_no_of_peers(tp_wma_handle wma_handle,
				     uint16_t max_peers)
{
	struct wma_ini_config *cfg = wma_get_ini_handle(wma_handle);

	if (cfg == NULL) {
		WMA_LOGE("%s: NULL WMA ini handle", __func__);
		return;
	}

	cfg->max_no_of_peers = max_peers;
}

/**
 * wma_cleanup_vdev_resp_queue() - cleanup vdev response queue
 * @wma: wma handle
 *
 * Return: none
 */
static void wma_cleanup_vdev_resp_queue(tp_wma_handle wma)
{
	struct wma_target_req *req_msg = NULL;
	qdf_list_node_t *node1 = NULL;
	QDF_STATUS status;

	qdf_spin_lock_bh(&wma->vdev_respq_lock);
	if (!qdf_list_size(&wma->vdev_resp_queue)) {
		qdf_spin_unlock_bh(&wma->vdev_respq_lock);
		WMA_LOGD(FL("request queue maybe empty"));
		return;
	}

	while (qdf_list_peek_front(&wma->vdev_resp_queue, &node1) !=
				   QDF_STATUS_SUCCESS) {
		req_msg = qdf_container_of(node1, struct wma_target_req, node);
		status = qdf_list_remove_node(&wma->vdev_resp_queue, node1);
		qdf_spin_unlock_bh(&wma->vdev_respq_lock);
		if (status != QDF_STATUS_SUCCESS) {
			WMA_LOGE(FL("Failed to remove req vdev_id %d type %d"),
				 req_msg->vdev_id, req_msg->type);
			return;
		}
		qdf_mc_timer_destroy(&req_msg->event_timeout);
		qdf_mem_free(req_msg);
		qdf_spin_lock_bh(&wma->vdev_respq_lock);
	}
	qdf_spin_unlock_bh(&wma->vdev_respq_lock);
}

/**
 * wma_shutdown_notifier_cb - Shutdown notifer call back
 * @priv : WMA handle
 *
 * During recovery, WMA may wait for resume to complete if the crash happens
 * while in suspend. This may cause delays in completing the recovery. This call
 * back would be called during recovery and the event is completed so that if
 * the resume is waiting on FW to respond then it can get out of the wait so
 * that recovery thread can start bringing down all the modules.
 *
 * Return: None
 */
static void wma_shutdown_notifier_cb(void *priv)
{
	tp_wma_handle wma_handle = priv;

	qdf_event_set(&wma_handle->wma_resume_event);
	wma_cleanup_vdev_resp_queue(wma_handle);
}

struct wma_version_info g_wmi_version_info;

/**
 * wma_state_info_dump() - prints state information of wma layer
 * @buf: buffer pointer
 * @size: size of buffer to be filled
 *
 * This function is used to dump state information of wma layer
 *
 * Return: None
 */
static void wma_state_info_dump(char **buf_ptr, uint16_t *size)
{
	t_wma_handle *wma;
	struct sir_vdev_wow_stats *stats;
	uint16_t len = 0;
	char *buf = *buf_ptr;
	struct wma_txrx_node *iface;
	uint8_t vdev_id;

	wma = cds_get_context(QDF_MODULE_ID_WMA);
	if (!wma) {
		WMA_LOGE("%s: WMA context is invald!", __func__);
		return;
	}

	WMA_LOGE("%s: size of buffer: %d", __func__, *size);

	for (vdev_id = 0; vdev_id < wma->max_bssid; vdev_id++) {
		iface = &wma->interfaces[vdev_id];
		if (!iface->handle)
			continue;

		stats = &iface->wow_stats;
		len += qdf_scnprintf(buf + len, *size - len,
			"\n"
			"vdev_id %d\n"
			"WoW Stats\n"
			"\tpno_match %u\n"
			"\tpno_complete %u\n"
			"\tgscan %u\n"
			"\tlow_rssi %u\n"
			"\trssi_breach %u\n"
			"\tucast %u\n"
			"\tbcast %u\n"
			"\ticmpv4 %u\n"
			"\ticmpv6 %u\n"
			"\tipv4_mcast %u\n"
			"\tipv6_mcast %u\n"
			"\tipv6_mcast_ra %u\n"
			"\tipv6_mcast_ns %u\n"
			"\tipv6_mcast_na %u\n"
			"\toem_response %u\n"
			"conn_state %d\n"
			"dtimPeriod %d\n"
			"chanmode %d\n"
			"vht_capable %d\n"
			"ht_capable %d\n"
			"chan_width %d\n"
			"vdev_active %d\n"
			"vdev_up %d\n"
			"aid %d\n"
			"rate_flags %d\n"
			"nss %d\n"
			"tx_power %d\n"
			"max_tx_power %d\n"
			"nwType %d\n"
			"tx_streams %d\n"
			"rx_streams %d\n"
			"chain_mask %d\n"
			"nss_2g %d\n"
			"nss_5g %d",
			vdev_id,
			stats->pno_match,
			stats->pno_complete,
			stats->gscan,
			stats->low_rssi,
			stats->rssi_breach,
			stats->ucast,
			stats->bcast,
			stats->icmpv4,
			stats->icmpv6,
			stats->ipv4_mcast,
			stats->ipv6_mcast,
			stats->ipv6_mcast_ra,
			stats->ipv6_mcast_ns,
			stats->ipv6_mcast_na,
			stats->oem_response,
			iface->conn_state,
			iface->dtimPeriod,
			iface->chanmode,
			iface->vht_capable,
			iface->ht_capable,
			iface->chan_width,
			iface->vdev_active,
			iface->vdev_up,
			iface->aid,
			iface->rate_flags,
			iface->nss,
			iface->tx_power,
			iface->max_tx_power,
			iface->nwType,
			iface->tx_streams,
			iface->rx_streams,
			iface->chain_mask,
			iface->nss_2g,
			iface->nss_5g);
	}

	*size -= len;
	*buf_ptr += len;
}

/**
 * wma_register_debug_callback() - registration function for wma layer
 * to print wma state information
 */
static void wma_register_debug_callback(void)
{
	qdf_register_debug_callback(QDF_MODULE_ID_WMA, &wma_state_info_dump);
}

/**
 * wma_flush_complete_evt_handler() - FW log flush complete event handler
 * @handle: WMI handle
 * @event:  Event recevied from FW
 * @len:    Length of the event
 *
 */
static int wma_flush_complete_evt_handler(void *handle,
		u_int8_t *event,
		u_int32_t len)
{
	QDF_STATUS status;
	tp_wma_handle wma = (tp_wma_handle) handle;

	WMI_DEBUG_MESG_FLUSH_COMPLETE_EVENTID_param_tlvs *param_buf;
	wmi_debug_mesg_flush_complete_fixed_param *wmi_event;
	uint32_t reason_code;

	param_buf = (WMI_DEBUG_MESG_FLUSH_COMPLETE_EVENTID_param_tlvs *) event;
	if (!param_buf) {
		WMA_LOGE("Invalid log flush complete event buffer");
		return QDF_STATUS_E_FAILURE;
	}

	wmi_event = param_buf->fixed_param;
	reason_code = wmi_event->reserved0;

	/*
	 * reason_code = 0; Flush event in response to flush command
	 * reason_code = other value; Asynchronous flush event for fatal events
	 */
	if (!reason_code && (cds_is_log_report_in_progress() == false)) {
		WMA_LOGD("Received WMI flush event without sending CMD");
		return -EINVAL;
	} else if (!reason_code && cds_is_log_report_in_progress() == true) {
		/* Flush event in response to flush command */
		WMA_LOGD("Received WMI flush event in response to flush CMD");
		status = qdf_mc_timer_stop(&wma->log_completion_timer);
		if (status != QDF_STATUS_SUCCESS)
			WMA_LOGE("Failed to stop the log completion timeout");
		cds_logging_set_fw_flush_complete();
	} else if (reason_code && cds_is_log_report_in_progress() == false) {
		/* Asynchronous flush event for fatal events */
		status = cds_set_log_completion(WLAN_LOG_TYPE_FATAL,
				WLAN_LOG_INDICATOR_FIRMWARE,
				reason_code, false);
		if (QDF_STATUS_SUCCESS != status) {
			WMA_LOGE("%s: Failed to set log trigger params",
					__func__);
			return QDF_STATUS_E_FAILURE;
		}
		cds_logging_set_fw_flush_complete();
		return status;
	} else {
		/* Asynchronous flush event for fatal event,
		 * but, report in progress already
		 */
		WMA_LOGW("%s: Bug report already in progress - dropping! type:%d, indicator=%d reason_code=%d",
				__func__, WLAN_LOG_TYPE_FATAL,
				WLAN_LOG_INDICATOR_FIRMWARE, reason_code);
		return QDF_STATUS_E_FAILURE;
	}
	return 0;
}

/**
 * wma_action_frame_filter_mac_event_handler() - action frame filter evt handler
 * @handle: wma handle
 * @event_buf: event handler data
 * @len: length of @event_buf
 *
 * this function will handle the
 * WMI_VDEV_ADD_MAC_ADDR_TO_RX_FILTER_STATUS_EVENTID
 *
 * Return: int
 */
static int
wma_action_frame_filter_mac_event_handler(void *handle, u_int8_t *event_buf,
						u_int32_t len)
{
	tp_wma_handle wma_handle = (tp_wma_handle)handle;
	WMI_VDEV_ADD_MAC_ADDR_TO_RX_FILTER_STATUS_EVENTID_param_tlvs *param_buf;
	wmi_vdev_add_mac_addr_to_rx_filter_status_event_fixed_param *event;
		struct action_frame_random_filter *filter;
	struct wma_txrx_node *intr;
	bool status = false;

	WMA_LOGD("%s: Enter", __func__);

	param_buf =
		(WMI_VDEV_ADD_MAC_ADDR_TO_RX_FILTER_STATUS_EVENTID_param_tlvs *)
		event_buf;
	if (!param_buf) {
		WMA_LOGA(FL("Invalid action frame filter mac event"));
		return -EINVAL;
	}
	event = param_buf->fixed_param;
	if (!event) {
		WMA_LOGA(FL("Invalid fixed param"));
		return -EINVAL;
	}

	intr = &wma_handle->interfaces[event->vdev_id];
	/* command is in progress */
	if (!intr->action_frame_filter) {
		WMA_LOGE(FL("no action frame req is pending - invalid event"));
		return -EPERM;
	}
	filter = intr->action_frame_filter;
	if (event->status)
		status = true;

	(filter->callback)(status, filter->context);
	intr->action_frame_filter = NULL;
	qdf_mem_free(filter);

	return 0;
}

/**
 * wma_open() - Allocate wma context and initialize it.
 * @cds_context:  cds context
 * @wma_tgt_cfg_cb: tgt config callback fun
 * @radar_ind_cb: dfs radar indication callback
 * @cds_cfg:  mac parameters
 *
 * Return: 0 on success, errno on failure
 */
QDF_STATUS wma_open(void *cds_context,
		    wma_tgt_cfg_cb tgt_cfg_cb,
		    wma_dfs_radar_indication_cb radar_ind_cb,
		    struct cds_config_info *cds_cfg)
{
	tp_wma_handle wma_handle;
	HTC_HANDLE htc_handle;
	qdf_device_t qdf_dev;
	void *wmi_handle;
	QDF_STATUS qdf_status;
	struct txrx_pdev_cfg_param_t olCfg = { 0 };
	struct wmi_rx_ops ops;

	bool use_cookie = false;

	WMA_LOGD("%s: Enter", __func__);

	g_wmi_version_info.major = __WMI_VER_MAJOR_;
	g_wmi_version_info.minor = __WMI_VER_MINOR_;
	g_wmi_version_info.revision = __WMI_REVISION_;

	qdf_dev = cds_get_context(QDF_MODULE_ID_QDF_DEVICE);
	htc_handle = cds_get_context(QDF_MODULE_ID_HTC);

	if (!htc_handle) {
		WMA_LOGE("%s: Invalid HTC handle", __func__);
		return QDF_STATUS_E_INVAL;
	}

	/* Alloc memory for WMA Context */
	qdf_status = cds_alloc_context(cds_context, QDF_MODULE_ID_WMA,
				       (void **)&wma_handle,
				       sizeof(t_wma_handle));

	if (qdf_status != QDF_STATUS_SUCCESS) {
		WMA_LOGE("%s: Memory allocation failed for wma_handle",
			 __func__);
		return qdf_status;
	}

	qdf_mem_zero(wma_handle, sizeof(t_wma_handle));

	if (cds_get_conparam() != QDF_GLOBAL_FTM_MODE) {
#ifdef FEATURE_WLAN_SCAN_PNO
		qdf_wake_lock_create(&wma_handle->pno_wake_lock, "wlan_pno_wl");
#endif /* FEATURE_WLAN_SCAN_PNO */
#ifdef FEATURE_WLAN_EXTSCAN
		qdf_wake_lock_create(&wma_handle->extscan_wake_lock,
					"wlan_extscan_wl");
#endif /* FEATURE_WLAN_EXTSCAN */
		qdf_wake_lock_create(&wma_handle->wow_wake_lock, "wlan_wow_wl");
	}

	/* Attach mc_thread context processing function */
	ops.wma_process_fw_event_handler_cbk = wma_process_fw_event_handler;
	/* attach the wmi */
	wmi_handle = wmi_unified_attach(wma_handle, NULL,
					WMI_TLV_TARGET, use_cookie, &ops);
	if (!wmi_handle) {
		WMA_LOGE("%s: failed to attach WMI", __func__);
		qdf_status = QDF_STATUS_E_NOMEM;
		goto err_wma_handle;
	}

	WMA_LOGD("WMA --> wmi_unified_attach - success");
	wmi_unified_register_event_handler(wmi_handle,
					   WMI_SERVICE_READY_EVENTID,
					   wma_rx_service_ready_event,
					   WMA_RX_SERIALIZER_CTX);
	wmi_unified_register_event_handler(wmi_handle,
					   WMI_SERVICE_READY_EXT_EVENTID,
					   wma_rx_service_ready_ext_event,
					   WMA_RX_SERIALIZER_CTX);
	wmi_unified_register_event_handler(wmi_handle,
					   WMI_READY_EVENTID,
					   wma_rx_ready_event,
					   WMA_RX_SERIALIZER_CTX);
	/* Save the WMI & HTC handle */
	wma_handle->wmi_handle = wmi_handle;
	wma_handle->htc_handle = htc_handle;
	wma_handle->cds_context = cds_context;
	wma_handle->qdf_dev = qdf_dev;
	wma_handle->max_scan = cds_cfg->max_scan;

	qdf_runtime_lock_init(&wma_handle->wma_runtime_resume_lock);

	/* Initialize max_no_of_peers for wma_get_number_of_peers_supported() */
	wma_init_max_no_of_peers(wma_handle, cds_cfg->max_station);
	/* Cap maxStation based on the target version */
	cds_cfg->max_station = wma_get_number_of_peers_supported(wma_handle);
	/* Reinitialize max_no_of_peers based on the capped maxStation value */
	wma_init_max_no_of_peers(wma_handle, cds_cfg->max_station);

	/* initialize default target config */
	wma_set_default_tgt_config(wma_handle);

	olCfg.is_uc_offload_enabled = cds_cfg->uc_offload_enabled;
	olCfg.uc_tx_buffer_count = cds_cfg->uc_txbuf_count;
	olCfg.uc_tx_buffer_size = cds_cfg->uc_txbuf_size;
	olCfg.uc_rx_indication_ring_count = cds_cfg->uc_rxind_ringcount;
	olCfg.uc_tx_partition_base = cds_cfg->uc_tx_partition_base;


	wma_handle->tx_chain_mask_cck = cds_cfg->tx_chain_mask_cck;
	wma_handle->self_gen_frm_pwr = cds_cfg->self_gen_frm_pwr;

	/* Allocate cfg handle */

	/* RX Full reorder should enable for PCIe, ROME3.X project only now
	 * MDM should enable later, schedule TBD
	 * HL also sdould be enabled, schedule TBD
	 */
#ifdef WLAN_FEATURE_RX_FULL_REORDER_OL
	olCfg.is_full_reorder_offload = cds_cfg->reorder_offload;
#else
	olCfg.is_full_reorder_offload = 0;
#endif /* WLAN_FEATURE_RX_FULL_REORDER_OL */
	olCfg.enable_rxthread = cds_cfg->enable_rxthread;
	olCfg.ip_tcp_udp_checksum_offload =
			cds_cfg->ip_tcp_udp_checksum_offload;
	olCfg.ce_classify_enabled = cds_cfg->ce_classify_enabled;

	ol_cfg_set_flow_control_parameters(&olCfg, cds_cfg);
	ol_cfg_update_ac_specs_params(&olCfg, cds_cfg);

	((p_cds_contextType) cds_context)->cfg_ctx =
		ol_pdev_cfg_attach(((p_cds_contextType) cds_context)->qdf_ctx,
				   olCfg);
	if (!(((p_cds_contextType) cds_context)->cfg_ctx)) {
		WMA_LOGE("%s: failed to init cfg handle", __func__);
		qdf_status = QDF_STATUS_E_NOMEM;
		goto err_wmi_handle;
	}

	/* adjust the cfg_ctx default value based on setting */
	ol_set_cfg_rx_fwd_disabled((ol_pdev_handle)
				   ((p_cds_contextType) cds_context)->cfg_ctx,
				   (uint8_t) cds_cfg->ap_disable_intrabss_fwd);

	/* Configure Receive flow steering */
	ol_set_cfg_flow_steering((ol_pdev_handle)
				 ((p_cds_contextType)cds_context)->cfg_ctx,
				 cds_cfg->flow_steering_enabled);

	/* adjust the packet log enable default value based on CFG INI setting */
	ol_set_cfg_packet_log_enabled((ol_pdev_handle)
					((p_cds_contextType) cds_context)->
						cfg_ctx,
				      (uint8_t)cds_is_packet_log_enabled());

	/* Allocate dfs_ic and initialize DFS */
	wma_handle->dfs_ic = wma_dfs_attach(wma_handle->dfs_ic);
	if (wma_handle->dfs_ic == NULL) {
		WMA_LOGE("%s: Memory allocation failed for dfs_ic", __func__);
		goto err_wmi_handle;
	}
#if defined(QCA_WIFI_FTM)
	if (cds_get_conparam() == QDF_GLOBAL_FTM_MODE)
		wma_utf_attach(wma_handle);
#endif /* QCA_WIFI_FTM */
	wma_init_max_no_of_peers(wma_handle, cds_cfg->max_station);
	cds_cfg->max_station = wma_get_number_of_peers_supported(wma_handle);

	cds_cfg->max_bssid = WMA_MAX_SUPPORTED_BSS;

	wma_handle->wlan_resource_config.num_wow_filters =
		cds_cfg->max_wow_filters;
	wma_handle->wlan_resource_config.num_keep_alive_pattern =
		WMA_MAXNUM_PERIODIC_TX_PTRNS;

	/* The current firmware implementation requires the number of
	 * offload peers should be (number of vdevs + 1).
	 */
	wma_handle->wlan_resource_config.num_offload_peers =
		cds_cfg->ap_maxoffload_peers + 1;

	wma_handle->wlan_resource_config.num_offload_reorder_buffs =
		cds_cfg->ap_maxoffload_reorderbuffs + 1;

	wma_handle->ol_ini_info = cds_cfg->ol_ini_info;
	wma_handle->max_station = cds_cfg->max_station;
	wma_handle->max_bssid = cds_cfg->max_bssid;
	wma_handle->driver_type = cds_cfg->driver_type;
	wma_handle->ssdp = cds_cfg->ssdp;
	wma_handle->enable_mc_list = cds_cfg->enable_mc_list;
	wma_handle->bpf_packet_filter_enable =
		cds_cfg->bpf_packet_filter_enable;
	wma_handle->active_bpf_mode = cds_cfg->active_bpf_mode;
	wma_handle->link_stats_results = NULL;
#ifdef FEATURE_WLAN_RA_FILTERING
	wma_handle->IsRArateLimitEnabled = cds_cfg->is_ra_ratelimit_enabled;
	wma_handle->RArateLimitInterval = cds_cfg->ra_ratelimit_interval;
#endif /* FEATURE_WLAN_RA_FILTERING */
#ifdef WLAN_FEATURE_LPSS
	wma_handle->is_lpass_enabled = cds_cfg->is_lpass_enabled;
#endif
	wma_set_nan_enable(wma_handle, cds_cfg);
	/*
	 * Indicates if DFS Phyerr filtering offload
	 * is Enabled/Disabed from ini
	 */
	wma_handle->dfs_phyerr_filter_offload =
		cds_cfg->dfs_phyerr_filter_offload;
	wma_handle->dfs_pri_multiplier = cds_cfg->dfs_pri_multiplier;
	wma_handle->interfaces = qdf_mem_malloc(sizeof(struct wma_txrx_node) *
						wma_handle->max_bssid);
	if (!wma_handle->interfaces) {
		WMA_LOGE("%s: failed to allocate interface table", __func__);
		qdf_status = QDF_STATUS_E_NOMEM;
		goto err_scn_context;
	}
	qdf_mem_zero(wma_handle->interfaces, sizeof(struct wma_txrx_node) *
		     wma_handle->max_bssid);
	/* Register the debug print event handler */
	wmi_unified_register_event_handler(wma_handle->wmi_handle,
					WMI_DEBUG_PRINT_EVENTID,
					wma_unified_debug_print_event_handler,
					WMA_RX_SERIALIZER_CTX);
	/* Register profiling event Handler */
	wmi_unified_register_event_handler(wma_handle->wmi_handle,
					WMI_WLAN_PROFILE_DATA_EVENTID,
					wma_profile_data_report_event_handler,
					WMA_RX_SERIALIZER_CTX);

	wma_handle->tgt_cfg_update_cb = tgt_cfg_cb;
	wma_handle->dfs_radar_indication_cb = radar_ind_cb;
	wma_handle->old_hw_mode_index = WMA_DEFAULT_HW_MODE_INDEX;
	wma_handle->new_hw_mode_index = WMA_DEFAULT_HW_MODE_INDEX;
	wma_handle->saved_chan.num_channels = 0;
	wma_handle->fw_timeout_crash = cds_cfg->fw_timeout_crash;

	qdf_status = qdf_event_create(&wma_handle->wma_ready_event);
	if (qdf_status != QDF_STATUS_SUCCESS) {
		WMA_LOGE("%s: wma_ready_event initialization failed", __func__);
		goto err_event_init;
	}

	qdf_status = qdf_mc_timer_init(&wma_handle->service_ready_ext_timer,
					QDF_TIMER_TYPE_SW,
					wma_service_ready_ext_evt_timeout,
					wma_handle);
	if (!QDF_IS_STATUS_SUCCESS(qdf_status)) {
		WMA_LOGE("Failed to initialize service ready ext timeout");
		goto err_event_init;
	}

	qdf_status = qdf_event_create(&wma_handle->target_suspend);
	if (qdf_status != QDF_STATUS_SUCCESS) {
		WMA_LOGE("%s: target suspend event initialization failed",
			 __func__);
		goto err_event_init;
	}

	/* Init Tx Frame Complete event */
	qdf_status = qdf_event_create(&wma_handle->tx_frm_download_comp_event);
	if (!QDF_IS_STATUS_SUCCESS(qdf_status)) {
		WMA_LOGE("%s: failed to init tx_frm_download_comp_event",
			 __func__);
		goto err_event_init;
	}

	/* Init tx queue empty check event */
	qdf_status = qdf_event_create(&wma_handle->tx_queue_empty_event);
	if (!QDF_IS_STATUS_SUCCESS(qdf_status)) {
		WMA_LOGE("%s: failed to init tx_queue_empty_event", __func__);
		goto err_event_init;
	}

	qdf_status = qdf_event_create(&wma_handle->wma_resume_event);
	if (qdf_status != QDF_STATUS_SUCCESS) {
		WMA_LOGE("%s: wma_resume_event initialization failed",
			 __func__);
		goto err_event_init;
	}

	qdf_status = cds_shutdown_notifier_register(wma_shutdown_notifier_cb,
						    wma_handle);
	if (qdf_status != QDF_STATUS_SUCCESS) {
		WMA_LOGE("%s: Shutdown notifier register failed: %d",
			 __func__, qdf_status);
		goto err_event_init;
	}

	qdf_status = qdf_event_create(&wma_handle->runtime_suspend);
	if (qdf_status != QDF_STATUS_SUCCESS) {
		WMA_LOGE("%s: runtime_suspend event initialization failed",
			 __func__);
		goto err_event_init;
	}

	qdf_status = qdf_event_create(&wma_handle->recovery_event);
	if (qdf_status != QDF_STATUS_SUCCESS) {
		WMA_LOGE("%s: recovery event initialization failed", __func__);
		goto err_event_init;
	}

	qdf_list_create(&wma_handle->vdev_resp_queue,
		      MAX_ENTRY_VDEV_RESP_QUEUE);
	qdf_spinlock_create(&wma_handle->vdev_respq_lock);
	qdf_list_create(&wma_handle->wma_hold_req_queue,
		      MAX_ENTRY_HOLD_REQ_QUEUE);
	qdf_spinlock_create(&wma_handle->wma_hold_req_q_lock);
	qdf_atomic_init(&wma_handle->is_wow_bus_suspended);
	qdf_atomic_init(&wma_handle->scan_id_counter);
	qdf_atomic_init(&wma_handle->num_pending_scans);

	/* Register vdev start response event handler */
	wmi_unified_register_event_handler(wma_handle->wmi_handle,
					   WMI_VDEV_START_RESP_EVENTID,
					   wma_vdev_start_resp_handler,
					   WMA_RX_SERIALIZER_CTX);

	/* Register vdev stop response event handler */
	wmi_unified_register_event_handler(wma_handle->wmi_handle,
					   WMI_VDEV_STOPPED_EVENTID,
					   wma_vdev_stop_resp_handler,
					   WMA_RX_SERIALIZER_CTX);

	/* register for STA kickout function */
	wmi_unified_register_event_handler(wma_handle->wmi_handle,
					   WMI_PEER_STA_KICKOUT_EVENTID,
					   wma_peer_sta_kickout_event_handler,
					   WMA_RX_SERIALIZER_CTX);

	/* register for stats response event */
	wmi_unified_register_event_handler(wma_handle->wmi_handle,
					   WMI_UPDATE_STATS_EVENTID,
					   wma_stats_event_handler,
					   WMA_RX_SERIALIZER_CTX);

	/* register for stats response event */
	wmi_unified_register_event_handler(wma_handle->wmi_handle,
					   WMI_VDEV_GET_ARP_STAT_EVENTID,
					   wma_get_arp_stats_handler,
					   WMA_RX_SERIALIZER_CTX);


#ifdef WLAN_POWER_DEBUGFS
	/* register for Chip Power stats event */
	wmi_unified_register_event_handler(wma_handle->wmi_handle,
				WMI_PDEV_CHIP_POWER_STATS_EVENTID,
				wma_unified_power_debug_stats_event_handler,
				WMA_RX_SERIALIZER_CTX);
#endif

	/* register for linkspeed response event */
	wmi_unified_register_event_handler(wma_handle->wmi_handle,
					   WMI_PEER_ESTIMATED_LINKSPEED_EVENTID,
					   wma_link_speed_event_handler,
					   WMA_RX_SERIALIZER_CTX);

#ifdef FEATURE_OEM_DATA_SUPPORT
	wmi_unified_register_event_handler(wma_handle->wmi_handle,
					   WMI_OEM_RESPONSE_EVENTID,
					   wma_oem_data_response_handler,
					   WMA_RX_SERIALIZER_CTX);
#endif /* FEATURE_OEM_DATA_SUPPORT */
	/*
	 * Register appropriate DFS phyerr event handler for
	 * Phyerror events. Handlers differ for phyerr filtering
	 * offload enable and disable cases.
	 */
	wma_register_dfs_event_handler(wma_handle);

	/* Register peer change event handler */
	wmi_unified_register_event_handler(wma_handle->wmi_handle,
					   WMI_PEER_STATE_EVENTID,
					   wma_peer_state_change_event_handler,
					   WMA_RX_WORK_CTX);

	/* Register beacon tx complete event id. The event is required
	 * for sending channel switch announcement frames
	 */
	wmi_unified_register_event_handler(wma_handle->wmi_handle,
					WMI_OFFLOAD_BCN_TX_STATUS_EVENTID,
					wma_unified_bcntx_status_event_handler,
					WMA_RX_SERIALIZER_CTX);

	wmi_unified_register_event_handler(wma_handle->wmi_handle,
					   WMI_UPDATE_VDEV_RATE_STATS_EVENTID,
					   wma_link_status_event_handler,
					   WMA_RX_SERIALIZER_CTX);
#ifdef WLAN_FEATURE_LINK_LAYER_STATS
	/* Register event handler for processing Link Layer Stats
	 * response from the FW
	 */
	wma_register_ll_stats_event_handler(wma_handle);

#endif /* WLAN_FEATURE_LINK_LAYER_STATS */

	/*
	 * Register event handler to receive firmware mem dump
	 * copy complete indication
	 */
	wmi_unified_register_event_handler(wma_handle->wmi_handle,
			WMI_UPDATE_FW_MEM_DUMP_EVENTID,
			wma_fw_mem_dump_event_handler,
			WMA_RX_SERIALIZER_CTX);

	wmi_set_tgt_assert(wma_handle->wmi_handle,
			   cds_cfg->force_target_assert_enabled);
	/* Firmware debug log */
	qdf_status = dbglog_init(wma_handle->wmi_handle);
	if (qdf_status != QDF_STATUS_SUCCESS) {
		WMA_LOGE("%s: Firmware Dbglog initialization failed", __func__);
		goto err_dbglog_init;
	}

	/*
	 * Update Powersave mode
	 * 1 - Legacy Powersave + Deepsleep Disabled
	 * 2 - QPower + Deepsleep Disabled
	 * 3 - Legacy Powersave + Deepsleep Enabled
	 * 4 - QPower + Deepsleep Enabled
	 */
	wma_handle->powersave_mode = cds_cfg->powersave_offload_enabled;
	wma_handle->staMaxLIModDtim = cds_cfg->sta_maxlimod_dtim;
	wma_handle->staModDtim = cds_cfg->sta_mod_dtim;
	wma_handle->staDynamicDtim = cds_cfg->sta_dynamic_dtim;

	/*
	 * Value of cds_cfg->wow_enable can be,
	 * 0 - Disable both magic pattern match and pattern byte match.
	 * 1 - Enable magic pattern match on all interfaces.
	 * 2 - Enable pattern byte match on all interfaces.
	 * 3 - Enable both magic patter and pattern byte match on
	 *     all interfaces.
	 */
	wma_handle->wow.magic_ptrn_enable =
		(cds_cfg->wow_enable & 0x01) ? true : false;
	wma_handle->ptrn_match_enable_all_vdev =
		(cds_cfg->wow_enable & 0x02) ? true : false;

#ifdef FEATURE_WLAN_TDLS
	wmi_unified_register_event_handler(wma_handle->wmi_handle,
					   WMI_TDLS_PEER_EVENTID,
					   wma_tdls_event_handler,
					   WMA_RX_SERIALIZER_CTX);
#endif /* FEATURE_WLAN_TDLS */

	/* register for install key completion event */
	wmi_unified_register_event_handler(wma_handle->wmi_handle,
				WMI_VDEV_INSTALL_KEY_COMPLETE_EVENTID,
				wma_vdev_install_key_complete_event_handler,
				WMA_RX_SERIALIZER_CTX);
#ifdef WLAN_FEATURE_NAN
	/* register for nan response event */
	wmi_unified_register_event_handler(wma_handle->wmi_handle,
					   WMI_NAN_EVENTID,
					   wma_nan_rsp_event_handler,
					   WMA_RX_SERIALIZER_CTX);
#endif /* WLAN_FEATURE_NAN */

#ifdef WLAN_FEATURE_STATS_EXT
	/* register for extended stats event */
	wmi_unified_register_event_handler(wma_handle->wmi_handle,
					   WMI_STATS_EXT_EVENTID,
					   wma_stats_ext_event_handler,
					   WMA_RX_SERIALIZER_CTX);
#endif /* WLAN_FEATURE_STATS_EXT */
#ifdef FEATURE_WLAN_EXTSCAN
	wma_register_extscan_event_handler(wma_handle);
#endif /* WLAN_FEATURE_STATS_EXT */

	WMA_LOGD("%s: Exit", __func__);

#ifdef WLAN_FEATURE_ROAM_OFFLOAD
	wmi_unified_register_event_handler(wma_handle->wmi_handle,
					   WMI_ROAM_SYNCH_EVENTID,
					   wma_roam_synch_event_handler,
					   WMA_RX_SERIALIZER_CTX);
#endif /* WLAN_FEATURE_ROAM_OFFLOAD */
	wmi_unified_register_event_handler(wma_handle->wmi_handle,
				WMI_RSSI_BREACH_EVENTID,
				wma_rssi_breached_event_handler,
				WMA_RX_SERIALIZER_CTX);

	qdf_wake_lock_create(&wma_handle->wmi_cmd_rsp_wake_lock,
					"wlan_fw_rsp_wakelock");
	qdf_runtime_lock_init(&wma_handle->wmi_cmd_rsp_runtime_lock);

	/* Register peer assoc conf event handler */
	wmi_unified_register_event_handler(wma_handle->wmi_handle,
					   WMI_PEER_ASSOC_CONF_EVENTID,
					   wma_peer_assoc_conf_handler,
					   WMA_RX_SERIALIZER_CTX);
	wmi_unified_register_event_handler(wma_handle->wmi_handle,
					   WMI_VDEV_DELETE_RESP_EVENTID,
					   wma_vdev_delete_handler,
					   WMA_RX_SERIALIZER_CTX);
	wmi_unified_register_event_handler(wma_handle->wmi_handle,
					   WMI_PEER_DELETE_RESP_EVENTID,
					   wma_peer_delete_handler,
					   WMA_RX_SERIALIZER_CTX);
	wmi_unified_register_event_handler(wma_handle->wmi_handle,
					   WMI_BPF_CAPABILIY_INFO_EVENTID,
					   wma_get_bpf_caps_event_handler,
					   WMA_RX_SERIALIZER_CTX);
	wmi_unified_register_event_handler(wma_handle->wmi_handle,
				WMI_VDEV_ENCRYPT_DECRYPT_DATA_RESP_EVENTID,
				wma_encrypt_decrypt_msg_handler,
				WMA_RX_SERIALIZER_CTX);
	wmi_unified_register_event_handler(wma_handle->wmi_handle,
				WMI_DEBUG_MESG_FLUSH_COMPLETE_EVENTID,
				wma_flush_complete_evt_handler,
				WMA_RX_WORK_CTX);
	wmi_unified_register_event_handler(wma_handle->wmi_handle,
			WMI_VDEV_ADD_MAC_ADDR_TO_RX_FILTER_STATUS_EVENTID,
			wma_action_frame_filter_mac_event_handler,
			WMA_RX_SERIALIZER_CTX);

	wma_ndp_register_all_event_handlers(wma_handle);
	wma_register_debug_callback();

	wma_handle->peer_dbg = qdf_mem_malloc(sizeof(*wma_handle->peer_dbg));
	if (!wma_handle->peer_dbg) {
		WMA_LOGE("%s: failed to peer debug info table", __func__);
		qdf_status = QDF_STATUS_E_NOMEM;
		goto err_dbglog_init;
	}
	qdf_atomic_init(&wma_handle->peer_dbg->index);
	qdf_atomic_set(&wma_handle->peer_dbg->index, -1);

	return QDF_STATUS_SUCCESS;

err_dbglog_init:
	qdf_wake_lock_destroy(&wma_handle->wmi_cmd_rsp_wake_lock);
	qdf_runtime_lock_deinit(&wma_handle->wmi_cmd_rsp_runtime_lock);
	qdf_spinlock_destroy(&wma_handle->vdev_respq_lock);
	qdf_spinlock_destroy(&wma_handle->wma_hold_req_q_lock);
err_event_init:
	wmi_unified_unregister_event_handler(wma_handle->wmi_handle,
					     WMI_DEBUG_PRINT_EVENTID);
	qdf_mem_free(wma_handle->interfaces);
err_scn_context:
	wma_dfs_detach(wma_handle->dfs_ic);
#if defined(QCA_WIFI_FTM)
	wma_utf_detach(wma_handle);
#endif /* QCA_WIFI_FTM */
err_wmi_handle:
	qdf_mem_free(((p_cds_contextType) cds_context)->cfg_ctx);
	OS_FREE(wmi_handle);

err_wma_handle:

	if (cds_get_conparam() != QDF_GLOBAL_FTM_MODE) {
#ifdef FEATURE_WLAN_SCAN_PNO
		qdf_wake_lock_destroy(&wma_handle->pno_wake_lock);
#endif /* FEATURE_WLAN_SCAN_PNO */
#ifdef FEATURE_WLAN_EXTSCAN
		qdf_wake_lock_destroy(&wma_handle->extscan_wake_lock);
#endif /* FEATURE_WLAN_EXTSCAN */
		qdf_wake_lock_destroy(&wma_handle->wow_wake_lock);
	}

	qdf_runtime_lock_deinit(&wma_handle->wma_runtime_resume_lock);
	cds_free_context(cds_context, QDF_MODULE_ID_WMA, wma_handle);

	WMA_LOGD("%s: Exit", __func__);

	return qdf_status;
}

/**
 * wma_pre_start() - wma pre start
 * @cds_ctx:  cds context
 *
 * Return: 0 on success, errno on failure
 */
QDF_STATUS wma_pre_start(void *cds_ctx)
{
	QDF_STATUS qdf_status = QDF_STATUS_SUCCESS;
	A_STATUS status = A_OK;
	tp_wma_handle wma_handle;
	cds_msg_t wma_msg = { 0 };

	WMA_LOGD("%s: Enter", __func__);

	wma_handle = cds_get_context(QDF_MODULE_ID_WMA);

	/* Validate the wma_handle */
	if (NULL == wma_handle) {
		WMA_LOGE("%s: invalid argument", __func__);
		qdf_status = QDF_STATUS_E_INVAL;
		goto end;
	}
	/* Open endpoint for ctrl path - WMI <--> HTC */
	status = wmi_unified_connect_htc_service(wma_handle->wmi_handle,
						 wma_handle->htc_handle);
	if (A_OK != status) {
		WMA_LOGE("%s: wmi_unified_connect_htc_service", __func__);
		qdf_status = QDF_STATUS_E_FAULT;
		goto end;
	}

	WMA_LOGD("WMA --> wmi_unified_connect_htc_service - success");

	/* Trigger the CFG DOWNLOAD */
	wma_msg.type = WNI_CFG_DNLD_REQ;
	wma_msg.bodyptr = NULL;
	wma_msg.bodyval = 0;

	qdf_status = cds_mq_post_message(CDS_MQ_ID_WMA, &wma_msg);
	if (QDF_STATUS_SUCCESS != qdf_status) {
		WMA_LOGE("%s: Failed to post WNI_CFG_DNLD_REQ msg", __func__);
		QDF_ASSERT(0);
		qdf_status = QDF_STATUS_E_FAILURE;
	}
end:
	WMA_LOGD("%s: Exit", __func__);
	return qdf_status;
}

/**
 * wma_send_msg() - Send wma message to PE.
 * @wma_handle: wma handle
 * @msg_type: message type
 * @body_ptr: message body ptr
 * @body_val: message body value
 *
 * Return: none
 */
void wma_send_msg(tp_wma_handle wma_handle, uint16_t msg_type,
			 void *body_ptr, uint32_t body_val)
{
	tSirMsgQ msg = { 0 };
	uint32_t status = QDF_STATUS_SUCCESS;
	tpAniSirGlobal pMac = cds_get_context(QDF_MODULE_ID_PE);
	msg.type = msg_type;
	msg.bodyval = body_val;
	msg.bodyptr = body_ptr;
	status = lim_post_msg_api(pMac, &msg);
	if (QDF_STATUS_SUCCESS != status) {
		if (NULL != body_ptr)
			qdf_mem_free(body_ptr);
		QDF_ASSERT(0);
	}
	return;
}

/**
 * wma_set_base_macaddr_indicate() - set base mac address in fw
 * @wma_handle: wma handle
 * @customAddr: base mac address
 *
 * Return: 0 for success or error code
 */
static int wma_set_base_macaddr_indicate(tp_wma_handle wma_handle,
					 tSirMacAddr *customAddr)
{
	int err;

	err = wmi_unified_set_base_macaddr_indicate_cmd(wma_handle->wmi_handle,
				     (uint8_t *)customAddr);
	if (err)
		return -EIO;
	WMA_LOGD("Base MAC Addr: " MAC_ADDRESS_STR,
		 MAC_ADDR_ARRAY((*customAddr)));

	return 0;
}

/**
 * wma_log_supported_evt_handler() - Enable/Disable FW diag/log events
 * @handle: WMA handle
 * @event:  Event received from FW
 * @len:    Length of the event
 *
 * Enables the low frequency events and disables the high frequency
 * events. Bit 17 indicates if the event if low/high frequency.
 * 1 - high frequency, 0 - low frequency
 *
 * Return: 0 on successfully enabling/disabling the events
 */
static int wma_log_supported_evt_handler(void *handle,
		uint8_t *event,
		uint32_t len)
{
	tp_wma_handle wma = (tp_wma_handle) handle;

	if (wmi_unified_log_supported_evt_cmd(wma->wmi_handle,
				event, len))
		return -EINVAL;

	return 0;
}

/**
 * wma_pdev_set_hw_mode_resp_evt_handler() - Set HW mode resp evt handler
 * @handle: WMI handle
 * @event:  Event recevied from FW
 * @len:    Length of the event
 *
 * Event handler for WMI_PDEV_SET_HW_MODE_RESP_EVENTID that is sent to host
 * driver in response to a WMI_PDEV_SET_HW_MODE_CMDID being sent to WLAN
 * firmware
 *
 * Return: Success on receiving valid params from FW
 */
static int wma_pdev_set_hw_mode_resp_evt_handler(void *handle,
		uint8_t *event,
		uint32_t len)
{
	WMI_PDEV_SET_HW_MODE_RESP_EVENTID_param_tlvs *param_buf;
	wmi_pdev_set_hw_mode_response_event_fixed_param *wmi_event;
	wmi_pdev_set_hw_mode_response_vdev_mac_entry *vdev_mac_entry;
	uint32_t i;
	struct sir_set_hw_mode_resp *hw_mode_resp;
	tp_wma_handle wma = (tp_wma_handle) handle;

	if (!wma) {
		WMA_LOGE("%s: Invalid WMA handle", __func__);
		/* Since WMA handle itself is NULL, we cannot send fail
		 * response back to LIM here
		 */
		return QDF_STATUS_E_NULL_VALUE;
	}

	hw_mode_resp = qdf_mem_malloc(sizeof(*hw_mode_resp));
	if (!hw_mode_resp) {
		WMA_LOGE("%s: Memory allocation failed", __func__);
		/* Since this memory allocation itself failed, we cannot
		 * send fail response back to LIM here
		 */
		return QDF_STATUS_E_NULL_VALUE;
	}

	param_buf = (WMI_PDEV_SET_HW_MODE_RESP_EVENTID_param_tlvs *) event;
	if (!param_buf) {
		WMA_LOGE("Invalid WMI_PDEV_SET_HW_MODE_RESP_EVENTID event");
		/* Need to send response back to upper layer to free
		 * active command list
		 */
		goto fail;
	}

	wmi_event = param_buf->fixed_param;
	hw_mode_resp->status = wmi_event->status;
	hw_mode_resp->cfgd_hw_mode_index = wmi_event->cfgd_hw_mode_index;
	hw_mode_resp->num_vdev_mac_entries = wmi_event->num_vdev_mac_entries;

	WMA_LOGE("%s: status:%d cfgd_hw_mode_index:%d num_vdev_mac_entries:%d",
			__func__, wmi_event->status,
			wmi_event->cfgd_hw_mode_index,
			wmi_event->num_vdev_mac_entries);
	vdev_mac_entry =
		param_buf->wmi_pdev_set_hw_mode_response_vdev_mac_mapping;

	/* Store the vdev-mac map in WMA and prepare to send to PE  */
	for (i = 0; i < wmi_event->num_vdev_mac_entries; i++) {
		uint32_t vdev_id, mac_id, pdev_id;
		vdev_id = vdev_mac_entry[i].vdev_id;
		pdev_id = vdev_mac_entry[i].pdev_id;
		if (pdev_id == WMI_PDEV_ID_SOC) {
			WMA_LOGE("%s: soc level id received for mac id)",
				__func__);
			QDF_BUG(0);
			goto fail;
		}
		mac_id = WMA_PDEV_TO_MAC_MAP(vdev_mac_entry[i].pdev_id);

		WMA_LOGE("%s: vdev_id:%d mac_id:%d",
			__func__, vdev_id, mac_id);

		hw_mode_resp->vdev_mac_map[i].vdev_id = vdev_id;
		hw_mode_resp->vdev_mac_map[i].mac_id = mac_id;
		wma_update_intf_hw_mode_params(vdev_id, mac_id,
				wmi_event->cfgd_hw_mode_index);
	}

	if (hw_mode_resp->status == SET_HW_MODE_STATUS_OK) {
		if (WMA_DEFAULT_HW_MODE_INDEX == wma->new_hw_mode_index) {
			wma->new_hw_mode_index = wmi_event->cfgd_hw_mode_index;
		} else {
			wma->old_hw_mode_index = wma->new_hw_mode_index;
			wma->new_hw_mode_index = wmi_event->cfgd_hw_mode_index;
		}
	}

	WMA_LOGE("%s: Updated: old_hw_mode_index:%d new_hw_mode_index:%d",
		__func__, wma->old_hw_mode_index, wma->new_hw_mode_index);

	wma_send_msg(wma, SIR_HAL_PDEV_SET_HW_MODE_RESP,
		     (void *) hw_mode_resp, 0);

	return QDF_STATUS_SUCCESS;

fail:
	WMA_LOGE("%s: Sending fail response to LIM", __func__);
	hw_mode_resp->status = SET_HW_MODE_STATUS_ECANCELED;
	hw_mode_resp->cfgd_hw_mode_index = 0;
	hw_mode_resp->num_vdev_mac_entries = 0;
	wma_send_msg(wma, SIR_HAL_PDEV_SET_HW_MODE_RESP,
			(void *) hw_mode_resp, 0);

	return QDF_STATUS_E_FAILURE;
}

/**
 * wma_process_pdev_hw_mode_trans_ind() - Process HW mode transition info
 *
 * @handle: WMA handle
 * @fixed_param: Event fixed parameters
 * @vdev_mac_entry - vdev mac entry
 * @hw_mode_trans_ind - Buffer to store parsed information
 *
 * Parses fixed_param, vdev_mac_entry and fills in the information into
 * hw_mode_trans_ind and wma
 *
 * Return: None
 */
void wma_process_pdev_hw_mode_trans_ind(void *handle,
	wmi_pdev_hw_mode_transition_event_fixed_param *fixed_param,
	wmi_pdev_set_hw_mode_response_vdev_mac_entry *vdev_mac_entry,
	struct sir_hw_mode_trans_ind *hw_mode_trans_ind)
{
	uint32_t i;
	tp_wma_handle wma = (tp_wma_handle) handle;

	hw_mode_trans_ind->old_hw_mode_index = fixed_param->old_hw_mode_index;
	hw_mode_trans_ind->new_hw_mode_index = fixed_param->new_hw_mode_index;
	hw_mode_trans_ind->num_vdev_mac_entries =
					fixed_param->num_vdev_mac_entries;
	WMA_LOGE("%s: old_hw_mode_index:%d new_hw_mode_index:%d entries=%d",
		__func__, fixed_param->old_hw_mode_index,
		fixed_param->new_hw_mode_index,
		fixed_param->num_vdev_mac_entries);

	/* Store the vdev-mac map in WMA and send to policy manager */
	for (i = 0; i < fixed_param->num_vdev_mac_entries; i++) {
		uint32_t vdev_id, mac_id, pdev_id;
		vdev_id = vdev_mac_entry[i].vdev_id;
		pdev_id = vdev_mac_entry[i].pdev_id;

		if (pdev_id == WMI_PDEV_ID_SOC) {
			WMA_LOGE("%s: soc level id received for mac id)",
					__func__);
			QDF_BUG(0);
			return;
		}

		mac_id = WMA_PDEV_TO_MAC_MAP(vdev_mac_entry[i].pdev_id);

		WMA_LOGE("%s: vdev_id:%d mac_id:%d",
				__func__, vdev_id, mac_id);

		hw_mode_trans_ind->vdev_mac_map[i].vdev_id = vdev_id;
		hw_mode_trans_ind->vdev_mac_map[i].mac_id = mac_id;
		wma_update_intf_hw_mode_params(vdev_id, mac_id,
				fixed_param->new_hw_mode_index);
	}
	wma->old_hw_mode_index = fixed_param->old_hw_mode_index;
	wma->new_hw_mode_index = fixed_param->new_hw_mode_index;

	WMA_LOGE("%s: Updated: old_hw_mode_index:%d new_hw_mode_index:%d",
		__func__, wma->old_hw_mode_index, wma->new_hw_mode_index);
}

/**
 * wma_pdev_hw_mode_transition_evt_handler() - HW mode transition evt handler
 * @handle: WMI handle
 * @event:  Event recevied from FW
 * @len:    Length of the event
 *
 * Event handler for WMI_PDEV_HW_MODE_TRANSITION_EVENTID that indicates an
 * asynchronous hardware mode transition. This event notifies the host driver
 * that firmware independently changed the hardware mode for some reason, such
 * as Coex, LFR 3.0, etc
 *
 * Return: Success on receiving valid params from FW
 */
static int wma_pdev_hw_mode_transition_evt_handler(void *handle,
		uint8_t *event,
		uint32_t len)
{
	WMI_PDEV_HW_MODE_TRANSITION_EVENTID_param_tlvs *param_buf;
	wmi_pdev_hw_mode_transition_event_fixed_param *wmi_event;
	wmi_pdev_set_hw_mode_response_vdev_mac_entry *vdev_mac_entry;
	struct sir_hw_mode_trans_ind *hw_mode_trans_ind;
	tp_wma_handle wma = (tp_wma_handle) handle;

	if (!wma) {
		/* This is an async event. So, not sending any event to LIM */
		WMA_LOGE("Invalid WMA handle");
		return QDF_STATUS_E_NULL_VALUE;
	}

	param_buf = (WMI_PDEV_HW_MODE_TRANSITION_EVENTID_param_tlvs *) event;
	if (!param_buf) {
		/* This is an async event. So, not sending any event to LIM */
		WMA_LOGE("Invalid WMI_PDEV_HW_MODE_TRANSITION_EVENTID event");
		return QDF_STATUS_E_FAILURE;
	}

	hw_mode_trans_ind = qdf_mem_malloc(sizeof(*hw_mode_trans_ind));
	if (!hw_mode_trans_ind) {
		WMA_LOGE("%s: Memory allocation failed", __func__);
		return QDF_STATUS_E_NOMEM;
	}

	wmi_event = param_buf->fixed_param;
	vdev_mac_entry =
		param_buf->wmi_pdev_set_hw_mode_response_vdev_mac_mapping;
	wma_process_pdev_hw_mode_trans_ind(wma, wmi_event, vdev_mac_entry,
		hw_mode_trans_ind);
	/* Pass the message to PE */
	wma_send_msg(wma, SIR_HAL_PDEV_HW_MODE_TRANS_IND,
		     (void *) hw_mode_trans_ind, 0);

	return QDF_STATUS_SUCCESS;
}

/**
 * wma_pdev_set_dual_mode_config_resp_evt_handler() - Dual mode evt handler
 * @handle: WMI handle
 * @event:  Event received from FW
 * @len:    Length of the event
 *
 * Notifies the host driver of the completion or failure of a
 * WMI_PDEV_SET_MAC_CONFIG_CMDID command. This event would be returned to
 * the host driver once the firmware has completed a reconfiguration of the Scan
 * and FW mode configuration. This changes could include entering or leaving a
 * dual mac configuration for either scan and/or more permanent firmware mode.
 *
 * Return: Success on receiving valid params from FW
 */
static int wma_pdev_set_dual_mode_config_resp_evt_handler(void *handle,
		uint8_t *event,
		uint32_t len)
{
	WMI_PDEV_SET_MAC_CONFIG_RESP_EVENTID_param_tlvs *param_buf;
	wmi_pdev_set_mac_config_response_event_fixed_param *wmi_event;
	tp_wma_handle wma = (tp_wma_handle) handle;
	struct sir_dual_mac_config_resp *dual_mac_cfg_resp;

	if (!wma) {
		WMA_LOGE("%s: Invalid WMA handle", __func__);
		/* Since the WMA handle is NULL, we cannot send resp to LIM.
		 * So, returning from here.
		 */
		return QDF_STATUS_E_NULL_VALUE;
	}

	dual_mac_cfg_resp = qdf_mem_malloc(sizeof(*dual_mac_cfg_resp));
	if (!dual_mac_cfg_resp) {
		WMA_LOGE("%s: Memory allocation failed", __func__);
		/* Since the mem alloc failed, we cannot send resp to LIM.
		 * So, returning from here.
		 */
		return QDF_STATUS_E_NULL_VALUE;
	}

	param_buf = (WMI_PDEV_SET_MAC_CONFIG_RESP_EVENTID_param_tlvs *)
		event;
	if (!param_buf) {
		WMA_LOGE("%s: Invalid event", __func__);
		goto fail;
	}

	wmi_event = param_buf->fixed_param;
	WMA_LOGD("%s: status:%d", __func__, wmi_event->status);
	dual_mac_cfg_resp->status = wmi_event->status;

	if (SET_HW_MODE_STATUS_OK == dual_mac_cfg_resp->status) {
		wma->dual_mac_cfg.prev_scan_config =
			wma->dual_mac_cfg.cur_scan_config;
		wma->dual_mac_cfg.prev_fw_mode_config =
			wma->dual_mac_cfg.cur_fw_mode_config;
		wma->dual_mac_cfg.cur_scan_config =
			wma->dual_mac_cfg.req_scan_config;
		wma->dual_mac_cfg.cur_fw_mode_config =
			wma->dual_mac_cfg.req_fw_mode_config;
	}

	/* Pass the message to PE */
	wma_send_msg(wma, SIR_HAL_PDEV_MAC_CFG_RESP,
			(void *) dual_mac_cfg_resp, 0);

	return QDF_STATUS_SUCCESS;

fail:
	WMA_LOGE("%s: Sending fail response to LIM", __func__);
	dual_mac_cfg_resp->status = SET_HW_MODE_STATUS_ECANCELED;
	wma_send_msg(wma, SIR_HAL_PDEV_MAC_CFG_RESP,
			(void *) dual_mac_cfg_resp, 0);

	return QDF_STATUS_E_FAILURE;

}

/**
 * wma_start() - wma start function.
 *               Intialize event handlers and timers.
 * @cds_ctx: cds context
 *
 * Return: 0 on success, QDF Error on failure
 */
QDF_STATUS wma_start(void *cds_ctx)
{
	QDF_STATUS qdf_status = QDF_STATUS_SUCCESS;
	tp_wma_handle wma_handle;
	int status;
	WMA_LOGD("%s: Enter", __func__);

	wma_handle = cds_get_context(QDF_MODULE_ID_WMA);

	/* validate the wma_handle */
	if (NULL == wma_handle) {
		WMA_LOGE("%s: Invalid handle", __func__);
		qdf_status = QDF_STATUS_E_INVAL;
		goto end;
	}

	status = wmi_unified_register_event_handler(wma_handle->wmi_handle,
						    WMI_SCAN_EVENTID,
						    wma_scan_event_callback,
						    WMA_RX_SERIALIZER_CTX);
	if (0 != status) {
		WMA_LOGE("%s: Failed to register scan callback", __func__);
		qdf_status = QDF_STATUS_E_FAILURE;
		goto end;
	}

	status = wmi_unified_register_event_handler(wma_handle->wmi_handle,
						    WMI_ROAM_EVENTID,
						    wma_roam_event_callback,
						    WMA_RX_SERIALIZER_CTX);
	if (0 != status) {
		WMA_LOGE("%s: Failed to register Roam callback", __func__);
		qdf_status = QDF_STATUS_E_FAILURE;
		goto end;
	}

	status = wmi_unified_register_event_handler(wma_handle->wmi_handle,
						    WMI_WOW_WAKEUP_HOST_EVENTID,
						    wma_wow_wakeup_host_event,
						    WMA_RX_TASKLET_CTX);
	if (status) {
		WMA_LOGE("%s: Failed to register wow wakeup host event handler",
			 __func__);
		qdf_status = QDF_STATUS_E_FAILURE;
		goto end;
	}

	status = wmi_unified_register_event_handler(wma_handle->wmi_handle,
				WMI_PDEV_RESUME_EVENTID,
				wma_pdev_resume_event_handler,
				WMA_RX_TASKLET_CTX);
	if (status) {
		WMA_LOGE("%s: Failed to register PDEV resume event handler",
			 __func__);
		qdf_status = QDF_STATUS_E_FAILURE;
		goto end;
	}

#ifdef FEATURE_WLAN_SCAN_PNO
	if (WMI_SERVICE_IS_ENABLED(wma_handle->wmi_service_bitmap,
				   WMI_SERVICE_NLO)) {

		WMA_LOGD("FW supports pno offload, registering nlo match handler");

		status = wmi_unified_register_event_handler(wma_handle->wmi_handle,
						WMI_NLO_MATCH_EVENTID,
						wma_nlo_match_evt_handler,
						WMA_RX_SERIALIZER_CTX);
		if (status) {
			WMA_LOGE("Failed to register nlo match event cb");
			qdf_status = QDF_STATUS_E_FAILURE;
			goto end;
		}

		status = wmi_unified_register_event_handler(wma_handle->wmi_handle,
						WMI_NLO_SCAN_COMPLETE_EVENTID,
						wma_nlo_scan_cmp_evt_handler,
						WMA_RX_SERIALIZER_CTX);
		if (status) {
			WMA_LOGE("Failed to register nlo scan comp event cb");
			qdf_status = QDF_STATUS_E_FAILURE;
			goto end;
		}
	}
#endif /* FEATURE_WLAN_SCAN_PNO */

#if defined(QCA_LL_LEGACY_TX_FLOW_CONTROL) || \
	defined(QCA_LL_TX_FLOW_CONTROL_V2) || defined(CONFIG_HL_SUPPORT)
	WMA_LOGD("MCC TX Pause Event Handler register");
	status = wmi_unified_register_event_handler(wma_handle->wmi_handle,
					WMI_TX_PAUSE_EVENTID,
					wma_mcc_vdev_tx_pause_evt_handler,
					WMA_RX_TASKLET_CTX);
#endif /* QCA_LL_LEGACY_TX_FLOW_CONTROL */

#ifdef FEATURE_WLAN_CH_AVOID
	WMA_LOGD("Registering channel to avoid handler");

	status = wmi_unified_register_event_handler(wma_handle->wmi_handle,
						WMI_WLAN_FREQ_AVOID_EVENTID,
						wma_channel_avoid_evt_handler,
						WMA_RX_SERIALIZER_CTX);
	if (status) {
		WMA_LOGE("Failed to register channel to avoid event cb");
		qdf_status = QDF_STATUS_E_FAILURE;
		goto end;
	}
#endif /* FEATURE_WLAN_CH_AVOID */
#ifdef FEATURE_WLAN_AUTO_SHUTDOWN
	WMA_LOGD("Registering auto shutdown handler");
	status = wmi_unified_register_event_handler(wma_handle->wmi_handle,
						WMI_HOST_AUTO_SHUTDOWN_EVENTID,
						wma_auto_shutdown_event_handler,
						WMA_RX_SERIALIZER_CTX);
	if (status) {
		WMA_LOGE("Failed to register WMI Auto shutdown event handler");
		qdf_status = QDF_STATUS_E_FAILURE;
		goto end;
	}
#endif /* FEATURE_WLAN_AUTO_SHUTDOWN */
	status = wmi_unified_register_event_handler(wma_handle->wmi_handle,
						WMI_THERMAL_MGMT_EVENTID,
						wma_thermal_mgmt_evt_handler,
						WMA_RX_SERIALIZER_CTX);
	if (status) {
		WMA_LOGE("Failed to register thermal mitigation event cb");
		qdf_status = QDF_STATUS_E_FAILURE;
		goto end;
	}

	status = wma_ocb_register_event_handlers(wma_handle);
	if (status) {
		WMA_LOGE("Failed to register ocb event handlers");
		qdf_status = QDF_STATUS_E_FAILURE;
		goto end;
	}

	qdf_status = QDF_STATUS_SUCCESS;

#ifdef QCA_WIFI_FTM
	/*
	 * Tx mgmt attach requires TXRX context which is not created
	 * in FTM mode. So skip the TX mgmt attach.
	 */
	if (cds_get_conparam() == QDF_GLOBAL_FTM_MODE)
		goto end;
#endif /* QCA_WIFI_FTM */

	if (WMI_SERVICE_IS_ENABLED(wma_handle->wmi_service_bitmap,
				   WMI_SERVICE_RMC)) {

		WMA_LOGD("FW supports cesium network, registering event handlers");

		status = wmi_unified_register_event_handler(wma_handle->wmi_handle,
							   WMI_PEER_INFO_EVENTID,
							   wma_ibss_peer_info_event_handler,
							   WMA_RX_SERIALIZER_CTX);
		if (status) {
			WMA_LOGE("Failed to register ibss peer info event cb");
			qdf_status = QDF_STATUS_E_FAILURE;
			goto end;
		}

		status = wmi_unified_register_event_handler(wma_handle->wmi_handle,
							   WMI_PEER_TX_FAIL_CNT_THR_EVENTID,
							   wma_fast_tx_fail_event_handler,
							   WMA_RX_SERIALIZER_CTX);
		if (status) {
			WMA_LOGE("Failed to register peer fast tx failure event cb");
			qdf_status = QDF_STATUS_E_FAILURE;
			goto end;
		}
	} else {
		WMA_LOGE("Target does not support cesium network");
	}

	qdf_status = wma_tx_attach(wma_handle);
	if (qdf_status != QDF_STATUS_SUCCESS) {
		WMA_LOGE("%s: Failed to register tx management", __func__);
		goto end;
	}

	/* Initialize log completion timeout */
	qdf_status = qdf_mc_timer_init(&wma_handle->log_completion_timer,
			QDF_TIMER_TYPE_SW,
			wma_log_completion_timeout,
			wma_handle);
	if (qdf_status != QDF_STATUS_SUCCESS) {
		WMA_LOGE("Failed to initialize log completion timeout");
		goto end;
	}

	/* Initialize the get temperature event handler */
	status = wmi_unified_register_event_handler(wma_handle->wmi_handle,
					WMI_PDEV_TEMPERATURE_EVENTID,
					wma_pdev_temperature_evt_handler,
					WMA_RX_SERIALIZER_CTX);
	if (status != QDF_STATUS_SUCCESS) {
		WMA_LOGE("Failed to register get_temperature event cb");
		qdf_status = QDF_STATUS_E_FAILURE;
		goto end;
	}

	status = wmi_unified_register_event_handler(wma_handle->wmi_handle,
						WMI_VDEV_TSF_REPORT_EVENTID,
						wma_vdev_tsf_handler,
						WMA_RX_SERIALIZER_CTX);
	if (0 != status) {
		WMA_LOGE("%s: Failed to register tsf callback", __func__);
		qdf_status = QDF_STATUS_E_FAILURE;
		goto end;
	}

	/* Initialize the wma_pdev_set_hw_mode_resp_evt_handler event handler */
	status = wmi_unified_register_event_handler(wma_handle->wmi_handle,
			WMI_PDEV_SET_HW_MODE_RESP_EVENTID,
			wma_pdev_set_hw_mode_resp_evt_handler,
			WMA_RX_SERIALIZER_CTX);
	if (status != QDF_STATUS_SUCCESS) {
		WMA_LOGE("Failed to register set hw mode resp event cb");
		qdf_status = QDF_STATUS_E_FAILURE;
		goto end;
	}

	/* Initialize the WMI_SOC_HW_MODE_TRANSITION_EVENTID event handler */
	status = wmi_unified_register_event_handler(wma_handle->wmi_handle,
			WMI_PDEV_HW_MODE_TRANSITION_EVENTID,
			wma_pdev_hw_mode_transition_evt_handler,
			WMA_RX_SERIALIZER_CTX);
	if (status != QDF_STATUS_SUCCESS) {
		WMA_LOGE("Failed to register hw mode transition event cb");
		qdf_status = QDF_STATUS_E_FAILURE;
		goto end;
	}

	/* Initialize the set dual mac configuration event handler */
	status = wmi_unified_register_event_handler(wma_handle->wmi_handle,
			WMI_PDEV_SET_MAC_CONFIG_RESP_EVENTID,
			wma_pdev_set_dual_mode_config_resp_evt_handler,
			WMA_RX_SERIALIZER_CTX);
	if (status != QDF_STATUS_SUCCESS) {
		WMA_LOGE("Failed to register hw mode transition event cb");
		qdf_status = QDF_STATUS_E_FAILURE;
		goto end;
	}

	/* Initialize the P2P Listen Offload event handler */
	status = wmi_unified_register_event_handler(wma_handle->wmi_handle,
			WMI_P2P_LISTEN_OFFLOAD_STOPPED_EVENTID,
			wma_p2p_lo_event_handler,
			WMA_RX_SERIALIZER_CTX);
	if (!QDF_IS_STATUS_SUCCESS(status)) {
		WMA_LOGE("Failed to register p2p lo event cb");
		qdf_status = QDF_STATUS_E_FAILURE;
		goto end;
	}

end:
	WMA_LOGD("%s: Exit", __func__);
	return qdf_status;
}

/**
 * wma_stop() - wma stop function.
 *              cleanup timers and suspend target.
 * @cds_ctx: cds context
 * @reason: reason for wma_stop.
 *
 * Return: 0 on success, QDF Error on failure
 */
QDF_STATUS wma_stop(void *cds_ctx, uint8_t reason)
{
	tp_wma_handle wma_handle;
	QDF_STATUS qdf_status = QDF_STATUS_SUCCESS;
	int i;
	wma_handle = cds_get_context(QDF_MODULE_ID_WMA);

	WMA_LOGD("%s: Enter", __func__);

	/* validate the wma_handle */
	if (NULL == wma_handle) {
		WMA_LOGE("%s: Invalid handle", __func__);
		qdf_status = QDF_STATUS_E_INVAL;
		goto end;
	}
#ifdef QCA_WIFI_FTM
	/*
	 * Tx mgmt detach requires TXRX context which is not created
	 * in FTM mode. So skip the TX mgmt detach.
	 */
	if (cds_get_conparam() == QDF_GLOBAL_FTM_MODE) {
		qdf_status = QDF_STATUS_SUCCESS;
		goto end;
	}
#endif /* QCA_WIFI_FTM */

	if (wma_handle->ack_work_ctx) {
		cds_flush_work(&wma_handle->ack_work_ctx->ack_cmp_work);
		qdf_mem_free(wma_handle->ack_work_ctx);
		wma_handle->ack_work_ctx = NULL;
	}

	/* Destroy the timer for log completion */
	qdf_status = qdf_mc_timer_destroy(&wma_handle->log_completion_timer);
	if (qdf_status != QDF_STATUS_SUCCESS) {
		WMA_LOGE("Failed to destroy the log completion timer");
	}

	/* clean up ll-queue for all vdev */
	for (i = 0; i < wma_handle->max_bssid; i++) {
		if (wma_handle->interfaces[i].handle &&
				wma_handle->interfaces[i].vdev_up) {
			ol_txrx_vdev_flush(wma_handle->interfaces[i].handle);
		}
	}
	qdf_status = wma_tx_detach(wma_handle);
	if (qdf_status != QDF_STATUS_SUCCESS) {
		WMA_LOGE("%s: Failed to deregister tx management", __func__);
		goto end;
	}

end:
	WMA_LOGD("%s: Exit", __func__);
	return qdf_status;
}

/**
 * wma_cleanup_hold_req() - cleanup hold request queue
 * @wma: wma handle
 *
 * Return: none
 */
static void wma_cleanup_hold_req(tp_wma_handle wma)
{
	struct wma_target_req *req_msg = NULL;
	qdf_list_node_t *node1 = NULL;
	QDF_STATUS status;

	qdf_spin_lock_bh(&wma->wma_hold_req_q_lock);
	if (!qdf_list_size(&wma->wma_hold_req_queue)) {
		qdf_spin_unlock_bh(&wma->wma_hold_req_q_lock);
		WMA_LOGD(FL("request queue is empty"));
		return;
	}

	while (QDF_STATUS_SUCCESS !=
			qdf_list_peek_front(&wma->wma_hold_req_queue, &node1)) {
		req_msg = qdf_container_of(node1, struct wma_target_req, node);
		status = qdf_list_remove_node(&wma->wma_hold_req_queue, node1);
		if (QDF_STATUS_SUCCESS != status) {
			qdf_spin_unlock_bh(&wma->wma_hold_req_q_lock);
			WMA_LOGE(FL("Failed to remove request for vdev_id %d type %d"),
				 req_msg->vdev_id, req_msg->type);
			return;
		}
		qdf_mc_timer_destroy(&req_msg->event_timeout);
		qdf_mem_free(req_msg);
	}
	qdf_spin_unlock_bh(&wma->wma_hold_req_q_lock);
}

/**
 * wma_wmi_service_close() - close wma wmi service interface.
 * @cds_ctx: cds context
 *
 * Return: 0 on success, QDF Error on failure
 */
QDF_STATUS wma_wmi_service_close(void *cds_ctx)
{
	tp_wma_handle wma_handle;
	struct beacon_info *bcn;
	int i;

	WMA_LOGD("%s: Enter", __func__);

	wma_handle = cds_get_context(QDF_MODULE_ID_WMA);

	/* validate the wma_handle */
	if (NULL == wma_handle) {
		WMA_LOGE("%s: Invalid wma handle", __func__);
		return QDF_STATUS_E_INVAL;
	}

	/* validate the wmi handle */
	if (NULL == wma_handle->wmi_handle) {
		WMA_LOGE("%s: Invalid wmi handle", __func__);
		return QDF_STATUS_E_INVAL;
	}

	/* dettach the wmi serice */
	WMA_LOGD("calling wmi_unified_detach");
	wmi_unified_detach(wma_handle->wmi_handle);
	wma_handle->wmi_handle = NULL;

	for (i = 0; i < wma_handle->max_bssid; i++) {
		bcn = wma_handle->interfaces[i].beacon;

		if (bcn) {
			if (bcn->dma_mapped)
				qdf_nbuf_unmap_single(wma_handle->qdf_dev,
					bcn->buf, QDF_DMA_TO_DEVICE);
			qdf_nbuf_free(bcn->buf);
			qdf_mem_free(bcn);
			wma_handle->interfaces[i].beacon = NULL;
		}

		if (wma_handle->interfaces[i].handle) {
			qdf_mem_free(wma_handle->interfaces[i].handle);
			wma_handle->interfaces[i].handle = NULL;
		}

		if (wma_handle->interfaces[i].addBssStaContext) {
			qdf_mem_free(wma_handle->
				     interfaces[i].addBssStaContext);
			wma_handle->interfaces[i].addBssStaContext = NULL;
		}

		if (wma_handle->interfaces[i].del_staself_req) {
			qdf_mem_free(wma_handle->interfaces[i].del_staself_req);
			wma_handle->interfaces[i].del_staself_req = NULL;
		}

		if (wma_handle->interfaces[i].stats_rsp) {
			qdf_mem_free(wma_handle->interfaces[i].stats_rsp);
			wma_handle->interfaces[i].stats_rsp = NULL;
		}
	}

	qdf_mem_free(wma_handle->interfaces);
	/* free the wma_handle */
	cds_free_context(wma_handle->cds_context, QDF_MODULE_ID_WMA,
			 wma_handle);

	qdf_mem_free(((p_cds_contextType) cds_ctx)->cfg_ctx);
	WMA_LOGD("%s: Exit", __func__);
	return QDF_STATUS_SUCCESS;
}

/**
 * wma_wmi_work_close() - close the work queue items associated with WMI
 * @cds_ctx:	Pointer to cds context
 *
 * This function closes work queue items associated with WMI, but not fully
 * closes WMI service.
 *
 * Return: QDF_STATUS_SUCCESS if work close is successful. Otherwise
 *	proper error codes.
 */
QDF_STATUS wma_wmi_work_close(void *cds_ctx)
{
	tp_wma_handle wma_handle;

	WMA_LOGD("%s: Enter", __func__);

	wma_handle = cds_get_context(QDF_MODULE_ID_WMA);

	/* validate the wma_handle */
	if (NULL == wma_handle) {
		WMA_LOGE("%s: Invalid wma handle", __func__);
		return QDF_STATUS_E_INVAL;
	}

	/* validate the wmi handle */
	if (NULL == wma_handle->wmi_handle) {
		WMA_LOGE("%s: Invalid wmi handle", __func__);
		return QDF_STATUS_E_INVAL;
	}

	/* remove the wmi work */
	WMA_LOGD("calling wmi_unified_remove_work");
	wmi_unified_remove_work(wma_handle->wmi_handle);

	return QDF_STATUS_SUCCESS;
}

/**
 * wma_cleanup_dbs_phy_caps() - release memory allocated for holding ext cap
 * @wma_handle: pointer to wma handle
 *
 * This function releases all the memory created for holding extended
 * capabilities per hardware mode and per PHY
 *
 * Return: void
 */
static void wma_cleanup_dbs_phy_caps(t_wma_handle *wma_handle)
{
	if (NULL == wma_handle) {
		WMA_LOGE("%s: Invalid wma handle", __func__);
		return;
	}

	if (wma_handle->phy_caps.hw_mode_to_mac_cap_map) {
		qdf_mem_free(wma_handle->phy_caps.hw_mode_to_mac_cap_map);
		wma_handle->phy_caps.hw_mode_to_mac_cap_map = NULL;
		WMA_LOGD("%s: hw_mode_to_mac_cap_map freed", __func__);
	}

	if (wma_handle->phy_caps.each_hw_mode_cap) {
		qdf_mem_free(wma_handle->phy_caps.each_hw_mode_cap);
		wma_handle->phy_caps.each_hw_mode_cap = NULL;
		WMA_LOGD("%s: each_hw_mode_cap freed", __func__);
	}

	if (wma_handle->phy_caps.each_phy_cap_per_hwmode) {
		qdf_mem_free(wma_handle->phy_caps.each_phy_cap_per_hwmode);
		wma_handle->phy_caps.each_phy_cap_per_hwmode = NULL;
		WMA_LOGD("%s: each_phy_cap_per_hwmode freed", __func__);
	}

	if (wma_handle->phy_caps.each_phy_hal_reg_cap) {
		qdf_mem_free(wma_handle->phy_caps.each_phy_hal_reg_cap);
		wma_handle->phy_caps.each_phy_hal_reg_cap = NULL;
		WMA_LOGD("%s: each_phy_hal_reg_cap freed", __func__);
	}
}

/**
 * wma_close() - wma close function.
 *               cleanup resources attached with wma.
 * @cds_ctx: cds context
 *
 * Return: 0 on success, QDF Error on failure
 */
QDF_STATUS wma_close(void *cds_ctx)
{
	tp_wma_handle wma_handle;
	uint32_t idx;
	QDF_STATUS qdf_status = QDF_STATUS_SUCCESS;

	WMA_LOGD("%s: Enter", __func__);

	wma_handle = cds_get_context(QDF_MODULE_ID_WMA);

	/* validate the wma_handle */
	if (NULL == wma_handle) {
		WMA_LOGE("%s: Invalid wma handle", __func__);
		return QDF_STATUS_E_INVAL;
	}

	/* validate the wmi handle */
	if (NULL == wma_handle->wmi_handle) {
		WMA_LOGE("%s: Invalid wmi handle", __func__);
		return QDF_STATUS_E_INVAL;
	}

	/* Free DBS list */
	if (wma_handle->hw_mode.hw_mode_list) {
		qdf_mem_free(wma_handle->hw_mode.hw_mode_list);
		wma_handle->hw_mode.hw_mode_list = NULL;
		WMA_LOGD("%s: DBS list is freed", __func__);
	}
	wma_cleanup_dbs_phy_caps(wma_handle);
	if (cds_get_conparam() != QDF_GLOBAL_FTM_MODE) {
#ifdef FEATURE_WLAN_SCAN_PNO
		qdf_wake_lock_destroy(&wma_handle->pno_wake_lock);
#endif /* FEATURE_WLAN_SCAN_PNO */
#ifdef FEATURE_WLAN_EXTSCAN
		qdf_wake_lock_destroy(&wma_handle->extscan_wake_lock);
#endif /* FEATURE_WLAN_EXTSCAN */
		qdf_wake_lock_destroy(&wma_handle->wow_wake_lock);
	}

	/* unregister Firmware debug log */
	qdf_status = dbglog_deinit(wma_handle->wmi_handle);
	if (qdf_status != QDF_STATUS_SUCCESS)
		WMA_LOGE("%s: dbglog_deinit failed", __func__);

	/* close the qdf events */
	qdf_event_destroy(&wma_handle->wma_ready_event);
	qdf_status = qdf_mc_timer_destroy(&wma_handle->service_ready_ext_timer);
	if (!QDF_IS_STATUS_SUCCESS(qdf_status))
		WMA_LOGE("%s: Failed to destroy service ready ext event timer",
			__func__);

	qdf_event_destroy(&wma_handle->target_suspend);
	qdf_event_destroy(&wma_handle->wma_resume_event);
	qdf_event_destroy(&wma_handle->runtime_suspend);
	qdf_event_destroy(&wma_handle->recovery_event);
	qdf_event_destroy(&wma_handle->tx_frm_download_comp_event);
	qdf_event_destroy(&wma_handle->tx_queue_empty_event);
	wma_cleanup_vdev_resp_queue(wma_handle);
	wma_cleanup_hold_req(wma_handle);
	qdf_wake_lock_destroy(&wma_handle->wmi_cmd_rsp_wake_lock);
	qdf_runtime_lock_deinit(&wma_handle->wmi_cmd_rsp_runtime_lock);
	for (idx = 0; idx < wma_handle->num_mem_chunks; ++idx) {
		qdf_mem_free_consistent(wma_handle->qdf_dev,
					wma_handle->qdf_dev->dev,
					   wma_handle->mem_chunks[idx].len,
					   wma_handle->mem_chunks[idx].vaddr,
					   wma_handle->mem_chunks[idx].paddr,
					   qdf_get_dma_mem_context(
						(&(wma_handle->mem_chunks[idx])),
								   memctx));
	}

#if defined(QCA_WIFI_FTM)
	/* Detach UTF and unregister the handler */
	if (cds_get_conparam() == QDF_GLOBAL_FTM_MODE)
		wma_utf_detach(wma_handle);
#endif /* QCA_WIFI_FTM */

	if (NULL != wma_handle->dfs_ic) {
		wma_dfs_detach(wma_handle->dfs_ic);
		wma_handle->dfs_ic = NULL;
	}

	if (NULL != wma_handle->pGetRssiReq) {
		qdf_mem_free(wma_handle->pGetRssiReq);
		wma_handle->pGetRssiReq = NULL;
	}

	if (wma_handle->link_stats_results) {
		qdf_mem_free(wma_handle->link_stats_results);
		wma_handle->link_stats_results = NULL;
	}

	wma_ndp_unregister_all_event_handlers(wma_handle);

	if (WMI_SERVICE_IS_ENABLED(wma_handle->wmi_service_bitmap,
				   WMI_SERVICE_MGMT_TX_WMI)) {
		wmi_desc_pool_deinit(wma_handle);
	}

	if (wma_handle->peer_dbg) {
		qdf_mem_free(wma_handle->peer_dbg);
		wma_handle->peer_dbg = NULL;
	}

	WMA_LOGD("%s: Exit", __func__);
	return QDF_STATUS_SUCCESS;
}

/**
 * wma_update_fw_config() - update fw configuration
 * @wma_handle: wma handle
 * @tgt_cap: target capabality
 *
 * Return: none
 */
static void wma_update_fw_config(tp_wma_handle wma_handle,
				 struct wma_target_cap *tgt_cap)
{
	/*
	 * tgt_cap contains default target resource configuration
	 * which can be modified here, if required
	 */
	/* Override the no. of max fragments as per platform configuration */
	tgt_cap->wlan_resource_config.max_frag_entries =
					QDF_MIN(QCA_OL_11AC_TX_MAX_FRAGS,
						wma_handle->max_frag_entry);
	wma_handle->max_frag_entry =
		tgt_cap->wlan_resource_config.max_frag_entries;

	/* Update no. of maxWoWFilters depending on BPF service */
	if (WMI_SERVICE_IS_ENABLED(wma_handle->wmi_service_bitmap,
				   WMI_SERVICE_BPF_OFFLOAD))
		tgt_cap->wlan_resource_config.num_wow_filters =
					WMA_STA_WOW_DEFAULT_PTRN_MAX;
}

/**
 * wma_alloc_host_mem_chunk() - allocate host memory
 * @wma_handle: wma handle
 * @req_id: request id
 * @idx: index
 * @num_units: number of units
 * @unit_len: unit length
 *
 * allocate a chunk of memory at the index indicated and
 * if allocation fail allocate smallest size possiblr and
 * return number of units allocated.
 *
 * Return: number of units or 0 for error.
 */
static uint32_t wma_alloc_host_mem_chunk(tp_wma_handle wma_handle,
					 uint32_t req_id, uint32_t idx,
					 uint32_t num_units, uint32_t unit_len)
{
	qdf_dma_addr_t paddr;
	if (!num_units || !unit_len) {
		return 0;
	}
	wma_handle->mem_chunks[idx].vaddr = NULL;
	/** reduce the requested allocation by half until allocation succeeds */
	while (wma_handle->mem_chunks[idx].vaddr == NULL && num_units) {
		wma_handle->mem_chunks[idx].vaddr =
			qdf_mem_alloc_consistent(wma_handle->qdf_dev,
						 wma_handle->qdf_dev->dev,
						    num_units * unit_len,
						    &paddr);
		if (wma_handle->mem_chunks[idx].vaddr == NULL) {
			num_units = (num_units >> 1);/* reduce length by half */
		} else {
			wma_handle->mem_chunks[idx].paddr = paddr;
			wma_handle->mem_chunks[idx].len = num_units * unit_len;
			wma_handle->mem_chunks[idx].req_id = req_id;
		}
	}
	return num_units;
}

#define HOST_MEM_SIZE_UNIT 4
/**
 * wma_alloc_host_mem() - allocate amount of memory requested by FW.
 * @wma_handle: wma handle
 * @req_id: request id
 * @num_units: number of units
 * @unit_len: unit length
 *
 * Return: none
 */
static void wma_alloc_host_mem(tp_wma_handle wma_handle, uint32_t req_id,
			       uint32_t num_units, uint32_t unit_len)
{
	uint32_t remaining_units, allocated_units, idx;

	/* adjust the length to nearest multiple of unit size */
	unit_len = (unit_len + (HOST_MEM_SIZE_UNIT - 1)) &
		   (~(HOST_MEM_SIZE_UNIT - 1));
	idx = wma_handle->num_mem_chunks;
	remaining_units = num_units;
	while (remaining_units) {
		allocated_units = wma_alloc_host_mem_chunk(wma_handle, req_id,
							   idx, remaining_units,
							   unit_len);
		if (allocated_units == 0) {
			WMA_LOGE("FAILED TO ALLOCATED memory unit len %d"
				 " units requested %d units allocated %d ",
				 unit_len, num_units,
				 (num_units - remaining_units));
			wma_handle->num_mem_chunks = idx;
			break;
		}
		remaining_units -= allocated_units;
		++idx;
		if (idx == MAX_MEM_CHUNKS) {
			WMA_LOGE("RWACHED MAX CHUNK LIMIT for memory units %d"
				 " unit len %d requested by FW,"
				 " only allocated %d ",
				 num_units, unit_len,
				 (num_units - remaining_units));
			wma_handle->num_mem_chunks = idx;
			break;
		}
	}
	wma_handle->num_mem_chunks = idx;
}

/**
 * wma_update_target_services() - update target services from wma handle
 * @wh: wma handle
 * @cfg: target services
 *
 * Return: none
 */
static inline void wma_update_target_services(tp_wma_handle wh,
					      struct wma_tgt_services *cfg)
{
	/* STA power save */
	cfg->sta_power_save = WMI_SERVICE_IS_ENABLED(wh->wmi_service_bitmap,
						     WMI_SERVICE_STA_PWRSAVE);

	/* Enable UAPSD */
	cfg->uapsd = WMI_SERVICE_IS_ENABLED(wh->wmi_service_bitmap,
					    WMI_SERVICE_AP_UAPSD);

	/* Update AP DFS service */
	cfg->ap_dfs = WMI_SERVICE_IS_ENABLED(wh->wmi_service_bitmap,
					     WMI_SERVICE_AP_DFS);

	/* Enable 11AC */
	cfg->en_11ac = WMI_SERVICE_IS_ENABLED(wh->wmi_service_bitmap,
					      WMI_SERVICE_11AC);
	if (cfg->en_11ac)
		g_fw_wlan_feat_caps |= (1 << DOT11AC);

	/* Proactive ARP response */
	g_fw_wlan_feat_caps |= (1 << WLAN_PERIODIC_TX_PTRN);

	/* Enable WOW */
	g_fw_wlan_feat_caps |= (1 << WOW);

	/* ARP offload */
	cfg->arp_offload = WMI_SERVICE_IS_ENABLED(wh->wmi_service_bitmap,
						  WMI_SERVICE_ARPNS_OFFLOAD);

	/* Adaptive early-rx */
	cfg->early_rx = WMI_SERVICE_IS_ENABLED(wh->wmi_service_bitmap,
					       WMI_SERVICE_EARLY_RX);
#ifdef FEATURE_WLAN_SCAN_PNO
	/* PNO offload */
	if (WMI_SERVICE_IS_ENABLED(wh->wmi_service_bitmap, WMI_SERVICE_NLO))
		cfg->pno_offload = true;
#endif /* FEATURE_WLAN_SCAN_PNO */

#ifdef FEATURE_WLAN_EXTSCAN
	if (WMI_SERVICE_IS_ENABLED(wh->wmi_service_bitmap, WMI_SERVICE_EXTSCAN)) {
		g_fw_wlan_feat_caps |= (1 << EXTENDED_SCAN);
	}
#endif /* FEATURE_WLAN_EXTSCAN */
	cfg->lte_coex_ant_share = WMI_SERVICE_IS_ENABLED(wh->wmi_service_bitmap,
					WMI_SERVICE_LTE_ANT_SHARE_SUPPORT);
#ifdef FEATURE_WLAN_TDLS
	/* Enable TDLS */
	if (WMI_SERVICE_IS_ENABLED(wh->wmi_service_bitmap, WMI_SERVICE_TDLS)) {
		cfg->en_tdls = 1;
		g_fw_wlan_feat_caps |= (1 << TDLS);
	}
	/* Enable advanced TDLS features */
	if (WMI_SERVICE_IS_ENABLED(wh->wmi_service_bitmap,
				   WMI_SERVICE_TDLS_OFFCHAN)) {
		cfg->en_tdls_offchan = 1;
		g_fw_wlan_feat_caps |= (1 << TDLS_OFF_CHANNEL);
	}

	cfg->en_tdls_uapsd_buf_sta =
		WMI_SERVICE_IS_ENABLED(wh->wmi_service_bitmap,
				       WMI_SERVICE_TDLS_UAPSD_BUFFER_STA);
	cfg->en_tdls_uapsd_sleep_sta =
		WMI_SERVICE_IS_ENABLED(wh->wmi_service_bitmap,
				       WMI_SERVICE_TDLS_UAPSD_SLEEP_STA);
#endif /* FEATURE_WLAN_TDLS */
	if (WMI_SERVICE_IS_ENABLED
		    (wh->wmi_service_bitmap, WMI_SERVICE_BEACON_OFFLOAD))
		cfg->beacon_offload = true;
	if (WMI_SERVICE_IS_ENABLED
		    (wh->wmi_service_bitmap, WMI_SERVICE_STA_PMF_OFFLOAD))
		cfg->pmf_offload = true;
#ifdef WLAN_FEATURE_ROAM_OFFLOAD
	/* Enable Roam Offload */
	cfg->en_roam_offload = WMI_SERVICE_IS_ENABLED(wh->wmi_service_bitmap,
						      WMI_SERVICE_ROAM_HO_OFFLOAD);
#endif /* WLAN_FEATURE_ROAM_OFFLOAD */
#ifdef WLAN_FEATURE_NAN
	if (WMI_SERVICE_IS_ENABLED(wh->wmi_service_bitmap, WMI_SERVICE_NAN))
		g_fw_wlan_feat_caps |= (1 << NAN);
#endif /* WLAN_FEATURE_NAN */

	if (WMI_SERVICE_IS_ENABLED(wh->wmi_service_bitmap, WMI_SERVICE_RTT))
		g_fw_wlan_feat_caps |= (1 << RTT);

	if (WMI_SERVICE_IS_ENABLED(wh->wmi_service_bitmap,
			WMI_SERVICE_TX_MSDU_ID_NEW_PARTITION_SUPPORT)) {
		ol_cfg_set_ipa_uc_tx_partition_base((ol_pdev_handle)
				((p_cds_contextType) wh->cds_context)->cfg_ctx,
				HTT_TX_IPA_NEW_MSDU_ID_SPACE_BEGIN);
		WMA_LOGD("%s: TX_MSDU_ID_NEW_PARTITION=%d", __func__,
				HTT_TX_IPA_NEW_MSDU_ID_SPACE_BEGIN);
	} else {
		ol_cfg_set_ipa_uc_tx_partition_base((ol_pdev_handle)
				((p_cds_contextType) wh->cds_context)->cfg_ctx,
				HTT_TX_IPA_MSDU_ID_SPACE_BEGIN);
		WMA_LOGD("%s: TX_MSDU_ID_OLD_PARTITION=%d", __func__,
				HTT_TX_IPA_MSDU_ID_SPACE_BEGIN);
	}
}

/**
 * wma_update_target_ht_cap() - update ht capabality from wma handle
 * @wh: wma handle
 * @cfg: ht capabality
 *
 * Return: none
 */
static inline void wma_update_target_ht_cap(tp_wma_handle wh,
					    struct wma_tgt_ht_cap *cfg)
{
	/* RX STBC */
	cfg->ht_rx_stbc = !!(wh->ht_cap_info & WMI_HT_CAP_RX_STBC);

	/* TX STBC */
	cfg->ht_tx_stbc = !!(wh->ht_cap_info & WMI_HT_CAP_TX_STBC);

	/* MPDU density */
	cfg->mpdu_density = wh->ht_cap_info & WMI_HT_CAP_MPDU_DENSITY;

	/* HT RX LDPC */
	cfg->ht_rx_ldpc = !!(wh->ht_cap_info & WMI_HT_CAP_LDPC);

	/* HT SGI */
	cfg->ht_sgi_20 = !!(wh->ht_cap_info & WMI_HT_CAP_HT20_SGI);

	cfg->ht_sgi_40 = !!(wh->ht_cap_info & WMI_HT_CAP_HT40_SGI);

	/* RF chains */
	cfg->num_rf_chains = wh->num_rf_chains;

	WMA_LOGD("%s: ht_cap_info - %x ht_rx_stbc - %d, ht_tx_stbc - %d\n"
		 "mpdu_density - %d ht_rx_ldpc - %d ht_sgi_20 - %d\n"
		 "ht_sgi_40 - %d num_rf_chains - %d", __func__, wh->ht_cap_info,
		 cfg->ht_rx_stbc, cfg->ht_tx_stbc, cfg->mpdu_density,
		 cfg->ht_rx_ldpc, cfg->ht_sgi_20, cfg->ht_sgi_40,
		 cfg->num_rf_chains);

}

/**
 * wma_update_target_vht_cap() - update vht capabality from wma handle
 * @wh: wma handle
 * @cfg: vht capabality
 *
 * Return: none
 */
static inline void wma_update_target_vht_cap(tp_wma_handle wh,
					     struct wma_tgt_vht_cap *cfg)
{

	if (wh->vht_cap_info & WMI_VHT_CAP_MAX_MPDU_LEN_11454)
		cfg->vht_max_mpdu = WMI_VHT_CAP_MAX_MPDU_LEN_11454;
	else if (wh->vht_cap_info & WMI_VHT_CAP_MAX_MPDU_LEN_7935)
		cfg->vht_max_mpdu = WMI_VHT_CAP_MAX_MPDU_LEN_7935;
	else
		cfg->vht_max_mpdu = 0;


	if (wh->vht_cap_info & WMI_VHT_CAP_CH_WIDTH_80P80_160MHZ) {
		cfg->supp_chan_width = 1 << eHT_CHANNEL_WIDTH_80P80MHZ;
		cfg->supp_chan_width |= 1 << eHT_CHANNEL_WIDTH_160MHZ;
	} else if (wh->vht_cap_info & WMI_VHT_CAP_CH_WIDTH_160MHZ)
		cfg->supp_chan_width = 1 << eHT_CHANNEL_WIDTH_160MHZ;
	else
		cfg->supp_chan_width = 1 << eHT_CHANNEL_WIDTH_80MHZ;

	cfg->vht_rx_ldpc = wh->vht_cap_info & WMI_VHT_CAP_RX_LDPC;

	cfg->vht_short_gi_80 = wh->vht_cap_info & WMI_VHT_CAP_SGI_80MHZ;
	cfg->vht_short_gi_160 = wh->vht_cap_info & WMI_VHT_CAP_SGI_160MHZ;

	cfg->vht_tx_stbc = wh->vht_cap_info & WMI_VHT_CAP_TX_STBC;

	cfg->vht_rx_stbc = (wh->vht_cap_info & WMI_VHT_CAP_RX_STBC_1SS) |
		(wh->vht_cap_info & WMI_VHT_CAP_RX_STBC_2SS) |
		(wh->vht_cap_info & WMI_VHT_CAP_RX_STBC_3SS) ;

	cfg->vht_max_ampdu_len_exp = (wh->vht_cap_info &
				      WMI_VHT_CAP_MAX_AMPDU_LEN_EXP)
				     >> WMI_VHT_CAP_MAX_AMPDU_LEN_EXP_SHIFT;

	cfg->vht_su_bformer = wh->vht_cap_info & WMI_VHT_CAP_SU_BFORMER;

	cfg->vht_su_bformee = wh->vht_cap_info & WMI_VHT_CAP_SU_BFORMEE;

	cfg->vht_mu_bformer = wh->vht_cap_info & WMI_VHT_CAP_MU_BFORMER;

	cfg->vht_mu_bformee = wh->vht_cap_info & WMI_VHT_CAP_MU_BFORMEE;

	cfg->vht_txop_ps = wh->vht_cap_info & WMI_VHT_CAP_TXOP_PS;

	WMA_LOGD("%s: max_mpdu %d supp_chan_width %x rx_ldpc %x\n"
		 "short_gi_80 %x tx_stbc %x rx_stbc %x txop_ps %x\n"
		 "su_bformee %x mu_bformee %x max_ampdu_len_exp %d", __func__,
		 cfg->vht_max_mpdu, cfg->supp_chan_width, cfg->vht_rx_ldpc,
		 cfg->vht_short_gi_80, cfg->vht_tx_stbc, cfg->vht_rx_stbc,
		 cfg->vht_txop_ps, cfg->vht_su_bformee, cfg->vht_mu_bformee,
		 cfg->vht_max_ampdu_len_exp);
}

/**
 * wma_derive_ext_ht_cap() - Derive HT caps based on given value
 * @wma_handle: pointer to wma_handle
 * @ht_cap: given pointer to HT caps which needs to be updated
 * @tx_chain: given tx chainmask value
 * @rx_chain: given rx chainmask value
 * @value: new HT cap info provided in form of bitmask
 *
 * This function takes the value provided in form of bitmask and decodes
 * it. After decoding, what ever value it gets, it takes the union(max) or
 * intersection(min) with previously derived values.
 *
 * Return: none
 *
 */
static void wma_derive_ext_ht_cap(tp_wma_handle wma_handle,
			struct wma_tgt_ht_cap *ht_cap, uint32_t value,
			uint32_t tx_chain, uint32_t rx_chain)
{
	struct wma_tgt_ht_cap tmp = {0};

	if (NULL == wma_handle || NULL == ht_cap)
		return;

	if (!qdf_mem_cmp(ht_cap, &tmp, sizeof(struct wma_tgt_ht_cap))) {
		ht_cap->ht_rx_stbc = (!!(value & WMI_HT_CAP_RX_STBC));
		ht_cap->ht_tx_stbc = (!!(value & WMI_HT_CAP_TX_STBC));
		ht_cap->mpdu_density = (!!(value & WMI_HT_CAP_MPDU_DENSITY));
		ht_cap->ht_rx_ldpc = (!!(value & WMI_HT_CAP_RX_LDPC));
		ht_cap->ht_sgi_20 = (!!(value & WMI_HT_CAP_HT20_SGI));
		ht_cap->ht_sgi_40 = (!!(value & WMI_HT_CAP_HT40_SGI));
		ht_cap->num_rf_chains =
			QDF_MAX(wma_get_num_of_setbits_from_bitmask(tx_chain),
				wma_get_num_of_setbits_from_bitmask(rx_chain));
	} else {
		ht_cap->ht_rx_stbc = QDF_MIN(ht_cap->ht_rx_stbc,
					(!!(value & WMI_HT_CAP_RX_STBC)));
		ht_cap->ht_tx_stbc = QDF_MAX(ht_cap->ht_tx_stbc,
					(!!(value & WMI_HT_CAP_TX_STBC)));
		ht_cap->mpdu_density = QDF_MIN(ht_cap->mpdu_density,
					(!!(value & WMI_HT_CAP_MPDU_DENSITY)));
		ht_cap->ht_rx_ldpc = QDF_MIN(ht_cap->ht_rx_ldpc,
					(!!(value & WMI_HT_CAP_RX_LDPC)));
		ht_cap->ht_sgi_20 = QDF_MIN(ht_cap->ht_sgi_20,
					(!!(value & WMI_HT_CAP_HT20_SGI)));
		ht_cap->ht_sgi_40 = QDF_MIN(ht_cap->ht_sgi_40,
					(!!(value & WMI_HT_CAP_HT40_SGI)));
		ht_cap->num_rf_chains =
			QDF_MAX(ht_cap->num_rf_chains,
				QDF_MAX(wma_get_num_of_setbits_from_bitmask(
								tx_chain),
					wma_get_num_of_setbits_from_bitmask(
								rx_chain)));
	}
}

/**
 * wma_update_target_ext_ht_cap() - Update HT caps with given extended cap
 * @wma_handle: pointer to wma_handle
 * @ht_cap: HT cap structure to be filled
 *
 * This function loop through each hardware mode and for each hardware mode
 * again it loop through each MAC/PHY and pull the caps 2G and 5G specific
 * HT caps and derives the final cap.
 *
 * Return: none
 *
 */
static void wma_update_target_ext_ht_cap(tp_wma_handle wma_handle,
		struct wma_tgt_ht_cap *ht_cap)
{
	int i, j = 0, max_mac;
	uint32_t ht_2g, ht_5g;
	struct wma_tgt_ht_cap tmp_ht_cap = {0}, tmp_cap = {0};
	struct extended_caps *phy_caps;
	WMI_MAC_PHY_CAPABILITIES *mac_cap;

	/*
	 * for legacy device extended cap might not even come, so in that case
	 * don't overwrite legacy values
	 */
	if (!wma_handle ||
		(0 == wma_handle->phy_caps.num_hw_modes.num_hw_modes)) {
		WMA_LOGD("%s: No extended HT cap for current SOC", __func__);
		return;
	}

	phy_caps = &wma_handle->phy_caps;
	for (i = 0; i < phy_caps->num_hw_modes.num_hw_modes; i++) {
		if (phy_caps->each_hw_mode_cap[i].phy_id_map == PHY1_PHY2)
			max_mac = j + 2;
		else
			max_mac = j + 1;
		for ( ; j < max_mac; j++) {
			mac_cap = &phy_caps->each_phy_cap_per_hwmode[j];
			ht_2g = mac_cap->ht_cap_info_2G;
			ht_5g = mac_cap->ht_cap_info_5G;
			if (ht_2g)
				wma_derive_ext_ht_cap(wma_handle, &tmp_ht_cap,
					ht_2g, mac_cap->tx_chain_mask_2G,
					mac_cap->rx_chain_mask_2G);
			if (ht_5g)
				wma_derive_ext_ht_cap(wma_handle, &tmp_ht_cap,
					ht_5g, mac_cap->tx_chain_mask_5G,
					mac_cap->rx_chain_mask_5G);
		}
	}

	if (qdf_mem_cmp(&tmp_cap, &tmp_ht_cap,
				sizeof(struct wma_tgt_ht_cap))) {
			qdf_mem_copy(ht_cap, &tmp_ht_cap,
					sizeof(struct wma_tgt_ht_cap));
	}

	WMA_LOGD("%s: [ext ht cap] ht_rx_stbc - %d, ht_tx_stbc - %d\n"
			"mpdu_density - %d ht_rx_ldpc - %d ht_sgi_20 - %d\n"
			"ht_sgi_40 - %d num_rf_chains - %d", __func__,
			ht_cap->ht_rx_stbc, ht_cap->ht_tx_stbc,
			ht_cap->mpdu_density, ht_cap->ht_rx_ldpc,
			ht_cap->ht_sgi_20, ht_cap->ht_sgi_40,
			ht_cap->num_rf_chains);
}

/**
 * wma_derive_ext_vht_cap() - Derive VHT caps based on given value
 * @wma_handle: pointer to wma_handle
 * @vht_cap: pointer to given VHT caps to be filled
 * @value: new VHT cap info provided in form of bitmask
 *
 * This function takes the value provided in form of bitmask and decodes
 * it. After decoding, what ever value it gets, it takes the union(max) or
 * intersection(min) with previously derived values.
 *
 * Return: none
 *
 */
static void wma_derive_ext_vht_cap(t_wma_handle *wma_handle,
			struct wma_tgt_vht_cap *vht_cap, uint32_t value)
{
	struct wma_tgt_vht_cap tmp_cap = {0};
	uint32_t tmp = 0;

	if (NULL == wma_handle || NULL == vht_cap)
		return;

	if (!qdf_mem_cmp(vht_cap, &tmp_cap,
				sizeof(struct wma_tgt_vht_cap))) {
		if (value & WMI_VHT_CAP_MAX_MPDU_LEN_11454)
			vht_cap->vht_max_mpdu = WMI_VHT_CAP_MAX_MPDU_LEN_11454;
		else if (value & WMI_VHT_CAP_MAX_MPDU_LEN_7935)
			vht_cap->vht_max_mpdu = WMI_VHT_CAP_MAX_MPDU_LEN_7935;
		else
			vht_cap->vht_max_mpdu = 0;

		if (value & WMI_VHT_CAP_CH_WIDTH_80P80_160MHZ) {
			vht_cap->supp_chan_width =
				1 << eHT_CHANNEL_WIDTH_80P80MHZ;
			vht_cap->supp_chan_width |=
				1 << eHT_CHANNEL_WIDTH_160MHZ;
		} else if (value & WMI_VHT_CAP_CH_WIDTH_160MHZ) {
			vht_cap->supp_chan_width =
				1 << eHT_CHANNEL_WIDTH_160MHZ;
		} else {
			vht_cap->supp_chan_width = 1 << eHT_CHANNEL_WIDTH_80MHZ;
		}
		vht_cap->vht_rx_ldpc = value & WMI_VHT_CAP_RX_LDPC;
		vht_cap->vht_short_gi_80 = value & WMI_VHT_CAP_SGI_80MHZ;
		vht_cap->vht_short_gi_160 = value & WMI_VHT_CAP_SGI_160MHZ;
		vht_cap->vht_tx_stbc = value & WMI_VHT_CAP_TX_STBC;
		vht_cap->vht_rx_stbc =
			(value & WMI_VHT_CAP_RX_STBC_1SS) |
			(value & WMI_VHT_CAP_RX_STBC_2SS) |
			(value & WMI_VHT_CAP_RX_STBC_3SS);
		vht_cap->vht_max_ampdu_len_exp =
			(value & WMI_VHT_CAP_MAX_AMPDU_LEN_EXP) >>
				WMI_VHT_CAP_MAX_AMPDU_LEN_EXP_SHIFT;
		vht_cap->vht_su_bformer = value & WMI_VHT_CAP_SU_BFORMER;
		vht_cap->vht_su_bformee = value & WMI_VHT_CAP_SU_BFORMEE;
		vht_cap->vht_mu_bformer = value & WMI_VHT_CAP_MU_BFORMER;
		vht_cap->vht_mu_bformee = value & WMI_VHT_CAP_MU_BFORMEE;
		vht_cap->vht_txop_ps = value & WMI_VHT_CAP_TXOP_PS;
	} else {
		if (value & WMI_VHT_CAP_MAX_MPDU_LEN_11454)
			tmp = WMI_VHT_CAP_MAX_MPDU_LEN_11454;
		else if (value & WMI_VHT_CAP_MAX_MPDU_LEN_7935)
			tmp = WMI_VHT_CAP_MAX_MPDU_LEN_7935;
		else
			tmp = 0;
		vht_cap->vht_max_mpdu = QDF_MIN(vht_cap->vht_max_mpdu, tmp);

		if ((value & WMI_VHT_CAP_CH_WIDTH_80P80_160MHZ)) {
			tmp = (1 << eHT_CHANNEL_WIDTH_80P80MHZ) |
				(1 << eHT_CHANNEL_WIDTH_160MHZ);
		} else if (value & WMI_VHT_CAP_CH_WIDTH_160MHZ) {
			tmp = 1 << eHT_CHANNEL_WIDTH_160MHZ;
		} else {
			tmp = 1 << eHT_CHANNEL_WIDTH_80MHZ;
		}
		vht_cap->supp_chan_width =
			QDF_MAX(vht_cap->supp_chan_width, tmp);
		vht_cap->vht_rx_ldpc = QDF_MIN(vht_cap->vht_rx_ldpc,
						value & WMI_VHT_CAP_RX_LDPC);
		vht_cap->vht_short_gi_80 = QDF_MAX(vht_cap->vht_short_gi_80,
						value & WMI_VHT_CAP_SGI_80MHZ);
		vht_cap->vht_short_gi_160 = QDF_MAX(vht_cap->vht_short_gi_160,
						value & WMI_VHT_CAP_SGI_160MHZ);
		vht_cap->vht_tx_stbc = QDF_MAX(vht_cap->vht_tx_stbc,
						value & WMI_VHT_CAP_TX_STBC);
		vht_cap->vht_rx_stbc = QDF_MIN(vht_cap->vht_rx_stbc,
					(value & WMI_VHT_CAP_RX_STBC_1SS) |
					(value & WMI_VHT_CAP_RX_STBC_2SS) |
					(value & WMI_VHT_CAP_RX_STBC_3SS));
		vht_cap->vht_max_ampdu_len_exp =
			QDF_MIN(vht_cap->vht_max_ampdu_len_exp,
				(value & WMI_VHT_CAP_MAX_AMPDU_LEN_EXP) >>
					WMI_VHT_CAP_MAX_AMPDU_LEN_EXP_SHIFT);
		vht_cap->vht_su_bformer = QDF_MAX(vht_cap->vht_su_bformer,
						value & WMI_VHT_CAP_SU_BFORMER);
		vht_cap->vht_su_bformee = QDF_MAX(vht_cap->vht_su_bformee,
						value & WMI_VHT_CAP_SU_BFORMEE);
		vht_cap->vht_mu_bformer = QDF_MAX(vht_cap->vht_mu_bformer,
						value & WMI_VHT_CAP_MU_BFORMER);
		vht_cap->vht_mu_bformee = QDF_MAX(vht_cap->vht_mu_bformee,
						value & WMI_VHT_CAP_MU_BFORMEE);
		vht_cap->vht_txop_ps = QDF_MIN(vht_cap->vht_txop_ps,
						value & WMI_VHT_CAP_TXOP_PS);
	}
}

/**
 * wma_update_target_ext_vht_cap() - Update VHT caps with given extended cap
 * @wma_handle: pointer to wma_handle
 * @vht_cap: VHT cap structure to be filled
 *
 * This function loop through each hardware mode and for each hardware mode
 * again it loop through each MAC/PHY and pull the caps 2G and 5G specific
 * VHT caps and derives the final cap.
 *
 * Return: none
 *
 */
static void wma_update_target_ext_vht_cap(t_wma_handle *wma_handle,
		struct wma_tgt_vht_cap *vht_cap)
{
	int i, j = 0, max_mac;
	uint32_t vht_cap_info_2g, vht_cap_info_5g;
	struct wma_tgt_vht_cap tmp_vht_cap = {0}, tmp_cap = {0};
	struct extended_caps *phy_caps;
	WMI_MAC_PHY_CAPABILITIES *mac_cap;

	/*
	 * for legacy device extended cap might not even come, so in that case
	 * don't overwrite legacy values
	 */
	if (!wma_handle ||
		(0 == wma_handle->phy_caps.num_hw_modes.num_hw_modes)) {
		WMA_LOGD("%s: No extended VHT cap for current SOC", __func__);
		return;
	}

	phy_caps = &wma_handle->phy_caps;
	for (i = 0; i < phy_caps->num_hw_modes.num_hw_modes; i++) {
		if (phy_caps->each_hw_mode_cap[i].phy_id_map == PHY1_PHY2)
			max_mac = j + 2;
		else
			max_mac = j + 1;
		for ( ; j < max_mac; j++) {
			mac_cap = &phy_caps->each_phy_cap_per_hwmode[j];
			vht_cap_info_2g = mac_cap->vht_cap_info_2G;
			vht_cap_info_5g = mac_cap->vht_cap_info_5G;
			if (vht_cap_info_2g)
				wma_derive_ext_vht_cap(wma_handle, &tmp_vht_cap,
					vht_cap_info_2g);
			if (vht_cap_info_5g)
				wma_derive_ext_vht_cap(wma_handle, &tmp_vht_cap,
					vht_cap_info_5g);
		}
	}

	if (qdf_mem_cmp(&tmp_cap, &tmp_vht_cap,
				sizeof(struct wma_tgt_vht_cap))) {
			qdf_mem_copy(vht_cap, &tmp_vht_cap,
					sizeof(struct wma_tgt_vht_cap));
	}

	WMA_LOGD("%s: [ext vhtcap] max_mpdu %d supp_chan_width %x rx_ldpc %x\n"
		"short_gi_80 %x tx_stbc %x rx_stbc %x txop_ps %x\n"
		"su_bformee %x mu_bformee %x max_ampdu_len_exp %d", __func__,
		vht_cap->vht_max_mpdu, vht_cap->supp_chan_width,
		vht_cap->vht_rx_ldpc, vht_cap->vht_short_gi_80,
		vht_cap->vht_tx_stbc, vht_cap->vht_rx_stbc,
		vht_cap->vht_txop_ps, vht_cap->vht_su_bformee,
		vht_cap->vht_mu_bformee, vht_cap->vht_max_ampdu_len_exp);
}

/**
 * wma_update_ra_rate_limit() - update wma config
 * @wma_handle: wma handle
 * @cfg: target config
 *
 * Return: none
 */
#ifdef FEATURE_WLAN_RA_FILTERING
static void wma_update_ra_rate_limit(tp_wma_handle wma_handle,
				     struct wma_tgt_cfg *cfg)
{
	cfg->is_ra_rate_limit_enabled = wma_handle->IsRArateLimitEnabled;
}
#else
static void wma_update_ra_rate_limit(tp_wma_handle wma_handle,
				     struct wma_tgt_cfg *cfg)
{
}
#endif

/**
 * wma_update_hdd_cfg() - update HDD config
 * @wma_handle: wma handle
 *
 * Return: none
 */
static void wma_update_hdd_cfg(tp_wma_handle wma_handle)
{
	struct wma_tgt_cfg tgt_cfg;
	void *hdd_ctx = cds_get_context(QDF_MODULE_ID_HDD);

	qdf_mem_zero(&tgt_cfg, sizeof(struct wma_tgt_cfg));

	tgt_cfg.sub_20_support = wma_handle->sub_20_support;
	tgt_cfg.reg_domain = wma_handle->reg_cap.eeprom_rd;
	tgt_cfg.eeprom_rd_ext = wma_handle->reg_cap.eeprom_rd_ext;

	switch (wma_handle->phy_capability) {
	case WMI_11G_CAPABILITY:
	case WMI_11NG_CAPABILITY:
		tgt_cfg.band_cap = eCSR_BAND_24;
		break;
	case WMI_11A_CAPABILITY:
	case WMI_11NA_CAPABILITY:
	case WMI_11AC_CAPABILITY:
		tgt_cfg.band_cap = eCSR_BAND_5G;
		break;
	case WMI_11AG_CAPABILITY:
	case WMI_11NAG_CAPABILITY:
	default:
		tgt_cfg.band_cap = eCSR_BAND_ALL;
	}

	tgt_cfg.max_intf_count = wma_handle->wlan_resource_config.num_vdevs;

	qdf_mem_copy(tgt_cfg.hw_macaddr.bytes, wma_handle->hwaddr,
		     ATH_MAC_LEN);

	wma_update_target_services(wma_handle, &tgt_cfg.services);
	wma_update_target_ht_cap(wma_handle, &tgt_cfg.ht_cap);
	wma_update_target_vht_cap(wma_handle, &tgt_cfg.vht_cap);
	/*
	 * This will overwrite the structure filled by wma_update_target_ht_cap
	 * and wma_update_target_vht_cap APIs.
	 */
	wma_update_target_ext_ht_cap(wma_handle, &tgt_cfg.ht_cap);
	wma_update_target_ext_vht_cap(wma_handle, &tgt_cfg.vht_cap);

	tgt_cfg.target_fw_version = wma_handle->target_fw_version;
	tgt_cfg.target_fw_vers_ext = wma_handle->target_fw_vers_ext;
#ifdef WLAN_FEATURE_LPSS
	tgt_cfg.lpss_support = wma_handle->lpss_support;
#endif /* WLAN_FEATURE_LPSS */
	tgt_cfg.ap_arpns_support = wma_handle->ap_arpns_support;
	tgt_cfg.bpf_enabled = wma_handle->bpf_enabled;
	tgt_cfg.rcpi_enabled = wma_handle->rcpi_enabled;
	wma_update_ra_rate_limit(wma_handle, &tgt_cfg);
	tgt_cfg.fine_time_measurement_cap =
		wma_handle->fine_time_measurement_cap;
	tgt_cfg.wmi_max_len = wmi_get_max_msg_len(wma_handle->wmi_handle)
			      - WMI_TLV_HEADROOM;
	wma_setup_egap_support(&tgt_cfg, wma_handle);
	tgt_cfg.fw_mem_dump_enabled = wma_handle->fw_mem_dump_enabled;
	wma_update_hdd_cfg_ndp(wma_handle, &tgt_cfg);
	wma_handle->tgt_cfg_update_cb(hdd_ctx, &tgt_cfg);
}

/**
 * wma_setup_wmi_init_msg() - fill wmi init message buffer
 * @wma_handle: wma handle
 * @ev: ready event fixed params
 * @param_buf: redy event TLVs
 * @len: buffer length
 *
 * Return: wmi buffer or NULL for error
 */
static int wma_setup_wmi_init_msg(tp_wma_handle wma_handle,
				wmi_service_ready_event_fixed_param *ev,
				WMI_SERVICE_READY_EVENTID_param_tlvs *param_buf)
{
	wlan_host_mem_req *ev_mem_reqs;
	wmi_abi_version my_vers;
	wmi_abi_version host_abi_vers;
	int num_whitelist;
	uint16_t idx;
	uint32_t num_units;

	ev_mem_reqs = param_buf->mem_reqs;

	/* allocate memory requested by FW */
	if (ev->num_mem_reqs > WMI_MAX_MEM_REQS) {
		QDF_ASSERT(0);
		return QDF_STATUS_E_NOMEM;
	}

	for (idx = 0; idx < ev->num_mem_reqs; ++idx) {
		num_units = ev_mem_reqs[idx].num_units;
		if (ev_mem_reqs[idx].num_unit_info & NUM_UNITS_IS_NUM_PEERS) {
			/*
			 * number of units to allocate is number
			 * of peers, 1 extra for self peer on
			 * target. this needs to be fied, host
			 * and target can get out of sync
			 */
			num_units = wma_handle->wlan_resource_config.num_peers + 1;
		}
		WMA_LOGD
			("idx %d req %d  num_units %d num_unit_info %d unit size %d actual units %d ",
			idx, ev_mem_reqs[idx].req_id,
			ev_mem_reqs[idx].num_units,
			ev_mem_reqs[idx].num_unit_info,
			ev_mem_reqs[idx].unit_size, num_units);
		wma_alloc_host_mem(wma_handle, ev_mem_reqs[idx].req_id,
				   num_units, ev_mem_reqs[idx].unit_size);
	}

	qdf_mem_copy(&wma_handle->target_abi_vers,
		     &param_buf->fixed_param->fw_abi_vers,
		     sizeof(wmi_abi_version));
	num_whitelist = sizeof(version_whitelist) /
			sizeof(wmi_whitelist_version_info);
	my_vers.abi_version_0 = WMI_ABI_VERSION_0;
	my_vers.abi_version_1 = WMI_ABI_VERSION_1;
	my_vers.abi_version_ns_0 = WMI_ABI_VERSION_NS_0;
	my_vers.abi_version_ns_1 = WMI_ABI_VERSION_NS_1;
	my_vers.abi_version_ns_2 = WMI_ABI_VERSION_NS_2;
	my_vers.abi_version_ns_3 = WMI_ABI_VERSION_NS_3;

	wmi_cmp_and_set_abi_version(num_whitelist, version_whitelist,
				    &my_vers,
				    &param_buf->fixed_param->fw_abi_vers,
				    &host_abi_vers);

	qdf_mem_copy(&wma_handle->final_abi_vers, &host_abi_vers,
		     sizeof(wmi_abi_version));

	return QDF_STATUS_SUCCESS;
}

/**
 * wma_dump_dbs_hw_mode() - Print the DBS HW modes
 * @wma_handle: WMA handle
 *
 * Prints the DBS HW modes sent by the FW as part
 * of WMI ready event
 *
 * Return: None
 */
static void wma_dump_dbs_hw_mode(tp_wma_handle wma_handle)
{
	uint32_t i, param;

	if (!wma_handle) {
		WMA_LOGE("%s: Invalid WMA handle", __func__);
		return;
	}

	for (i = 0; i < wma_handle->num_dbs_hw_modes; i++) {
		param = wma_handle->hw_mode.hw_mode_list[i];
		WMA_LOGD("%s:[%d]-MAC0: tx_ss:%d rx_ss:%d bw_idx:%d",
			__func__, i,
			WMA_HW_MODE_MAC0_TX_STREAMS_GET(param),
			WMA_HW_MODE_MAC0_RX_STREAMS_GET(param),
			WMA_HW_MODE_MAC0_BANDWIDTH_GET(param));
		WMA_LOGD("%s:[%d]-MAC1: tx_ss:%d rx_ss:%d bw_idx:%d",
			__func__, i,
			WMA_HW_MODE_MAC1_TX_STREAMS_GET(param),
			WMA_HW_MODE_MAC1_RX_STREAMS_GET(param),
			WMA_HW_MODE_MAC1_BANDWIDTH_GET(param));
		WMA_LOGD("%s:[%d] DBS:%d SBS:%d", __func__, i,
			WMA_HW_MODE_DBS_MODE_GET(param),
			WMA_HW_MODE_SBS_MODE_GET(param));
	}
}

/**
 * wma_init_scan_fw_mode_config() - Initialize scan/fw mode config
 * @wma_handle: WMA handle
 * @scan_config: Scam mode configuration
 * @fw_config: FW mode configuration
 *
 * Enables all the valid bits of concurrent_scan_config_bits and
 * fw_mode_config_bits.
 *
 * Return: None
 */
static void wma_init_scan_fw_mode_config(tp_wma_handle wma_handle,
					 uint32_t scan_config,
					 uint32_t fw_config)
{
	tpAniSirGlobal mac = cds_get_context(QDF_MODULE_ID_PE);

	WMA_LOGD("%s: Enter", __func__);

	if (!mac) {
		WMA_LOGE("%s: Invalid mac handle", __func__);
		return;
	}

	if (!wma_handle) {
		WMA_LOGE("%s: Invalid WMA handle", __func__);
		return;
	}

	wma_handle->dual_mac_cfg.cur_scan_config = 0;
	wma_handle->dual_mac_cfg.cur_fw_mode_config = 0;

	/* If dual mac features are disabled in the INI, we
	 * need not proceed further
	 */
	if (mac->dual_mac_feature_disable) {
		WMA_LOGE("%s: Disabling dual mac capabilities", __func__);
		/* All capabilites are initialized to 0. We can return */
		goto done;
	}

	/* Initialize concurrent_scan_config_bits with default FW value */
	WMI_DBS_CONC_SCAN_CFG_DBS_SCAN_SET(
			wma_handle->dual_mac_cfg.cur_scan_config,
			WMI_DBS_CONC_SCAN_CFG_DBS_SCAN_GET(scan_config));
	WMI_DBS_CONC_SCAN_CFG_AGILE_SCAN_SET(
			wma_handle->dual_mac_cfg.cur_scan_config,
			WMI_DBS_CONC_SCAN_CFG_AGILE_SCAN_GET(scan_config));
	WMI_DBS_CONC_SCAN_CFG_AGILE_DFS_SCAN_SET(
			wma_handle->dual_mac_cfg.cur_scan_config,
			WMI_DBS_CONC_SCAN_CFG_AGILE_DFS_SCAN_GET(scan_config));

	/* Initialize fw_mode_config_bits with default FW value */
	WMI_DBS_FW_MODE_CFG_DBS_SET(
			wma_handle->dual_mac_cfg.cur_fw_mode_config,
			WMI_DBS_FW_MODE_CFG_DBS_GET(fw_config));
	WMI_DBS_FW_MODE_CFG_AGILE_DFS_SET(
			wma_handle->dual_mac_cfg.cur_fw_mode_config,
			WMI_DBS_FW_MODE_CFG_AGILE_DFS_GET(fw_config));
done:
	/* Initialize the previous scan/fw mode config */
	wma_handle->dual_mac_cfg.prev_scan_config =
		wma_handle->dual_mac_cfg.cur_scan_config;
	wma_handle->dual_mac_cfg.prev_fw_mode_config =
		wma_handle->dual_mac_cfg.cur_fw_mode_config;

	WMA_LOGD("%s: cur_scan_config:%x cur_fw_mode_config:%x",
			__func__,
			wma_handle->dual_mac_cfg.cur_scan_config,
			wma_handle->dual_mac_cfg.cur_fw_mode_config);
}

/**
 * wma_update_ra_limit() - update ra limit based on bpf filter
 *  enabled or not
 * @handle: wma handle
 *
 * Return: none
 */
#ifdef FEATURE_WLAN_RA_FILTERING
static void wma_update_ra_limit(tp_wma_handle wma_handle)
{
	if (wma_handle->bpf_enabled)
		wma_handle->IsRArateLimitEnabled = false;
}
#else
static void wma_update_ra__limit(tp_wma_handle handle)
{
}
#endif

/**
 * wma_rx_service_ready_event() - event handler to process
 *                                wmi rx sevice ready event.
 * @handle: wma handle
 * @cmd_param_info: command params info
 *
 * Return: none
 */
int wma_rx_service_ready_event(void *handle, uint8_t *cmd_param_info,
					uint32_t length)
{
	tp_wma_handle wma_handle = (tp_wma_handle) handle;
	struct wma_target_cap target_cap;
	WMI_SERVICE_READY_EVENTID_param_tlvs *param_buf;
	wmi_service_ready_event_fixed_param *ev;
	int status;
	uint32_t *ev_wlan_dbs_hw_mode_list;
	QDF_STATUS ret;

	WMA_LOGD("%s: Enter", __func__);

	param_buf = (WMI_SERVICE_READY_EVENTID_param_tlvs *) cmd_param_info;
	if (!(handle && param_buf)) {
		WMA_LOGE("%s: Invalid arguments", __func__);
		return -EINVAL;
	}

	ev = param_buf->fixed_param;
	if (!ev) {
		WMA_LOGE("%s: Invalid buffer", __func__);
		return -EINVAL;
	}

	WMA_LOGD("WMA <-- WMI_SERVICE_READY_EVENTID");

	wma_handle->num_dbs_hw_modes = ev->num_dbs_hw_modes;
	ev_wlan_dbs_hw_mode_list = param_buf->wlan_dbs_hw_mode_list;
	wma_handle->hw_mode.hw_mode_list =
		qdf_mem_malloc(sizeof(*wma_handle->hw_mode.hw_mode_list) *
				wma_handle->num_dbs_hw_modes);
	if (!wma_handle->hw_mode.hw_mode_list) {
		WMA_LOGE("%s: Memory allocation failed for DBS", __func__);
		/* Continuing with the rest of the processing */
	}
	qdf_mem_copy(wma_handle->hw_mode.hw_mode_list,
			ev_wlan_dbs_hw_mode_list,
			(sizeof(*wma_handle->hw_mode.hw_mode_list) *
						wma_handle->num_dbs_hw_modes));

	wma_dump_dbs_hw_mode(wma_handle);

	/* Initializes the fw_mode and scan_config to zero.
	 * If ext service ready event is present it will set
	 * the actual values of these two params.
	 * This is to ensure that no garbage values would be
	 * present in the absence of ext service ready event.
	 */
	wma_init_scan_fw_mode_config(wma_handle, 0, 0);

	wma_handle->phy_capability = ev->phy_capability;
	wma_handle->max_frag_entry = ev->max_frag_entry;
	wma_handle->num_rf_chains = ev->num_rf_chains;
	qdf_mem_copy(&wma_handle->reg_cap, param_buf->hal_reg_capabilities,
		     sizeof(HAL_REG_CAPABILITIES));
	wma_handle->ht_cap_info = ev->ht_cap_info;
	wma_handle->vht_cap_info = ev->vht_cap_info;
	wma_handle->vht_supp_mcs = ev->vht_supp_mcs;
	wma_handle->num_rf_chains = ev->num_rf_chains;

	wma_handle->target_fw_version = ev->fw_build_vers;
	wma_handle->new_hw_mode_index = ev->default_dbs_hw_mode_index;
	wma_handle->fine_time_measurement_cap = ev->wmi_fw_sub_feat_caps;

	WMA_LOGD("%s: Firmware default hw mode index : %d",
		 __func__, ev->default_dbs_hw_mode_index);
	WMA_LOGI("%s: Firmware build version : %08x",
		 __func__, ev->fw_build_vers);
	WMA_LOGD("FW fine time meas cap: 0x%x", ev->wmi_fw_sub_feat_caps);

	if (ev->hw_bd_id) {
		wma_handle->hw_bd_id = ev->hw_bd_id;
		qdf_mem_copy(wma_handle->hw_bd_info,
			     ev->hw_bd_info, sizeof(ev->hw_bd_info));

		WMA_LOGI("%s: Board version: %x.%x",
			 __func__,
			 wma_handle->hw_bd_info[0], wma_handle->hw_bd_info[1]);
	} else {
		wma_handle->hw_bd_id = 0;
		qdf_mem_zero(wma_handle->hw_bd_info,
			     sizeof(wma_handle->hw_bd_info));
		WMA_LOGW("%s: Board version is unknown!", __func__);
	}
	wma_handle->dfs_ic->dfs_hw_bd_id = wma_handle->hw_bd_id;

	/* TODO: Recheck below line to dump service ready event */
	/* dbg_print_wmi_service_11ac(ev); */

	/* wmi service is ready */
	qdf_mem_copy(wma_handle->wmi_service_bitmap,
		     param_buf->wmi_service_bitmap,
		     sizeof(wma_handle->wmi_service_bitmap));

	ol_tx_set_is_mgmt_over_wmi_enabled(
		WMI_SERVICE_IS_ENABLED(wma_handle->wmi_service_bitmap,
				       WMI_SERVICE_MGMT_TX_WMI));
	ol_tx_set_desc_global_pool_size(ev->num_msdu_desc);

	/* SWBA event handler for beacon transmission */
	status = wmi_unified_register_event_handler(wma_handle->wmi_handle,
						    WMI_HOST_SWBA_EVENTID,
						    wma_beacon_swba_handler,
						    WMA_RX_SERIALIZER_CTX);
	if (status) {
		WMA_LOGE("Failed to register swba beacon event cb");
		return -EINVAL;
	}
#ifdef WLAN_FEATURE_LPSS
	wma_handle->lpss_support =
		WMI_SERVICE_IS_ENABLED(wma_handle->wmi_service_bitmap,
				       WMI_SERVICE_LPASS);
#endif /* WLAN_FEATURE_LPSS */

	/*
	 * This Service bit is added to check for ARP/NS Offload
	 * support for LL/HL targets
	 */
	wma_handle->ap_arpns_support =
		WMI_SERVICE_IS_ENABLED(wma_handle->wmi_service_bitmap,
				WMI_SERVICE_AP_ARPNS_OFFLOAD);

	wma_handle->bpf_enabled = (wma_handle->bpf_packet_filter_enable &&
		WMI_SERVICE_IS_ENABLED(wma_handle->wmi_service_bitmap,
				WMI_SERVICE_BPF_OFFLOAD));
	wma_update_ra_limit(wma_handle);
	if (WMI_SERVICE_IS_ENABLED(wma_handle->wmi_service_bitmap,
				   WMI_SERVICE_CSA_OFFLOAD)) {
		WMA_LOGD("%s: FW support CSA offload capability", __func__);
		status =
			wmi_unified_register_event_handler(wma_handle->wmi_handle,
						WMI_CSA_HANDLING_EVENTID,
						wma_csa_offload_handler,
						WMA_RX_SERIALIZER_CTX);
		if (status) {
			WMA_LOGE("Failed to register CSA offload event cb");
			return -EINVAL;
		}
	}

	if (WMI_SERVICE_IS_ENABLED(wma_handle->wmi_service_bitmap,
				   WMI_SERVICE_MGMT_TX_WMI)) {
		WMA_LOGD("Firmware supports management TX over WMI,use WMI interface instead of HTT for management Tx");
		status = wmi_desc_pool_init(wma_handle, WMI_DESC_POOL_MAX);
		if (status) {
			WMA_LOGE("Failed to initialize wmi descriptor pool");
			return -EINVAL;
		}
		/*
		 * Register Tx completion event handler for MGMT Tx over WMI
		 * case
		 */
		status = wmi_unified_register_event_handler(
					wma_handle->wmi_handle,
					WMI_MGMT_TX_COMPLETION_EVENTID,
					wma_mgmt_tx_completion_handler,
					WMA_RX_SERIALIZER_CTX);
		if (status) {
			WMA_LOGE("Failed to register MGMT over WMI completion handler");
			return -EINVAL;
		}

		status = wmi_unified_register_event_handler(
				wma_handle->wmi_handle,
				WMI_MGMT_TX_BUNDLE_COMPLETION_EVENTID,
				wma_mgmt_tx_bundle_completion_handler,
				WMA_RX_SERIALIZER_CTX);
		if (status) {
			WMA_LOGE("Failed to register MGMT over WMI completion handler");
			return -EINVAL;
		}

	} else {
		WMA_LOGE("FW doesnot support WMI_SERVICE_MGMT_TX_WMI, Use HTT interface for Management Tx");
	}
#ifdef WLAN_FEATURE_GTK_OFFLOAD
	if (WMI_SERVICE_IS_ENABLED(wma_handle->wmi_service_bitmap,
				   WMI_SERVICE_GTK_OFFLOAD)) {
		status =
			wmi_unified_register_event_handler(wma_handle->wmi_handle,
						WMI_GTK_OFFLOAD_STATUS_EVENTID,
						wma_gtk_offload_status_event,
						WMA_RX_SERIALIZER_CTX);
		if (status) {
			WMA_LOGE("Failed to register GTK offload event cb");
			return -EINVAL;
		}
	}
#endif /* WLAN_FEATURE_GTK_OFFLOAD */

	if (WMI_SERVICE_IS_ENABLED(wma_handle->wmi_service_bitmap,
				   WMI_SERVICE_FW_MEM_DUMP_SUPPORT))
		wma_handle->fw_mem_dump_enabled = true;
	else
		wma_handle->fw_mem_dump_enabled = false;

	status = wmi_unified_register_event_handler(wma_handle->wmi_handle,
						    WMI_P2P_NOA_EVENTID,
						    wma_p2p_noa_event_handler,
						    WMA_RX_SERIALIZER_CTX);
	if (status) {
		WMA_LOGE("Failed to register WMI_P2P_NOA_EVENTID callback");
		return -EINVAL;
	}
	status = wmi_unified_register_event_handler(wma_handle->wmi_handle,
				WMI_TBTTOFFSET_UPDATE_EVENTID,
				wma_tbttoffset_update_event_handler,
				WMA_RX_SERIALIZER_CTX);
	if (status) {
		WMA_LOGE
			("Failed to register WMI_TBTTOFFSET_UPDATE_EVENTID callback");
		return -EINVAL;
	}

	if (WMI_SERVICE_IS_ENABLED(wma_handle->wmi_service_bitmap,
				   WMI_SERVICE_RCPI_SUPPORT)) {
		/* register for rcpi response event */
		status = wmi_unified_register_event_handler(
							wma_handle->wmi_handle,
							WMI_UPDATE_RCPI_EVENTID,
							wma_rcpi_event_handler,
							WMA_RX_SERIALIZER_CTX);
		if (status) {
			WMA_LOGE("Failed to register RCPI event handler");
			return -EINVAL;
		}
		wma_handle->rcpi_enabled = true;
	}

	/* mac_id is replaced with pdev_id in converged firmware to have
	 * multi-radio support. In order to maintain backward compatibility
	 * with old fw, host needs to check WMI_SERVICE_DEPRECATED_REPLACE
	 * in service bitmap from FW and host needs to set use_pdev_id in
	 * wmi_resource_config to true. If WMI_SERVICE_DEPRECATED_REPLACE
	 * service is not set, then host shall not expect MAC ID from FW in
	 * VDEV START RESPONSE event and host shall use PDEV ID.
	 */
	 if (WMI_SERVICE_IS_ENABLED(wma_handle->wmi_service_bitmap,
			WMI_SERVICE_DEPRECATED_REPLACE))
		wma_handle->wlan_resource_config.use_pdev_id = true;
	else
		wma_handle->wlan_resource_config.use_pdev_id = false;

	/* register the Enhanced Green AP event handler */
	wma_register_egap_event_handle(wma_handle);

	/* Initialize the log supported event handler */
	status = wmi_unified_register_event_handler(wma_handle->wmi_handle,
			WMI_DIAG_EVENT_LOG_SUPPORTED_EVENTID,
			wma_log_supported_evt_handler,
			WMA_RX_SERIALIZER_CTX);
	if (status != QDF_STATUS_SUCCESS) {
		WMA_LOGE("Failed to register log supported event cb");
		return -EINVAL;
	}

	ol_tx_mark_first_wakeup_packet(
		WMI_SERVICE_IS_ENABLED(wma_handle->wmi_service_bitmap,
			WMI_SERVICE_MARK_FIRST_WAKEUP_PACKET));

	wma_handle->nan_datapath_enabled =
		WMI_SERVICE_IS_ENABLED(wma_handle->wmi_service_bitmap,
			WMI_SERVICE_NAN_DATA);
	qdf_mem_copy(target_cap.wmi_service_bitmap,
		     param_buf->wmi_service_bitmap,
		     sizeof(wma_handle->wmi_service_bitmap));
	target_cap.wlan_resource_config = wma_handle->wlan_resource_config;
	wma_update_fw_config(wma_handle, &target_cap);
	qdf_mem_copy(wma_handle->wmi_service_bitmap,
		     target_cap.wmi_service_bitmap,
		     sizeof(wma_handle->wmi_service_bitmap));
	wma_handle->wlan_resource_config = target_cap.wlan_resource_config;

	status = wmi_unified_save_fw_version_cmd(wma_handle->wmi_handle,
				param_buf);
	if (status != EOK) {
		WMA_LOGE("Failed to send WMI_INIT_CMDID command");
		return -EINVAL;
	}

	status = wma_setup_wmi_init_msg(wma_handle, ev, param_buf);
	if (status != EOK) {
		WMA_LOGE("Failed to setup for wma init command");
		return -EINVAL;
	}

	/* A host, which supports WMI_SERVICE_READY_EXT_EVENTID, would need to
	 * check the WMI_SERVICE_READY message for an "extension" flag, and if
	 * this flag is set, then hold off on sending the WMI_INIT message until
	 * WMI_SERVICE_READY_EXT_EVENTID is received.
	 */
	if (!WMI_SERVICE_IS_ENABLED(wma_handle->wmi_service_bitmap,
				WMI_SERVICE_EXT_MSG)) {
		/* No service extended message support.
		 * Send INIT command immediately
		 */
		WMA_LOGA("WMA --> WMI_INIT_CMDID");
		status = wmi_unified_send_init_cmd(wma_handle->wmi_handle,
				&wma_handle->wlan_resource_config,
				wma_handle->num_mem_chunks,
				wma_handle->mem_chunks, 1);
		if (status != EOK) {
			WMA_LOGE("Failed to send WMI_INIT_CMDID command");
			return -EINVAL;
		}
	} else {
		status = wmi_unified_send_init_cmd(wma_handle->wmi_handle,
				&wma_handle->wlan_resource_config,
				wma_handle->num_mem_chunks,
				wma_handle->mem_chunks, 0);
		if (status != EOK) {
			WMA_LOGE("Failed to save WMI_INIT_CMDID command parameter");
			return -EINVAL;
		}
		/* The saved 'buf' will be freed after sending INIT command or
		 * in other cases as required
		 */
		ret = qdf_mc_timer_start(&wma_handle->service_ready_ext_timer,
				WMA_SERVICE_READY_EXT_TIMEOUT);
		if (!QDF_IS_STATUS_SUCCESS(ret))
			WMA_LOGE("Failed to start the service ready ext timer");

		WMA_LOGD("%s: WMA waiting for WMI_SERVICE_READY_EXT_EVENTID",
				__func__);
	}

	return 0;
}

/**
 * wma_get_phyid_for_given_band() - to get phyid for band
 *
 * @wma_handle: Pointer to wma handle
 * @map: Pointer to map which is derived from hw mode & has mapping between
 *       hw mode and available PHYs for that hw mode.
 * @band: enum value of for 2G or 5G band
 * @phyid: Pointer to phyid which needs to be filled
 *
 * This API looks in to the map to find out which particular phy supports
 * provided band and return the idx (also called phyid) of that phy. Caller
 * use this phyid to fetch various caps of that phy
 *
 * Return: QDF_STATUS
 */
static QDF_STATUS wma_get_phyid_for_given_band(
			t_wma_handle * wma_handle,
			struct hw_mode_idx_to_mac_cap_idx *map,
			enum cds_band_type band, uint8_t *phyid)
{
	uint8_t idx, i;
	WMI_MAC_PHY_CAPABILITIES *cap;

	if (!wma_handle) {
		WMA_LOGE("Invalid wma handle");
		return QDF_STATUS_E_FAILURE;
	}

	if (!map) {
		WMA_LOGE("Invalid given map");
		return QDF_STATUS_E_FAILURE;
	}
	idx = map->mac_cap_idx;
	*phyid = idx;

	for (i = 0; i < map->num_of_macs; i++) {
		cap = &wma_handle->phy_caps.each_phy_cap_per_hwmode[idx + i];
		if ((band == CDS_BAND_2GHZ) &&
				(WLAN_2G_CAPABILITY == cap->supported_bands)) {
			*phyid = idx + i;
			WMA_LOGD("Select 2G capable phyid[%d]", *phyid);
			return QDF_STATUS_SUCCESS;
		} else if ((band == CDS_BAND_5GHZ) &&
				(WLAN_5G_CAPABILITY == cap->supported_bands)) {
			*phyid = idx + i;
			WMA_LOGD("Select 5G capable phyid[%d]", *phyid);
			return QDF_STATUS_SUCCESS;
		}
	}
	WMA_LOGD("Using default single hw mode phyid[%d]", *phyid);
	return QDF_STATUS_SUCCESS;
}

/**
 * wma_get_caps_for_phyidx_hwmode() - to fetch caps for given hw mode and band
 * @caps_per_phy: Pointer to capabilities structure which needs to be filled
 * @hw_mode: Provided hardware mode
 * @band: Provide band i.e. 2G or 5G
 *
 * This API finds cap which suitable for provided hw mode and band. If user
 * is provides some invalid hw mode then it will automatically falls back to
 * default hw mode
 *
 * Return: QDF_STATUS
 */
QDF_STATUS wma_get_caps_for_phyidx_hwmode(struct wma_caps_per_phy *caps_per_phy,
		enum hw_mode_dbs_capab hw_mode, enum cds_band_type band)
{
	t_wma_handle *wma_handle = cds_get_context(QDF_MODULE_ID_WMA);
	struct hw_mode_idx_to_mac_cap_idx *map;
	WMI_MAC_PHY_CAPABILITIES *phy_cap;
	uint8_t phyid, our_hw_mode = hw_mode;

	if (!wma_handle) {
		WMA_LOGE("Invalid wma handle");
		return QDF_STATUS_E_FAILURE;
	}

	if (0 == wma_handle->phy_caps.num_hw_modes.num_hw_modes) {
		WMA_LOGE("Invalid number of hw modes");
		return QDF_STATUS_E_FAILURE;
	}

	if (!wma_is_dbs_enable())
		our_hw_mode = HW_MODE_DBS_NONE;

	if (!caps_per_phy) {
		WMA_LOGE("Invalid caps pointer");
		return QDF_STATUS_E_FAILURE;
	}

	map = &wma_handle->phy_caps.hw_mode_to_mac_cap_map[our_hw_mode];

	if (QDF_STATUS_SUCCESS !=
		wma_get_phyid_for_given_band(wma_handle, map, band, &phyid)) {
		WMA_LOGE("Invalid phyid");
		return QDF_STATUS_E_FAILURE;
	}
	phy_cap = &wma_handle->phy_caps.each_phy_cap_per_hwmode[phyid];

	caps_per_phy->ht_2g = phy_cap->ht_cap_info_2G;
	caps_per_phy->ht_5g = phy_cap->ht_cap_info_5G;
	caps_per_phy->vht_2g = phy_cap->vht_cap_info_2G;
	caps_per_phy->vht_5g = phy_cap->vht_cap_info_5G;
	caps_per_phy->he_2g = phy_cap->he_cap_info_2G;
	caps_per_phy->he_5g = phy_cap->he_cap_info_5G;

	return QDF_STATUS_SUCCESS;
}

/**
 * wma_is_rx_ldpc_supported_for_channel() - to find out if ldpc is supported
 *
 * @channel: Channel number for which it needs to check if rx ldpc is supported
 * @hw_mode: hw mode for which it needs to check if rx ldpc is supported.
 *
 * This API takes channel number and hw mode as arguments
 * to check if rx LDPC support is enabled for that channel or no
 */
bool wma_is_rx_ldpc_supported_for_channel(uint32_t channel,
			enum hw_mode_dbs_capab hw_mode)
{
	struct wma_caps_per_phy caps_per_phy = {0};
	enum cds_band_type band;
	bool status;

	if (!CDS_IS_CHANNEL_24GHZ(channel))
		band = CDS_BAND_5GHZ;
	else
		band = CDS_BAND_2GHZ;

	if (QDF_STATUS_SUCCESS != wma_get_caps_for_phyidx_hwmode(
						&caps_per_phy,
						hw_mode, band)) {
		return false;
	}
	if (CDS_IS_CHANNEL_24GHZ(channel))
		status = (!!(caps_per_phy.ht_2g & WMI_HT_CAP_RX_LDPC));
	else
		status = (!!(caps_per_phy.ht_5g & WMI_HT_CAP_RX_LDPC));

	return status;
}


/**
 * wma_print_populate_soc_caps() - Prints all the caps populated per hw mode
 * @wma_handle: pointer to wma_handle
 *
 * This function prints all the caps populater per hw mode and per PHY
 *
 * Return: none
 */
static void wma_print_populate_soc_caps(t_wma_handle *wma_handle)
{
	int i, j = 0, max_mac;
	WMI_MAC_PHY_CAPABILITIES *tmp;

	/* print number of hw modes */
	WMA_LOGD("%s: num of hw modes [%d]", __func__,
		wma_handle->phy_caps.num_hw_modes.num_hw_modes);
	WMA_LOGD("%s: <====== HW mode cap printing starts ======>", __func__);
	/* print cap of each hw mode */
	for (i = 0; i < wma_handle->phy_caps.num_hw_modes.num_hw_modes; i++) {
		WMA_LOGD("====>: hw mode id[%d], phy_id map[%d]",
			wma_handle->phy_caps.each_hw_mode_cap[i].hw_mode_id,
			wma_handle->phy_caps.each_hw_mode_cap[i].phy_id_map);
		if (wma_handle->phy_caps.each_hw_mode_cap[i].phy_id_map ==
								PHY1_PHY2)
			max_mac = j + 2;
		else
			max_mac = j + 1;

		for ( ; j < max_mac; j++) {
			tmp = &wma_handle->phy_caps.each_phy_cap_per_hwmode[j];
			WMA_LOGD("\t: index j[%d]", j);
			WMA_LOGD("\t: cap for hw_mode_id[%d]", tmp->hw_mode_id);
			WMA_LOGD("\t: pdev_id[%d]", tmp->pdev_id);
			WMA_LOGD("\t: phy_id[%d]", tmp->phy_id);
			WMA_LOGD("\t: supports_11b[%d]",
				WMI_SUPPORT_11B_GET(tmp->supported_flags));
			WMA_LOGD("\t: supports_11g[%d]",
				WMI_SUPPORT_11G_GET(tmp->supported_flags));
			WMA_LOGD("\t: supports_11a[%d]",
				WMI_SUPPORT_11A_GET(tmp->supported_flags));
			WMA_LOGD("\t: supports_11n[%d]",
				WMI_SUPPORT_11N_GET(tmp->supported_flags));
			WMA_LOGD("\t: supports_11ac[%d]",
				WMI_SUPPORT_11AC_GET(tmp->supported_flags));
			WMA_LOGD("\t: supports_11ax[%d]",
				WMI_SUPPORT_11AX_GET(tmp->supported_flags));
			WMA_LOGD("\t: supported_flags[%d]",
					tmp->supported_flags);
			WMA_LOGD("\t: supported_bands[%d]",
					tmp->supported_bands);
			WMA_LOGD("\t: ampdu_density[%d]",
					tmp->ampdu_density);
			WMA_LOGD("\t: max_bw_supported_2G[%d]",
					tmp->max_bw_supported_2G);
			WMA_LOGD("\t: ht_cap_info_2G[%d]", tmp->ht_cap_info_2G);
			WMA_LOGD("\t: vht_cap_info_2G[%d]",
					tmp->vht_cap_info_2G);
			WMA_LOGD("\t: he_cap_info_2G[%d]", tmp->he_cap_info_2G);
			WMA_LOGD("\t: vht_supp_mcs_2G[%d]",
					tmp->vht_supp_mcs_2G);
			WMA_LOGD("\t: he_supp_mcs_2G[%d]", tmp->he_supp_mcs_2G);
			WMA_LOGD("\t: tx_chain_mask_2G[%d]",
					tmp->tx_chain_mask_2G);
			WMA_LOGD("\t: rx_chain_mask_2G[%d]",
					tmp->rx_chain_mask_2G);
			WMA_LOGD("\t: max_bw_supported_5G[%d]",
					tmp->max_bw_supported_5G);
			WMA_LOGD("\t: ht_cap_info_5G[%d]",
					tmp->ht_cap_info_5G);
			WMA_LOGD("\t: vht_cap_info_5G[%d]",
					tmp->vht_cap_info_5G);
			WMA_LOGD("\t: he_cap_info_5G[%d]", tmp->he_cap_info_5G);
			WMA_LOGD("\t: vht_supp_mcs_5G[%d]",
					tmp->vht_supp_mcs_5G);
			WMA_LOGD("\t: he_supp_mcs_5G[%d]", tmp->he_supp_mcs_5G);
			WMA_LOGD("\t: tx_chain_mask_5G[%d]",
					tmp->tx_chain_mask_5G);
			WMA_LOGD("\t: rx_chain_mask_5G[%d]",
					tmp->rx_chain_mask_5G);
		}
	}
	WMA_LOGD("%s: <====== HW mode cap printing ends ======>\n", __func__);
}

/**
 * wma_map_wmi_channel_width_to_hw_mode_bw() - returns bandwidth
 * in terms of hw_mode_bandwidth
 * @width: bandwidth in terms of wmi_channel_width
 *
 * This function returns the bandwidth in terms of hw_mode_bandwidth.
 *
 * Return: BW in terms of hw_mode_bandwidth.
 */
static enum hw_mode_bandwidth wma_map_wmi_channel_width_to_hw_mode_bw(
			wmi_channel_width width)
{
	switch (width) {
	case WMI_CHAN_WIDTH_20:
		return HW_MODE_20_MHZ;
	case WMI_CHAN_WIDTH_40:
		return HW_MODE_40_MHZ;
	case WMI_CHAN_WIDTH_80:
		return HW_MODE_80_MHZ;
	case WMI_CHAN_WIDTH_160:
		return HW_MODE_160_MHZ;
	case WMI_CHAN_WIDTH_80P80:
		return HW_MODE_80_PLUS_80_MHZ;
	case WMI_CHAN_WIDTH_5:
		return HW_MODE_5_MHZ;
	case WMI_CHAN_WIDTH_10:
		return HW_MODE_10_MHZ;
	default:
		return HW_MODE_BW_NONE;
	}

	return HW_MODE_BW_NONE;
}

/**
 * wma_get_hw_mode_params() - get TX-RX stream and bandwidth
 * supported from the capabilities.
 * @caps: PHY capability
 * @info: param to store TX-RX stream and BW information
 *
 * This function will calculate TX-RX stream and bandwidth supported
 * as per the PHY capability, and assign to mac_ss_bw_info.
 *
 * Return: none
 */
static void wma_get_hw_mode_params(WMI_MAC_PHY_CAPABILITIES *caps,
			struct mac_ss_bw_info *info)
{
	if (!caps) {
		WMA_LOGE("%s: Invalid capabilities", __func__);
		return;
	}

	info->mac_tx_stream = wma_get_num_of_setbits_from_bitmask(
				QDF_MAX(caps->tx_chain_mask_2G,
					caps->tx_chain_mask_5G));
	info->mac_rx_stream = wma_get_num_of_setbits_from_bitmask(
				QDF_MAX(caps->rx_chain_mask_2G,
					caps->rx_chain_mask_5G));
	info->mac_bw = wma_map_wmi_channel_width_to_hw_mode_bw(
				QDF_MAX(caps->max_bw_supported_2G,
					caps->max_bw_supported_5G));
}

/**
 * wma_set_hw_mode_params() - sets TX-RX stream, bandwidth and
 * DBS in hw_mode_list
 * @wma_handle: pointer to wma global structure
 * @mac0_ss_bw_info: TX-RX streams, BW for MAC0
 * @mac1_ss_bw_info: TX-RX streams, BW for MAC1
 * @pos: refers to hw_mode_index
 * @dbs_mode: dbs_mode for the dbs_hw_mode
 * @sbs_mode: sbs_mode for the sbs_hw_mode
 *
 * This function sets TX-RX stream, bandwidth and DBS mode in
 * hw_mode_list.
 *
 * Return: none
 */
static void wma_set_hw_mode_params(t_wma_handle *wma_handle,
			struct mac_ss_bw_info mac0_ss_bw_info,
			struct mac_ss_bw_info mac1_ss_bw_info,
			uint32_t pos, uint32_t dbs_mode,
			uint32_t sbs_mode)
{
	WMA_HW_MODE_MAC0_TX_STREAMS_SET(
		wma_handle->hw_mode.hw_mode_list[pos],
		mac0_ss_bw_info.mac_tx_stream);
	WMA_HW_MODE_MAC0_RX_STREAMS_SET(
		wma_handle->hw_mode.hw_mode_list[pos],
		mac0_ss_bw_info.mac_rx_stream);
	WMA_HW_MODE_MAC0_BANDWIDTH_SET(
		wma_handle->hw_mode.hw_mode_list[pos],
		mac0_ss_bw_info.mac_bw);
	WMA_HW_MODE_MAC1_TX_STREAMS_SET(
		wma_handle->hw_mode.hw_mode_list[pos],
		mac1_ss_bw_info.mac_tx_stream);
	WMA_HW_MODE_MAC1_RX_STREAMS_SET(
		wma_handle->hw_mode.hw_mode_list[pos],
		mac1_ss_bw_info.mac_rx_stream);
	WMA_HW_MODE_MAC1_BANDWIDTH_SET(
		wma_handle->hw_mode.hw_mode_list[pos],
		mac1_ss_bw_info.mac_bw);
	WMA_HW_MODE_DBS_MODE_SET(
		wma_handle->hw_mode.hw_mode_list[pos],
		dbs_mode);
	WMA_HW_MODE_AGILE_DFS_SET(
		wma_handle->hw_mode.hw_mode_list[pos],
		HW_MODE_AGILE_DFS_NONE);
	WMA_HW_MODE_SBS_MODE_SET(
		wma_handle->hw_mode.hw_mode_list[pos],
		sbs_mode);
}

/**
 * wma_update_hw_mode_list() - updates hw_mode_list
 * @wma_handle: pointer to wma global structure
 *
 * This function updates hw_mode_list with tx_streams, rx_streams,
 * bandwidth, dbs and agile dfs for each hw_mode.
 *
 * Returns: 0 for success else failure.
 */
static QDF_STATUS wma_update_hw_mode_list(t_wma_handle *wma_handle)
{
	struct extended_caps *phy_caps;
	WMI_MAC_PHY_CAPABILITIES *tmp;
	uint32_t i, hw_config_type, j = 0;
	uint32_t dbs_mode, sbs_mode;
	struct mac_ss_bw_info mac0_ss_bw_info = {0};
	struct mac_ss_bw_info mac1_ss_bw_info = {0};

	if (!wma_handle) {
		WMA_LOGE("%s: Invalid wma handle", __func__);
		return QDF_STATUS_E_FAILURE;
	}

	phy_caps = &wma_handle->phy_caps;
	if (!phy_caps) {
		WMA_LOGE("%s: Invalid phy capabilities", __func__);
		return QDF_STATUS_SUCCESS;
	}

	if (!phy_caps->num_hw_modes.num_hw_modes) {
		WMA_LOGE("%s: Number of HW modes: %d",
			 __func__, phy_caps->num_hw_modes.num_hw_modes);
		return QDF_STATUS_SUCCESS;
	}

	/*
	 * This list was updated as part of service ready event. Re-populate
	 * HW mode list from the device capabilities.
	 */
	if (wma_handle->hw_mode.hw_mode_list) {
		qdf_mem_free(wma_handle->hw_mode.hw_mode_list);
		wma_handle->hw_mode.hw_mode_list = NULL;
		WMA_LOGD("%s: DBS list is freed", __func__);
	}

	wma_handle->num_dbs_hw_modes = phy_caps->num_hw_modes.num_hw_modes;
	wma_handle->hw_mode.hw_mode_list =
		qdf_mem_malloc(sizeof(*wma_handle->hw_mode.hw_mode_list) *
			       wma_handle->num_dbs_hw_modes);
	if (!wma_handle->hw_mode.hw_mode_list) {
		WMA_LOGE("%s: Memory allocation failed for DBS", __func__);
		return QDF_STATUS_E_FAILURE;
	}

	WMA_LOGD("%s: Updated HW mode list: Num modes:%d",
		 __func__, wma_handle->num_dbs_hw_modes);

	for (i = 0; i < wma_handle->num_dbs_hw_modes; i++) {
		/* Update for MAC0 */
		tmp = &phy_caps->each_phy_cap_per_hwmode[j++];
		wma_get_hw_mode_params(tmp, &mac0_ss_bw_info);
		hw_config_type =
			phy_caps->each_hw_mode_cap[i].hw_mode_config_type;
		dbs_mode = HW_MODE_DBS_NONE;
		sbs_mode = HW_MODE_SBS_NONE;
		mac1_ss_bw_info.mac_tx_stream = 0;
		mac1_ss_bw_info.mac_rx_stream = 0;
		mac1_ss_bw_info.mac_bw = 0;

		/* SBS and DBS have dual MAC. Upto 2 MACs are considered. */
		if ((hw_config_type == WMI_HW_MODE_DBS) ||
		    (hw_config_type == WMI_HW_MODE_SBS_PASSIVE) ||
		    (hw_config_type == WMI_HW_MODE_SBS)) {
			/* Update for MAC1 */
			tmp = &phy_caps->each_phy_cap_per_hwmode[j++];
			wma_get_hw_mode_params(tmp, &mac1_ss_bw_info);
			if (hw_config_type == WMI_HW_MODE_DBS)
				dbs_mode = HW_MODE_DBS;
			if ((hw_config_type == WMI_HW_MODE_SBS_PASSIVE) ||
			    (hw_config_type == WMI_HW_MODE_SBS))
				sbs_mode = HW_MODE_SBS;
		}

		/* Updating HW mode list */
		wma_set_hw_mode_params(wma_handle, mac0_ss_bw_info,
				       mac1_ss_bw_info, i, dbs_mode,
				       sbs_mode);
	}
	wma_dump_dbs_hw_mode(wma_handle);
	return QDF_STATUS_SUCCESS;
}

/**
 * wma_populate_soc_caps() - populate entire SOC's capabilities
 * @wma_handle: pointer to wma global structure
 * @param_buf: pointer to param of service ready extension event from fw
 *
 * This API populates all capabilities of entire SOC. For example,
 * how many number of hw modes are supported by this SOC, what are the
 * capabilities of each phy per hw mode, what are HAL reg capabilities per
 * phy.
 *
 * Return: none
 */
static void wma_populate_soc_caps(t_wma_handle *wma_handle,
			WMI_SERVICE_READY_EXT_EVENTID_param_tlvs *param_buf)
{
	int i, num_of_mac_caps = 0, tmp = 0;
	struct extended_caps *phy_caps;
	struct hw_mode_idx_to_mac_cap_idx *map;

	WMA_LOGD("%s: Enter", __func__);

	if (!wma_handle) {
		WMA_LOGE("%s: Invalid WMA handle", __func__);
		return;
	}

	if (!param_buf) {
		WMA_LOGE("%s: Invalid event", __func__);
		return;
	}
	phy_caps = &wma_handle->phy_caps;

	/*
	 * first thing to do is to get how many number of hw modes are
	 * supported and populate in wma_handle global structure
	 */
	if (NULL == param_buf->soc_hw_mode_caps) {
		WMA_LOGE("%s: Invalid number of hw modes", __func__);
		return;
	}

	qdf_mem_copy(&phy_caps->num_hw_modes,
			param_buf->soc_hw_mode_caps,
			sizeof(WMI_SOC_MAC_PHY_HW_MODE_CAPS));
	if (0 == phy_caps->num_hw_modes.num_hw_modes) {
		WMA_LOGE("%s: Number of hw modes is zero", __func__);
		return;
	}
	WMA_LOGD("%s: Given number of hw modes[%d]",
		 __func__, phy_caps->num_hw_modes.num_hw_modes);

	/*
	 * next thing is to allocate the memory to map hw mode to phy/mac caps
	 */
	phy_caps->hw_mode_to_mac_cap_map =
		qdf_mem_malloc(phy_caps->num_hw_modes.num_hw_modes *
				sizeof(struct hw_mode_idx_to_mac_cap_idx));
	if (!phy_caps->hw_mode_to_mac_cap_map) {
		WMA_LOGE("%s: Memory allocation failed", __func__);
		return;
	}

	/*
	 * next thing is to allocate the memory for per hw caps
	 */
	phy_caps->each_hw_mode_cap =
		qdf_mem_malloc(phy_caps->num_hw_modes.num_hw_modes *
				sizeof(WMI_HW_MODE_CAPABILITIES));
	if (!phy_caps->each_hw_mode_cap) {
		WMA_LOGE("%s: Memory allocation failed", __func__);
		wma_cleanup_dbs_phy_caps(wma_handle);
		return;
	}
	qdf_mem_copy(phy_caps->each_hw_mode_cap,
			param_buf->hw_mode_caps,
			phy_caps->num_hw_modes.num_hw_modes *
			sizeof(WMI_HW_MODE_CAPABILITIES));
	/*
	 * next thing is to count the number of mac cap to populate per
	 * hw mode and generate map, so that our search can be done
	 * efficiently which is O(1)
	 */
	for (i = 0; i < phy_caps->num_hw_modes.num_hw_modes; i++) {
		map = &phy_caps->hw_mode_to_mac_cap_map[i];
		if (phy_caps->each_hw_mode_cap[i].phy_id_map == PHY1_PHY2) {
			tmp = num_of_mac_caps;
			num_of_mac_caps = num_of_mac_caps +  2;
			map->num_of_macs = 2;
		} else {
			tmp = num_of_mac_caps;
			num_of_mac_caps = num_of_mac_caps + 1;
			map->num_of_macs = 1;
		}
		map->mac_cap_idx = tmp;
		map->hw_mode_id = phy_caps->each_hw_mode_cap[i].hw_mode_id;
	}

	/*
	 * next thing is to populate each phy caps per hw mode
	 */
	phy_caps->each_phy_cap_per_hwmode =
		qdf_mem_malloc(num_of_mac_caps *
				sizeof(WMI_MAC_PHY_CAPABILITIES));
	if (!phy_caps->each_phy_cap_per_hwmode) {
		WMA_LOGE("%s: Memory allocation failed", __func__);
		wma_cleanup_dbs_phy_caps(wma_handle);
		return;
	}
	qdf_mem_copy(phy_caps->each_phy_cap_per_hwmode,
			param_buf->mac_phy_caps,
			num_of_mac_caps * sizeof(WMI_MAC_PHY_CAPABILITIES));

	/*
	 * next thing is to populate reg caps per phy
	 */
	qdf_mem_copy(&phy_caps->num_phy_for_hal_reg_cap,
			param_buf->soc_hal_reg_caps,
			sizeof(WMI_SOC_HAL_REG_CAPABILITIES));
	if (phy_caps->num_phy_for_hal_reg_cap.num_phy == 0) {
		WMA_LOGE("%s: incorrect number of phys", __func__);
		wma_cleanup_dbs_phy_caps(wma_handle);
		return;
	}
	phy_caps->each_phy_hal_reg_cap =
		qdf_mem_malloc(phy_caps->num_phy_for_hal_reg_cap.num_phy *
				sizeof(WMI_HAL_REG_CAPABILITIES_EXT));
	if (!phy_caps->each_phy_hal_reg_cap) {
		WMA_LOGE("%s: Memory allocation failed", __func__);
		wma_cleanup_dbs_phy_caps(wma_handle);
		return;
	}
	qdf_mem_copy(phy_caps->each_phy_hal_reg_cap,
			param_buf->hal_reg_caps,
			phy_caps->num_phy_for_hal_reg_cap.num_phy *
				sizeof(WMI_HAL_REG_CAPABILITIES_EXT));
	wma_print_populate_soc_caps(wma_handle);
	return;
}

/**
 * wma_rx_service_ready_ext_event() - evt handler for sevice ready ext event.
 * @handle: wma handle
 * @event: params of the service ready extended event
 * @length: param length
 *
 * Return: none
 */
int wma_rx_service_ready_ext_event(void *handle, uint8_t *event,
					uint32_t length)
{
	tp_wma_handle wma_handle = (tp_wma_handle) handle;
	WMI_SERVICE_READY_EXT_EVENTID_param_tlvs *param_buf;
	wmi_service_ready_ext_event_fixed_param *ev;
	int status;
	QDF_STATUS ret;

	WMA_LOGD("%s: Enter", __func__);

	if (!wma_handle) {
		WMA_LOGE("%s: Invalid WMA handle", __func__);
		return -EINVAL;
	}

	param_buf = (WMI_SERVICE_READY_EXT_EVENTID_param_tlvs *) event;
	if (!param_buf) {
		WMA_LOGE("%s: Invalid event", __func__);
		return -EINVAL;
	}

	ev = param_buf->fixed_param;
	if (!ev) {
		WMA_LOGE("%s: Invalid buffer", __func__);
		return -EINVAL;
	}

	WMA_LOGD("WMA <-- WMI_SERVICE_READY_EXT_EVENTID");

	WMA_LOGD("%s: Defaults: scan config:%x FW mode config:%x",
			__func__, ev->default_conc_scan_config_bits,
			ev->default_fw_config_bits);

	ret = qdf_mc_timer_stop(&wma_handle->service_ready_ext_timer);
	if (!QDF_IS_STATUS_SUCCESS(ret)) {
		WMA_LOGE("Failed to stop the service ready ext timer");
		return -EINVAL;
	}
	wma_populate_soc_caps(wma_handle, param_buf);

	ret = wma_update_hw_mode_list(wma_handle);
	if (QDF_IS_STATUS_ERROR(ret)) {
		WMA_LOGE("Failed to update hw mode list");
		return -EINVAL;
	}

	WMA_LOGD("WMA --> WMI_INIT_CMDID");
	status = wmi_unified_send_saved_init_cmd(wma_handle->wmi_handle);
	if (status != EOK)
		/* In success case, WMI layer will free after getting copy
		 * engine TX complete interrupt
		 */
		WMA_LOGE("Failed to send WMI_INIT_CMDID command");

	wma_init_scan_fw_mode_config(wma_handle,
				ev->default_conc_scan_config_bits,
				ev->default_fw_config_bits);
	wma_handle->target_fw_vers_ext = ev->fw_build_vers_ext;
	return 0;
}

/**
 * wma_rx_ready_event() - event handler to process
 *                        wmi rx ready event.
 * @handle: wma handle
 * @cmd_param_info: command params info
 * @length: param length
 *
 * Return: none
 */
int wma_rx_ready_event(void *handle, uint8_t *cmd_param_info,
					uint32_t length)
{
	tp_wma_handle wma_handle = (tp_wma_handle) handle;
	WMI_READY_EVENTID_param_tlvs *param_buf = NULL;
	wmi_ready_event_fixed_param *ev = NULL;

	WMA_LOGD("%s: Enter", __func__);

	param_buf = (WMI_READY_EVENTID_param_tlvs *) cmd_param_info;
	if (!(wma_handle && param_buf)) {
		WMA_LOGE("%s: Invalid arguments", __func__);
		QDF_ASSERT(0);
		return -EINVAL;
	}

	WMA_LOGD("WMA <-- WMI_READY_EVENTID");

	ev = param_buf->fixed_param;
	/* Indicate to the waiting thread that the ready
	 * event was received */
	wma_handle->sub_20_support =
		WMI_SERVICE_IS_ENABLED(wma_handle->wmi_service_bitmap,
				WMI_SERVICE_HALF_RATE_QUARTER_RATE_SUPPORT);
	wma_handle->wmi_ready = true;
	wma_handle->wlan_init_status = ev->status;

	/*
	 * We need to check the WMI versions and make sure both
	 * host and fw are compatible.
	 */
	if (!wmi_versions_are_compatible(&wma_handle->final_abi_vers,
					 &ev->fw_abi_vers)) {
		/*
		 * Error: Our host version and the given firmware version
		 * are incompatible.
		 */
		WMA_LOGE("%s: Error: Incompatible WMI version."
			 "Host: %d,%d,0x%x 0x%x 0x%x 0x%x, FW: %d,%d,0x%x 0x%x 0x%x 0x%x",
			 __func__,
			 WMI_VER_GET_MAJOR(wma_handle->final_abi_vers.
					   abi_version_0),
			 WMI_VER_GET_MINOR(wma_handle->final_abi_vers.
					   abi_version_0),
			 wma_handle->final_abi_vers.abi_version_ns_0,
			 wma_handle->final_abi_vers.abi_version_ns_1,
			 wma_handle->final_abi_vers.abi_version_ns_2,
			 wma_handle->final_abi_vers.abi_version_ns_3,
			 WMI_VER_GET_MAJOR(ev->fw_abi_vers.abi_version_0),
			 WMI_VER_GET_MINOR(ev->fw_abi_vers.abi_version_0),
			 ev->fw_abi_vers.abi_version_ns_0,
			 ev->fw_abi_vers.abi_version_ns_1,
			 ev->fw_abi_vers.abi_version_ns_2,
			 ev->fw_abi_vers.abi_version_ns_3);
		if (wma_handle->wlan_init_status == WLAN_INIT_STATUS_SUCCESS) {
			/* Failed this connection to FW */
			wma_handle->wlan_init_status =
				WLAN_INIT_STATUS_GEN_FAILED;
		}
	}
	qdf_mem_copy(&wma_handle->final_abi_vers, &ev->fw_abi_vers,
		     sizeof(wmi_abi_version));
	qdf_mem_copy(&wma_handle->target_abi_vers, &ev->fw_abi_vers,
		     sizeof(wmi_abi_version));

	/* copy the mac addr */
	WMI_MAC_ADDR_TO_CHAR_ARRAY(&ev->mac_addr, wma_handle->myaddr);
	WMI_MAC_ADDR_TO_CHAR_ARRAY(&ev->mac_addr, wma_handle->hwaddr);

	wma_update_hdd_cfg(wma_handle);

	qdf_event_set(&wma_handle->wma_ready_event);

	WMA_LOGD("Exit");

	return 0;
}

/**
 * wma_setneedshutdown() - setting wma needshutdown flag
 * @cds_ctx: cds context
 *
 * Return: none
 */
void wma_setneedshutdown(void *cds_ctx)
{
	tp_wma_handle wma_handle;

	WMA_LOGD("%s: Enter", __func__);

	wma_handle = cds_get_context(QDF_MODULE_ID_WMA);

	if (NULL == wma_handle) {
		WMA_LOGE("%s: Invalid arguments", __func__);
		QDF_ASSERT(0);
		return;
	}

	wma_handle->needShutdown = true;
	WMA_LOGD("%s: Exit", __func__);
}

/**
 * wma_needshutdown() - Is wma needs shutdown?
 * @cds_ctx: cds context
 *
 * Return: returns true/false
 */
bool wma_needshutdown(void *cds_ctx)
{
	tp_wma_handle wma_handle;

	WMA_LOGD("%s: Enter", __func__);

	wma_handle = cds_get_context(QDF_MODULE_ID_WMA);

	if (NULL == wma_handle) {
		WMA_LOGE("%s: Invalid arguments", __func__);
		QDF_ASSERT(0);
		return false;
	}

	WMA_LOGD("%s: Exit", __func__);
	return wma_handle->needShutdown;
}

/**
 * wma_wait_for_ready_event() - wait for wma ready event
 * @handle: wma handle
 *
 * Return: 0 for success or QDF error
 */
QDF_STATUS wma_wait_for_ready_event(WMA_HANDLE handle)
{
	tp_wma_handle wma_handle = (tp_wma_handle) handle;
	QDF_STATUS qdf_status;

	/* wait until WMI_READY_EVENTID received from FW */
	qdf_status = qdf_wait_single_event(&(wma_handle->wma_ready_event),
					   WMA_READY_EVENTID_TIMEOUT);

	if (QDF_STATUS_SUCCESS != qdf_status) {
		WMA_LOGE("%s: Timeout waiting for ready event from FW",
			 __func__);
		qdf_status = QDF_STATUS_E_FAILURE;
	}
	return qdf_status;
}

/**
 * wma_set_ppsconfig() - set pps config in fw
 * @vdev_id: vdev id
 * @pps_param: pps params
 * @val : param value
 *
 * Return: 0 for success or QDF error
 */
QDF_STATUS wma_set_ppsconfig(uint8_t vdev_id, uint16_t pps_param,
				    int val)
{
	tp_wma_handle wma = cds_get_context(QDF_MODULE_ID_WMA);
	int ret = -EIO;
	uint32_t pps_val;

	if (NULL == wma) {
		WMA_LOGE("%s: Failed to get wma", __func__);
		return QDF_STATUS_E_INVAL;
	}

	switch (pps_param) {
	case WMA_VHT_PPS_PAID_MATCH:
		pps_val = ((val << 31) & 0xffff0000) |
			  (PKT_PWR_SAVE_PAID_MATCH & 0xffff);
		goto pkt_pwr_save_config;
	case WMA_VHT_PPS_GID_MATCH:
		pps_val = ((val << 31) & 0xffff0000) |
			  (PKT_PWR_SAVE_GID_MATCH & 0xffff);
		goto pkt_pwr_save_config;
	case WMA_VHT_PPS_DELIM_CRC_FAIL:
		pps_val = ((val << 31) & 0xffff0000) |
			  (PKT_PWR_SAVE_DELIM_CRC_FAIL & 0xffff);
		goto pkt_pwr_save_config;

		/* Enable the code below as and when the functionality
		 * is supported/added in host.
		 */
#ifdef NOT_YET
	case WMA_VHT_PPS_EARLY_TIM_CLEAR:
		pps_val = ((val << 31) & 0xffff0000) |
			  (PKT_PWR_SAVE_EARLY_TIM_CLEAR & 0xffff);
		goto pkt_pwr_save_config;
	case WMA_VHT_PPS_EARLY_DTIM_CLEAR:
		pps_val = ((val << 31) & 0xffff0000) |
			  (PKT_PWR_SAVE_EARLY_DTIM_CLEAR & 0xffff);
		goto pkt_pwr_save_config;
	case WMA_VHT_PPS_EOF_PAD_DELIM:
		pps_val = ((val << 31) & 0xffff0000) |
			  (PKT_PWR_SAVE_EOF_PAD_DELIM & 0xffff);
		goto pkt_pwr_save_config;
	case WMA_VHT_PPS_MACADDR_MISMATCH:
		pps_val = ((val << 31) & 0xffff0000) |
			  (PKT_PWR_SAVE_MACADDR_MISMATCH & 0xffff);
		goto pkt_pwr_save_config;
	case WMA_VHT_PPS_GID_NSTS_ZERO:
		pps_val = ((val << 31) & 0xffff0000) |
			  (PKT_PWR_SAVE_GID_NSTS_ZERO & 0xffff);
		goto pkt_pwr_save_config;
	case WMA_VHT_PPS_RSSI_CHECK:
		pps_val = ((val << 31) & 0xffff0000) |
			  (PKT_PWR_SAVE_RSSI_CHECK & 0xffff);
		goto pkt_pwr_save_config;
#endif /* NOT_YET */
pkt_pwr_save_config:
		WMA_LOGD("vdev_id:%d val:0x%x pps_val:0x%x", vdev_id,
			 val, pps_val);
		ret = wma_vdev_set_param(wma->wmi_handle, vdev_id,
						      WMI_VDEV_PARAM_PACKET_POWERSAVE,
						      pps_val);
		break;
	default:
		WMA_LOGE("%s:INVALID PPS CONFIG", __func__);
	}

	return (ret) ? QDF_STATUS_E_FAILURE : QDF_STATUS_SUCCESS;
}

/**
 * wma_process_set_mas() - Function to enable/disable MAS
 * @wma:	Pointer to WMA handle
 * @mas_val:	1-Enable MAS, 0-Disable MAS
 *
 * This function enables/disables the MAS value
 *
 * Return: QDF_SUCCESS for success otherwise failure
 */
static QDF_STATUS wma_process_set_mas(tp_wma_handle wma,
				      uint32_t *mas_val)
{
	uint32_t val;

	if (NULL == wma || NULL == mas_val) {
		WMA_LOGE("%s: Invalid input to enable/disable MAS", __func__);
		return QDF_STATUS_E_FAILURE;
	}

	val = (*mas_val);

	if (QDF_STATUS_SUCCESS !=
			wma_set_enable_disable_mcc_adaptive_scheduler(val)) {
		WMA_LOGE("%s: Unable to enable/disable MAS", __func__);
		return QDF_STATUS_E_FAILURE;
	} else {
		WMA_LOGE("%s: Value is %d", __func__, val);
	}

	return QDF_STATUS_SUCCESS;
}

/**
 * wma_process_set_miracast() - Function to set miracast value in WMA
 * @wma:		Pointer to WMA handle
 * @miracast_val:	0-Disabled,1-Source,2-Sink
 *
 * This function stores the miracast value in WMA
 *
 * Return: QDF_SUCCESS for success otherwise failure
 *
 */
static QDF_STATUS wma_process_set_miracast(tp_wma_handle wma,
					   uint32_t *miracast_val)
{
	if (NULL == wma || NULL == miracast_val) {
		WMA_LOGE("%s: Invalid input to store miracast value", __func__);
		return QDF_STATUS_E_FAILURE;
	}

	wma->miracast_value = *miracast_val;
	WMA_LOGE("%s: Miracast value is %d", __func__, wma->miracast_value);

	return QDF_STATUS_SUCCESS;
}

/**
 * wma_config_stats_factor() - Function to configure stats avg. factor
 * @wma:  pointer to WMA handle
 * @avg_factor:	stats. avg. factor passed down by userspace
 *
 * This function configures the avg. stats value in firmware
 *
 * Return: QDF_STATUS_SUCCESS for success otherwise failure
 *
 */
static QDF_STATUS wma_config_stats_factor(tp_wma_handle wma,
				      struct sir_stats_avg_factor *avg_factor)
{
	QDF_STATUS ret;

	if (NULL == wma || NULL == avg_factor) {
		WMA_LOGE("%s: Invalid input of stats avg factor", __func__);
		return QDF_STATUS_E_FAILURE;
	}

	ret = wma_vdev_set_param(wma->wmi_handle,
					    avg_factor->vdev_id,
					    WMI_VDEV_PARAM_STATS_AVG_FACTOR,
					    avg_factor->stats_avg_factor);
	if (QDF_IS_STATUS_ERROR(ret)) {
		WMA_LOGE(" failed to set avg_factor for vdev_id %d",
			 avg_factor->vdev_id);
	}

	WMA_LOGD("%s: Set stats_avg_factor %d for vdev_id %d", __func__,
		 avg_factor->stats_avg_factor, avg_factor->vdev_id);

	return ret;
}

/**
 * wma_config_guard_time() - Function to set guard time in firmware
 * @wma:  pointer to WMA handle
 * @guard_time:  guard time passed down by userspace
 *
 * This function configures the guard time in firmware
 *
 * Return: QDF_STATUS_SUCCESS for success otherwise failure
 *
 */
static QDF_STATUS wma_config_guard_time(tp_wma_handle wma,
				   struct sir_guard_time_request *guard_time)
{
	QDF_STATUS ret;

	if (NULL == wma || NULL == guard_time) {
		WMA_LOGE("%s: Invalid input of guard time", __func__);
		return QDF_STATUS_E_FAILURE;
	}

	ret = wma_vdev_set_param(wma->wmi_handle,
					      guard_time->vdev_id,
					      WMI_VDEV_PARAM_RX_LEAK_WINDOW,
					      guard_time->guard_time);
	if (QDF_IS_STATUS_ERROR(ret)) {
		WMA_LOGE(" failed to set guard time for vdev_id %d",
			 guard_time->vdev_id);
	}

	WMA_LOGD("Set guard time %d for vdev_id %d",
		 guard_time->guard_time, guard_time->vdev_id);

	return ret;
}

/**
 * wma_enable_specific_fw_logs() - Start/Stop logging of diag event/log id
 * @wma_handle: WMA handle
 * @start_log: Start logging related parameters
 *
 * Send the command to the FW based on which specific logging of diag
 * event/log id can be started/stopped
 *
 * Return: None
 */
static void wma_enable_specific_fw_logs(tp_wma_handle wma_handle,
					struct sir_wifi_start_log *start_log)
{

	if (!start_log) {
		WMA_LOGE("%s: start_log pointer is NULL", __func__);
		return;
	}
	if (!wma_handle) {
		WMA_LOGE("%s: Invalid wma handle", __func__);
		return;
	}

	if (!((start_log->ring_id == RING_ID_CONNECTIVITY) ||
			(start_log->ring_id == RING_ID_FIRMWARE_DEBUG))) {
		WMA_LOGD("%s: Not connectivity or fw debug ring: %d",
				__func__, start_log->ring_id);
		return;
	}

	wmi_unified_enable_specific_fw_logs_cmd(wma_handle->wmi_handle,
				(struct wmi_wifi_start_log *)start_log);

	return;
}

#define MEGABYTE	(1024 * 1024)
/**
 * wma_set_wifi_start_packet_stats() - Start/stop packet stats
 * @wma_handle: WMA handle
 * @start_log: Struture containing the start wifi logger params
 *
 * This function is used to send the WMA commands to start/stop logging
 * of per packet statistics
 *
 * Return: None
 *
 */
#ifdef REMOVE_PKT_LOG
static void wma_set_wifi_start_packet_stats(void *wma_handle,
					struct sir_wifi_start_log *start_log)
{
	return;
}
#else
static void wma_set_wifi_start_packet_stats(void *wma_handle,
					struct sir_wifi_start_log *start_log)
{
	struct hif_opaque_softc *scn;
	uint32_t log_state;

	if (!start_log) {
		WMA_LOGE("%s: start_log pointer is NULL", __func__);
		return;
	}
	if (!wma_handle) {
		WMA_LOGE("%s: Invalid wma handle", __func__);
		return;
	}

	/* No need to register for ring IDs other than packet stats */
	if (start_log->ring_id != RING_ID_PER_PACKET_STATS) {
		WMA_LOGD("%s: Ring id is not for per packet stats: %d",
			__func__, start_log->ring_id);
		return;
	}

	scn = cds_get_context(QDF_MODULE_ID_HIF);
	if (scn == NULL) {
		WMA_LOGE("%s: Invalid HIF handle", __func__);
		return;
	}

	log_state = ATH_PKTLOG_ANI | ATH_PKTLOG_RCUPDATE | ATH_PKTLOG_RCFIND |
		ATH_PKTLOG_RX | ATH_PKTLOG_TX |
		ATH_PKTLOG_TEXT | ATH_PKTLOG_SW_EVENT;

	if (start_log->size != 0) {
		pktlog_setsize(scn, start_log->size * MEGABYTE);
		return;
	} else if (start_log->is_pktlog_buff_clear == true) {
		pktlog_clearbuff(scn, start_log->is_pktlog_buff_clear);
		return;
	}

	if (start_log->verbose_level == WLAN_LOG_LEVEL_ACTIVE) {
		pktlog_enable(scn, log_state, start_log->ini_triggered,
			      start_log->user_triggered,
			      start_log->is_iwpriv_command);
	} else {
		pktlog_enable(scn, 0, start_log->ini_triggered,
				start_log->user_triggered,
				start_log->is_iwpriv_command);
	}
}
#endif

/**
 * wma_send_flush_logs_to_fw() - Send log flush command to FW
 * @wma_handle: WMI handle
 *
 * This function is used to send the flush command to the FW,
 * that will flush the fw logs that are residue in the FW
 *
 * Return: None
 */
void wma_send_flush_logs_to_fw(tp_wma_handle wma_handle)
{
	QDF_STATUS status;
	int ret;

	ret = wmi_unified_flush_logs_to_fw_cmd(wma_handle->wmi_handle);
	if (ret != EOK)
		return;

	status = qdf_mc_timer_start(&wma_handle->log_completion_timer,
			WMA_LOG_COMPLETION_TIMER);
	if (status != QDF_STATUS_SUCCESS)
		WMA_LOGE("Failed to start the log completion timer");
}

/**
 * wma_update_wep_default_key - To update default key id
 * @wma: pointer to wma handler
 * @update_def_key: pointer to wep_update_default_key_idx
 *
 * This function makes a copy of default key index to txrx node
 *
 * Return: Success
 */
static QDF_STATUS wma_update_wep_default_key(tp_wma_handle wma,
			struct wep_update_default_key_idx *update_def_key)
{
	struct wma_txrx_node *iface =
		&wma->interfaces[update_def_key->session_id];
	iface->wep_default_key_idx = update_def_key->default_idx;

	return QDF_STATUS_SUCCESS;
}

/**
 * wma_update_tx_fail_cnt_th() - Set threshold for TX pkt fail
 * @wma_handle: WMA handle
 * @tx_fail_cnt_th: sme_tx_fail_cnt_threshold parameter
 *
 * This function is used to set Tx pkt fail count threshold,
 * FW will do disconnect with station once this threshold is reached.
 *
 * Return: VOS_STATUS_SUCCESS on success, error number otherwise
 */
static QDF_STATUS wma_update_tx_fail_cnt_th(tp_wma_handle wma,
				struct sme_tx_fail_cnt_threshold *tx_fail_cnt_th)
{
	u_int8_t vdev_id;
	u_int32_t tx_fail_disconn_th;
	int ret = -EIO;

	if (!wma || !wma->wmi_handle) {
		WMA_LOGE(FL("WMA is closed, can not issue Tx pkt fail count threshold"));
		return QDF_STATUS_E_INVAL;
	}
	vdev_id = tx_fail_cnt_th->session_id;
	tx_fail_disconn_th = tx_fail_cnt_th->tx_fail_cnt_threshold;
	WMA_LOGD("Set TX pkt fail count threshold  vdevId %d count %d",
			vdev_id, tx_fail_disconn_th);


	ret = wma_vdev_set_param(wma->wmi_handle, vdev_id,
			WMI_VDEV_PARAM_DISCONNECT_TH,
			tx_fail_disconn_th);

	if (ret) {
		WMA_LOGE(FL("Failed to send TX pkt fail count threshold command"));
		return QDF_STATUS_E_FAILURE;
	}

	return QDF_STATUS_SUCCESS;
}

/**
 * wma_update_short_retry_limit() - Set retry limit for short frames
 * @wma_handle: WMA handle
 * @short_retry_limit_th: retry limir count for Short frames.
 *
 * This function is used to configure the transmission retry limit at which
 * short frames needs to be retry.
 *
 * Return: VOS_STATUS_SUCCESS on success, error number otherwise
 */
static QDF_STATUS wma_update_short_retry_limit(tp_wma_handle wma,
		struct sme_short_retry_limit *short_retry_limit_th)
{
	uint8_t vdev_id;
	uint32_t short_retry_limit;
	int ret;

	if (!wma || !wma->wmi_handle) {
		WMA_LOGE("WMA is closed, can not issue short retry limit threshold");
		return QDF_STATUS_E_INVAL;
	}
	vdev_id = short_retry_limit_th->session_id;
	short_retry_limit = short_retry_limit_th->short_retry_limit;
	WMA_LOGD("Set short retry limit threshold  vdevId %d count %d",
		vdev_id, short_retry_limit);

	ret = wma_vdev_set_param(wma->wmi_handle, vdev_id,
		WMI_VDEV_PARAM_NON_AGG_SW_RETRY_TH,
		short_retry_limit);

	if (ret) {
		WMA_LOGE("Failed to send short limit threshold command");
		return QDF_STATUS_E_FAILURE;
	}
	return QDF_STATUS_SUCCESS;
}

/**
 * wma_update_long_retry_limit() - Set retry limit for long frames
 * @wma_handle: WMA handle
 * @long_retry_limit_th: retry limir count for long frames
 *
 * This function is used to configure the transmission retry limit at which
 * long frames needs to be retry
 *
 * Return: VOS_STATUS_SUCCESS on success, error number otherwise
 */
static QDF_STATUS wma_update_long_retry_limit(tp_wma_handle wma,
		struct sme_long_retry_limit  *long_retry_limit_th)
{
	uint8_t vdev_id;
	uint32_t long_retry_limit;
	int ret;

	if (!wma || !wma->wmi_handle) {
		WMA_LOGE("WMA is closed, can not issue long retry limit threshold");
		return QDF_STATUS_E_INVAL;
	}
	vdev_id = long_retry_limit_th->session_id;
	long_retry_limit = long_retry_limit_th->long_retry_limit;
	WMA_LOGD("Set TX pkt fail count threshold  vdevId %d count %d",
		vdev_id, long_retry_limit);

	ret  = wma_vdev_set_param(wma->wmi_handle, vdev_id,
			WMI_VDEV_PARAM_AGG_SW_RETRY_TH,
			long_retry_limit);

	if (ret) {
		WMA_LOGE("Failed to send long limit threshold command");
		return QDF_STATUS_E_FAILURE;
	}

	return QDF_STATUS_SUCCESS;
}

/*
 * wma_update_sta_inactivity_timeout() - Set sta_inactivity_timeout to fw
 * @wma_handle: WMA handle
 * @sta_inactivity_timer: sme_sta_inactivity_timeout
 *
 * This function is used to set sta_inactivity_timeout.
 * If a station does not send anything in sta_inactivity_timeout seconds, an
 * empty data frame is sent to it in order to verify whether it is
 * still in range. If this frame is not ACKed, the station will be
 * disassociated and then deauthenticated.
 *
 * Return: None
 */
void wma_update_sta_inactivity_timeout(tp_wma_handle wma,
		struct sme_sta_inactivity_timeout  *sta_inactivity_timer)
{
	uint8_t vdev_id;
	uint32_t max_unresponsive_time;
	uint32_t min_inactive_time, max_inactive_time;

	if (!wma || !wma->wmi_handle) {
		WMA_LOGE("WMA is closed, can not issue sta_inactivity_timeout");
		return;
	}
	vdev_id = sta_inactivity_timer->session_id;
	max_unresponsive_time = sta_inactivity_timer->sta_inactivity_timeout;
	max_inactive_time = max_unresponsive_time * TWO_THIRD;
	min_inactive_time = max_unresponsive_time - max_inactive_time;

	if (wma_vdev_set_param(wma->wmi_handle, vdev_id,
			WMI_VDEV_PARAM_AP_KEEPALIVE_MIN_IDLE_INACTIVE_TIME_SECS,
			min_inactive_time))
		WMA_LOGE("Failed to Set AP MIN IDLE INACTIVE TIME");

	if (wma_vdev_set_param(wma->wmi_handle, vdev_id,
			WMI_VDEV_PARAM_AP_KEEPALIVE_MAX_IDLE_INACTIVE_TIME_SECS,
			max_inactive_time))
		WMA_LOGE("Failed to Set AP MAX IDLE INACTIVE TIME");

	if (wma_vdev_set_param(wma->wmi_handle, vdev_id,
		WMI_VDEV_PARAM_AP_KEEPALIVE_MAX_UNRESPONSIVE_TIME_SECS,
		max_unresponsive_time))
		WMA_LOGE("Failed to Set MAX UNRESPONSIVE TIME");

	WMA_LOGD("%s:vdev_id:%d min_inactive_time: %u max_inactive_time: %u max_unresponsive_time: %u",
			__func__, vdev_id,
			min_inactive_time, max_inactive_time,
			max_unresponsive_time);
}

#ifdef WLAN_FEATURE_WOW_PULSE


#define WMI_WOW_HOSTWAKEUP_GPIO_CMD_FIXED_PARAM \
WMI_WOW_HOSTWAKEUP_GPIO_PIN_PATTERN_CONFIG_CMD_fixed_param


#define WMITLV_TAG_HOSTWAKEUP_GPIO_CMD_FIXED_PARAM \
WMITLV_TAG_STRUC_wmi_wow_hostwakeup_gpio_pin_pattern_config_cmd_fixed_param

/**
* wma_send_wow_pulse_cmd() - send wmi cmd of wow pulse cmd
* infomation to fw.
* @wma_handle: wma handler
* @udp_response: wow_pulse_mode pointer
*
* Return: Return QDF_STATUS
*/
static QDF_STATUS wma_send_wow_pulse_cmd(tp_wma_handle wma_handle,
					struct wow_pulse_mode *wow_pulse_cmd)
{
	QDF_STATUS status = QDF_STATUS_SUCCESS;
	wmi_buf_t buf;
	WMI_WOW_HOSTWAKEUP_GPIO_CMD_FIXED_PARAM *cmd;
	u_int16_t len;

	len = sizeof(*cmd);
	buf = wmi_buf_alloc(wma_handle->wmi_handle, len);
	if (!buf) {
		 WMA_LOGE("wmi_buf_alloc failed");
		 return QDF_STATUS_E_NOMEM;
	}

	cmd = (WMI_WOW_HOSTWAKEUP_GPIO_CMD_FIXED_PARAM *)wmi_buf_data(buf);
	qdf_mem_zero(cmd, len);

	WMITLV_SET_HDR(&cmd->tlv_header,
		WMITLV_TAG_HOSTWAKEUP_GPIO_CMD_FIXED_PARAM,
		WMITLV_GET_STRUCT_TLVLEN(
			WMI_WOW_HOSTWAKEUP_GPIO_CMD_FIXED_PARAM));

	cmd->enable = wow_pulse_cmd->wow_pulse_enable;
	cmd->pin = wow_pulse_cmd->wow_pulse_pin;
	cmd->interval_low = wow_pulse_cmd->wow_pulse_interval_low;
	cmd->interval_high = wow_pulse_cmd->wow_pulse_interval_high;
	cmd->repeat_cnt = WMI_WOW_PULSE_REPEAT_CNT;

	if (wmi_unified_cmd_send(wma_handle->wmi_handle, buf, len,
		WMI_WOW_HOSTWAKEUP_GPIO_PIN_PATTERN_CONFIG_CMDID)) {
		WMA_LOGE("Failed to send send wow pulse");
		wmi_buf_free(buf);
		status = QDF_STATUS_E_FAILURE;
	}

	WMA_LOGD("%s: Exit", __func__);
	return status;
}

#undef WMI_WOW_HOSTWAKEUP_GPIO_CMD_FIXED_PARAM
#undef WMITLV_TAG_HOSTWAKEUP_GPIO_CMD_FIXED_PARAM
#undef WMI_WOW_PULSE_REPEAT_CNT

#else
static inline QDF_STATUS wma_send_wow_pulse_cmd(tp_wma_handle wma_handle,
					struct wow_pulse_mode *wow_pulse_cmd)
{
	return QDF_STATUS_E_FAILURE;
}
#endif


/**
 * wma_process_power_debug_stats_req() - Process the Chip Power stats collect
 * request and pass the Power stats request to Fw
 * @wma_handle: WMA handle
 *
 * Return: QDF_STATUS
 */
#ifdef WLAN_POWER_DEBUGFS
static QDF_STATUS wma_process_power_debug_stats_req(tp_wma_handle wma_handle)
{
	wmi_pdev_get_chip_power_stats_cmd_fixed_param *cmd;
	int32_t len;
	wmi_buf_t buf;
	uint8_t *buf_ptr;
	int ret;

	if (!wma_handle) {
		WMA_LOGE("%s: input pointer is NULL", __func__);
		return QDF_STATUS_E_FAILURE;
	}

	len = sizeof(*cmd);
	buf = wmi_buf_alloc(wma_handle->wmi_handle, len);
	if (!buf) {
		WMA_LOGE("%s: Failed allocate wmi buffer", __func__);
		return QDF_STATUS_E_NOMEM;
	}

	buf_ptr = (u_int8_t *) wmi_buf_data(buf);
	cmd = (wmi_pdev_get_chip_power_stats_cmd_fixed_param *) buf_ptr;

	WMITLV_SET_HDR(&cmd->tlv_header,
		WMITLV_TAG_STRUC_wmi_get_chip_power_stats_cmd_fixed_param,
		WMITLV_GET_STRUCT_TLVLEN(
			wmi_pdev_get_chip_power_stats_cmd_fixed_param));
	cmd->pdev_id = 0;

	WMA_LOGD("POWER_DEBUG_STATS - Get Request Params; Pdev id - %d",
			cmd->pdev_id);
	ret = wmi_unified_cmd_send(wma_handle->wmi_handle, buf, len,
			WMI_PDEV_GET_CHIP_POWER_STATS_CMDID);
	if (ret) {
		WMA_LOGE("%s: Failed to send power debug stats request",
				__func__);
		wmi_buf_free(buf);
		return QDF_STATUS_E_FAILURE;
	}
	return QDF_STATUS_SUCCESS;
}
#else
static QDF_STATUS wma_process_power_debug_stats_req(tp_wma_handle wma_handle)
{
	return QDF_STATUS_SUCCESS;
}
#endif

void wma_mc_discard_msg(cds_msg_t *msg)
{
	switch (msg->type) {
	case WMA_PROCESS_FW_EVENT:
		qdf_nbuf_free(((wma_process_fw_event_params *)msg->bodyptr)->
			      evt_buf);
	break;
	}

	if (msg->bodyptr) {
		qdf_mem_free(msg->bodyptr);
	}

	msg->bodyptr = NULL;
	msg->bodyval = 0;
	msg->type = 0;
}

static void wma_set_arp_req_stats(WMA_HANDLE handle,
				  struct set_arp_stats_params *req_buf)
{
	int status;
	struct set_arp_stats *arp_stats;
	tp_wma_handle wma_handle = (tp_wma_handle) handle;

	if (!wma_handle || !wma_handle->wmi_handle) {
		WMA_LOGE("%s: WMA is closed, cannot send per roam config",
			 __func__);
		return;
	}

	arp_stats = (struct set_arp_stats *)req_buf;
	status = wmi_unified_set_arp_stats_req(wma_handle->wmi_handle,
					       arp_stats);
	if (status != EOK)
		WMA_LOGE("%s: failed to set arp stats to FW",
			 __func__);
}

static void wma_get_arp_req_stats(WMA_HANDLE handle,
				  struct get_arp_stats_params *req_buf)
{
	int status;
	struct get_arp_stats *arp_stats;
	tp_wma_handle wma_handle = (tp_wma_handle) handle;

	if (!wma_handle || !wma_handle->wmi_handle) {
		WMA_LOGE("%s: WMA is closed, cannot send per roam config",
			 __func__);
		return;
	}

	arp_stats = (struct get_arp_stats *)req_buf;
	status = wmi_unified_get_arp_stats_req(wma_handle->wmi_handle,
					       arp_stats);
	if (status != EOK)
		WMA_LOGE("%s: failed to send get arp stats to FW",
			 __func__);
}

/**
 * wma_process_action_frame_random_mac() - set/clear action frame random mac
 * @wma_handle: pointer to wma handle
 * @filter: pointer to buffer containing random mac, session_id and callback
 *
 * Return: QDF_STATUS_SUCCESS for success or error code.
 */
static QDF_STATUS
wma_process_action_frame_random_mac(tp_wma_handle wma_handle,
				    struct action_frame_random_filter *filter)
{
	wmi_vdev_add_mac_addr_to_rx_filter_cmd_fixed_param *cmd;
	uint32_t len;
	wmi_buf_t buf;
	int ret;
	struct action_frame_random_filter *filter_bkup = NULL;
	struct wma_txrx_node *intr = NULL;

	if (!filter) {
		WMA_LOGE(FL("invalid pointer"));
		return QDF_STATUS_E_INVAL;
	}

	if (!wma_handle) {
		WMA_LOGE(FL("WMA context is invald!"));
		return QDF_STATUS_E_INVAL;
	}

	if (filter->filter_type == SME_ACTION_FRAME_RANDOM_MAC_SET) {
		intr = &wma_handle->interfaces[filter->session_id];
		/* command is in progress */
		if (intr->action_frame_filter != NULL) {
			WMA_LOGE(FL("previous action frame req is pending"));
			return QDF_STATUS_SUCCESS;
		}

		filter_bkup = qdf_mem_malloc(sizeof(*filter));
			if (!filter_bkup) {
				WMA_LOGE(
				FL("action frame filter mem alloc failed"));
				return QDF_STATUS_E_FAILURE;
			}

		qdf_mem_set(filter_bkup, 0, sizeof(*filter));
		filter_bkup->session_id = filter->session_id;
		filter_bkup->callback = filter->callback;
		filter_bkup->filter_type = filter->filter_type;
		filter_bkup->context = filter->context;

		qdf_mem_copy(filter_bkup->mac_addr, filter->mac_addr,
			     QDF_MAC_ADDR_SIZE);
		intr->action_frame_filter = (void *)filter_bkup;
	}

	len = sizeof(*cmd);
	buf = wmi_buf_alloc(wma_handle->wmi_handle, len);

	if (!buf) {
		WMA_LOGE(FL("Failed allocate wmi buffer"));
		return QDF_STATUS_E_NOMEM;
	}
	cmd = (wmi_vdev_add_mac_addr_to_rx_filter_cmd_fixed_param *)
		wmi_buf_data(buf);

	WMITLV_SET_HDR(&cmd->tlv_header,
	WMITLV_TAG_STRUC_wmi_vdev_add_mac_addr_to_rx_filter_cmd_fixed_param,
	WMITLV_GET_STRUCT_TLVLEN(
			wmi_vdev_add_mac_addr_to_rx_filter_cmd_fixed_param));

	cmd->vdev_id = filter->session_id;
	WMI_CHAR_ARRAY_TO_MAC_ADDR(filter->mac_addr, &cmd->mac_addr);
	if (filter->filter_type == SME_ACTION_FRAME_RANDOM_MAC_SET)
		cmd->enable = 1;
	else
		cmd->enable = 0;

	ret = wmi_unified_cmd_send(wma_handle->wmi_handle, buf, len,
			WMI_VDEV_ADD_MAC_ADDR_TO_RX_FILTER_CMDID);
	if (ret) {
		WMA_LOGE(FL("Failed to send action frame random mac cmd"));
		wmi_buf_free(buf);
		if (filter->filter_type == SME_ACTION_FRAME_RANDOM_MAC_SET) {
			qdf_mem_free(filter_bkup);
			intr->action_frame_filter = NULL;
		}
		return QDF_STATUS_E_FAILURE;
	}

	return QDF_STATUS_SUCCESS;
}

/**
 * wma_mc_process_msg() - process wma messages and call appropriate function.
 * @cds_context: cds context
 * @msg: message
 *
 * Return: QDF_SUCCESS for success otherwise failure
 */
QDF_STATUS wma_mc_process_msg(void *cds_context, cds_msg_t *msg)
{
	QDF_STATUS qdf_status = QDF_STATUS_SUCCESS;
	tp_wma_handle wma_handle;
	ol_txrx_vdev_handle txrx_vdev_handle = NULL;
	extern uint8_t *mac_trace_get_wma_msg_string(uint16_t wmaMsg);

	if (NULL == msg) {
		WMA_LOGE("msg is NULL");
		QDF_ASSERT(0);
		qdf_status = QDF_STATUS_E_INVAL;
		goto end;
	}

	WMA_LOGD("msg->type = %x %s", msg->type,
		 mac_trace_get_wma_msg_string(msg->type));

	wma_handle = cds_get_context(QDF_MODULE_ID_WMA);

	if (NULL == wma_handle) {
		WMA_LOGE("%s: wma_handle is NULL", __func__);
		QDF_ASSERT(0);
		qdf_mem_free(msg->bodyptr);
		qdf_status = QDF_STATUS_E_INVAL;
		goto end;
	}

	switch (msg->type) {

	/* Message posted by wmi for all control path related
	 * FW events to serialize through mc_thread.
	 */
	case WMA_PROCESS_FW_EVENT:
		wma_process_fw_event(wma_handle,
				(wma_process_fw_event_params *) msg->bodyptr);
		qdf_mem_free(msg->bodyptr);
		break;

#ifdef FEATURE_WLAN_ESE
	case WMA_TSM_STATS_REQ:
		WMA_LOGD("McThread: WMA_TSM_STATS_REQ");
		wma_process_tsm_stats_req(wma_handle, (void *)msg->bodyptr);
		break;
#endif /* FEATURE_WLAN_ESE */
	case WNI_CFG_DNLD_REQ:
		WMA_LOGD("McThread: WNI_CFG_DNLD_REQ");
		qdf_status = wma_wni_cfg_dnld(wma_handle);
		if (QDF_IS_STATUS_SUCCESS(qdf_status)) {
			cds_wma_complete_cback(cds_context);
		} else {
			WMA_LOGD("config download failure");
		}
		break;
	case WMA_ADD_STA_SELF_REQ:
		txrx_vdev_handle =
			wma_vdev_attach(wma_handle,
				(struct add_sta_self_params *) msg->
				bodyptr, 1);
		if (!txrx_vdev_handle) {
			WMA_LOGE("Failed to attach vdev");
		} else {
			/* Register with TxRx Module for Data Ack Complete Cb */
			ol_txrx_data_tx_cb_set(txrx_vdev_handle,
					      wma_data_tx_ack_comp_hdlr,
					      wma_handle);
		}
		break;
	case WMA_DEL_STA_SELF_REQ:
		wma_vdev_detach(wma_handle,
				(struct del_sta_self_params *) msg->bodyptr, 1);
		break;
	case WMA_START_SCAN_OFFLOAD_REQ:
		wma_start_scan(wma_handle, msg->bodyptr, msg->type);
		qdf_mem_free(msg->bodyptr);
		break;
	case WMA_STOP_SCAN_OFFLOAD_REQ:
		wma_stop_scan(wma_handle, msg->bodyptr);
		qdf_mem_free(msg->bodyptr);
		break;
	case WMA_UPDATE_CHAN_LIST_REQ:
		wma_update_channel_list(wma_handle,
					(tSirUpdateChanList *) msg->bodyptr);
		qdf_mem_free(msg->bodyptr);
		break;
	case WMA_SET_LINK_STATE:
		wma_set_linkstate(wma_handle, (tpLinkStateParams) msg->bodyptr);
		break;
	case WMA_CHNL_SWITCH_REQ:
		wma_set_channel(wma_handle,
				(tpSwitchChannelParams) msg->bodyptr);
		break;
	case WMA_ADD_BSS_REQ:
		wma_add_bss(wma_handle, (tpAddBssParams) msg->bodyptr);
		break;
	case WMA_ADD_STA_REQ:
		wma_add_sta(wma_handle, (tpAddStaParams) msg->bodyptr);
		break;
	case WMA_SET_BSSKEY_REQ:
		wma_set_bsskey(wma_handle, (tpSetBssKeyParams) msg->bodyptr);
		break;
	case WMA_SET_STAKEY_REQ:
		wma_set_stakey(wma_handle, (tpSetStaKeyParams) msg->bodyptr);
		break;
	case WMA_DELETE_STA_REQ:
		wma_delete_sta(wma_handle, (tpDeleteStaParams) msg->bodyptr);
		break;
	case WMA_DELETE_BSS_HO_FAIL_REQ:
		wma_delete_bss_ho_fail(wma_handle,
			(tpDeleteBssParams) msg->bodyptr);
		break;
	case WMA_DELETE_BSS_REQ:
		wma_delete_bss(wma_handle, (tpDeleteBssParams) msg->bodyptr);
		break;
	case WMA_UPDATE_EDCA_PROFILE_IND:
		wma_process_update_edca_param_req(wma_handle,
						  (tEdcaParams *) msg->bodyptr);
		qdf_mem_free(msg->bodyptr);
		break;
	case WMA_SEND_BEACON_REQ:
		wma_send_beacon(wma_handle, (tpSendbeaconParams) msg->bodyptr);
		qdf_mem_free(msg->bodyptr);
		break;
	case WMA_SEND_PROBE_RSP_TMPL:
		wma_send_probe_rsp_tmpl(wma_handle,
					(tpSendProbeRespParams) msg->bodyptr);
		qdf_mem_free(msg->bodyptr);
		break;
	case WMA_CLI_SET_CMD:
		wma_process_cli_set_cmd(wma_handle,
					(wma_cli_set_cmd_t *) msg->bodyptr);
		qdf_mem_free(msg->bodyptr);
		break;
	case WMA_SET_PDEV_IE_REQ:
		wma_process_set_pdev_ie_req(wma_handle,
				(struct set_ie_param *)msg->bodyptr);
		qdf_mem_free(msg->bodyptr);
		break;
#if !defined(REMOVE_PKT_LOG)
	case WMA_PKTLOG_ENABLE_REQ:
		wma_pktlog_wmi_send_cmd(wma_handle,
			(struct ath_pktlog_wmi_params *)msg->bodyptr);
		qdf_mem_free(msg->bodyptr);
		break;
#endif /* REMOVE_PKT_LOG */
#if defined(QCA_WIFI_FTM)
	case WMA_FTM_CMD_REQ:
		wma_process_ftm_command(wma_handle,
				(struct ar6k_testmode_cmd_data *)msg->bodyptr);
		break;
#endif /* QCA_WIFI_FTM */
	case WMA_ENTER_PS_REQ:
		wma_enable_sta_ps_mode(wma_handle,
				       (tpEnablePsParams) msg->bodyptr);
		qdf_mem_free(msg->bodyptr);
		break;
	case WMA_EXIT_PS_REQ:
		wma_disable_sta_ps_mode(wma_handle,
					(tpDisablePsParams) msg->bodyptr);
		qdf_mem_free(msg->bodyptr);
		break;
	case WMA_ENABLE_UAPSD_REQ:
		wma_enable_uapsd_mode(wma_handle,
				      (tpEnableUapsdParams) msg->bodyptr);
		qdf_mem_free(msg->bodyptr);
		break;
	case WMA_DISABLE_UAPSD_REQ:
		wma_disable_uapsd_mode(wma_handle,
				       (tpDisableUapsdParams) msg->bodyptr);
		qdf_mem_free(msg->bodyptr);
		break;
	case WMA_SET_DTIM_PERIOD:
		wma_set_dtim_period(wma_handle,
				       (struct set_dtim_params *)msg->bodyptr);
		qdf_mem_free(msg->bodyptr);
		break;
	case WMA_SET_TX_POWER_REQ:
		wma_set_tx_power(wma_handle, (tpMaxTxPowerParams) msg->bodyptr);
		break;
	case WMA_SET_MAX_TX_POWER_REQ:
		wma_set_max_tx_power(wma_handle,
				     (tpMaxTxPowerParams) msg->bodyptr);
		break;
	case WMA_SET_KEEP_ALIVE:
		wma_set_keepalive_req(wma_handle,
				      (tSirKeepAliveReq *) msg->bodyptr);
		break;
#ifdef FEATURE_WLAN_SCAN_PNO
	case WMA_SET_PNO_REQ:
		wma_config_pno(wma_handle, (tpSirPNOScanReq) msg->bodyptr);
		break;

	case WMA_SME_SCAN_CACHE_UPDATED:
		wma_scan_cache_updated_ind(wma_handle, msg->bodyval);
		break;
#endif /* FEATURE_WLAN_SCAN_PNO */
#ifdef FEATURE_WLAN_ESE
	case WMA_SET_PLM_REQ:
		wma_config_plm(wma_handle, (tpSirPlmReq) msg->bodyptr);
		break;
#endif
	case WMA_GET_STATISTICS_REQ:
		wma_get_stats_req(wma_handle,
				  (tAniGetPEStatsReq *) msg->bodyptr);
		break;

	case WMA_CONFIG_PARAM_UPDATE_REQ:
		wma_update_cfg_params(wma_handle, (tSirMsgQ *) msg);
		break;

	case WMA_UPDATE_OP_MODE:
		wma_process_update_opmode(wma_handle,
					  (tUpdateVHTOpMode *) msg->bodyptr);
		qdf_mem_free(msg->bodyptr);
		break;
	case WMA_UPDATE_RX_NSS:
		wma_process_update_rx_nss(wma_handle,
					  (tUpdateRxNss *) msg->bodyptr);
		qdf_mem_free(msg->bodyptr);
		break;
	case WMA_UPDATE_MEMBERSHIP:
		wma_process_update_membership(wma_handle,
			(tUpdateMembership *) msg->bodyptr);
		break;
	case WMA_UPDATE_USERPOS:
		wma_process_update_userpos(wma_handle,
					   (tUpdateUserPos *) msg->bodyptr);
		break;
	case WMA_UPDATE_BEACON_IND:
		wma_process_update_beacon_params(wma_handle,
			(tUpdateBeaconParams *) msg->bodyptr);
		qdf_mem_free(msg->bodyptr);
		break;

	case WMA_ADD_TS_REQ:
		wma_add_ts_req(wma_handle, (tAddTsParams *) msg->bodyptr);
		break;

	case WMA_DEL_TS_REQ:
		wma_del_ts_req(wma_handle, (tDelTsParams *) msg->bodyptr);
		break;

	case WMA_AGGR_QOS_REQ:
		wma_aggr_qos_req(wma_handle, (tAggrAddTsParams *) msg->bodyptr);
		break;

	case WMA_RECEIVE_FILTER_SET_FILTER_REQ:
		wma_process_receive_filter_set_filter_req(wma_handle,
				(tSirRcvPktFilterCfgType *) msg->bodyptr);
		qdf_mem_free(msg->bodyptr);
		break;

	case WMA_RECEIVE_FILTER_CLEAR_FILTER_REQ:
		wma_process_receive_filter_clear_filter_req(wma_handle,
				(tSirRcvFltPktClearParam *) msg->bodyptr);
		qdf_mem_free(msg->bodyptr);
		break;

	case WMA_WOW_ADD_PTRN:
		wma_wow_add_pattern(wma_handle,
				    (struct wow_add_pattern *) msg->bodyptr);
		qdf_mem_free(msg->bodyptr);
		break;
	case WMA_WOW_DEL_PTRN:
		wma_wow_delete_user_pattern(wma_handle,
				    (struct wow_delete_pattern *) msg->bodyptr);
		qdf_mem_free(msg->bodyptr);
		break;
	case WMA_WOWL_ENTER_REQ:
		wma_wow_enter(wma_handle,
			      (tpSirHalWowlEnterParams) msg->bodyptr);
		break;
	case WMA_WOWL_EXIT_REQ:
		wma_wow_exit(wma_handle, (tpSirHalWowlExitParams) msg->bodyptr);
		break;

	case WMA_RUNTIME_PM_SUSPEND_IND:
		wma_calculate_and_update_conn_state(wma_handle);
		wma_suspend_req(wma_handle, QDF_RUNTIME_SUSPEND);
		break;

	case WMA_RUNTIME_PM_RESUME_IND:
		wma_resume_req(wma_handle, QDF_RUNTIME_SUSPEND);
		break;

	case WMA_WLAN_SUSPEND_IND:
		wma_update_conn_state(wma_handle, msg->bodyval);
		wma_suspend_req(wma_handle, QDF_SYSTEM_SUSPEND);
		break;
	case WMA_8023_MULTICAST_LIST_REQ:
		wma_process_mcbc_set_filter_req(wma_handle,
				(tpSirRcvFltMcAddrList) msg->bodyptr);
		qdf_mem_free(msg->bodyptr);
		break;
#ifdef WLAN_FEATURE_GTK_OFFLOAD
	case WMA_GTK_OFFLOAD_REQ:
		wma_process_gtk_offload_req(wma_handle,
				(tpSirGtkOffloadParams) msg->bodyptr);
		break;

	case WMA_GTK_OFFLOAD_GETINFO_REQ:
		wma_process_gtk_offload_getinfo_req(wma_handle,
				(tpSirGtkOffloadGetInfoRspParams)msg->bodyptr);
		break;
#endif /* WLAN_FEATURE_GTK_OFFLOAD */
	case WMA_SET_HOST_OFFLOAD:
		wma_enable_arp_ns_offload(wma_handle,
					  (tpSirHostOffloadReq) msg->bodyptr,
					  true);
		break;
#ifdef WLAN_NS_OFFLOAD
	case WMA_SET_NS_OFFLOAD:
		wma_enable_arp_ns_offload(wma_handle,
					  (tpSirHostOffloadReq) msg->bodyptr,
					  false);
		break;
#endif /*WLAN_NS_OFFLOAD */
	case WMA_ROAM_SCAN_OFFLOAD_REQ:
		/*
		 * Main entry point or roaming directives from CSR.
		 */
		wma_process_roaming_config(wma_handle,
				(tSirRoamOffloadScanReq *) msg->bodyptr);
		break;

	case WMA_RATE_UPDATE_IND:
		wma_process_rate_update_indicate(wma_handle,
				(tSirRateUpdateInd *) msg->bodyptr);
		break;

#ifdef FEATURE_WLAN_TDLS
	case WMA_UPDATE_FW_TDLS_STATE:
		wma_update_fw_tdls_state(wma_handle,
					 (t_wma_tdls_params *) msg->bodyptr);
		break;
	case WMA_UPDATE_TDLS_PEER_STATE:
		wma_update_tdls_peer_state(wma_handle,
				(tTdlsPeerStateParams *) msg->bodyptr);
		break;
	case WMA_TDLS_SET_OFFCHAN_MODE:
		wma_set_tdls_offchan_mode(wma_handle,
			(tdls_chan_switch_params *)msg->bodyptr);
		break;
#endif /* FEATURE_WLAN_TDLS */
	case WMA_ADD_PERIODIC_TX_PTRN_IND:
		wma_process_add_periodic_tx_ptrn_ind(wma_handle,
				(tSirAddPeriodicTxPtrn *) msg->bodyptr);
		qdf_mem_free(msg->bodyptr);
		break;
	case WMA_DEL_PERIODIC_TX_PTRN_IND:
		wma_process_del_periodic_tx_ptrn_ind(wma_handle,
				(tSirDelPeriodicTxPtrn *) msg->bodyptr);
		qdf_mem_free(msg->bodyptr);
		break;
	case WMA_TX_POWER_LIMIT:
		wma_process_tx_power_limits(wma_handle,
					    (tSirTxPowerLimit *) msg->bodyptr);
		qdf_mem_free(msg->bodyptr);
		break;
#ifdef FEATURE_WLAN_LPHB
	case WMA_LPHB_CONF_REQ:
		wma_process_lphb_conf_req(wma_handle,
					  (tSirLPHBReq *) msg->bodyptr);
		break;
#endif /* FEATURE_WLAN_LPHB */

#ifdef FEATURE_WLAN_CH_AVOID
	case WMA_CH_AVOID_UPDATE_REQ:
		wma_process_ch_avoid_update_req(wma_handle,
				(tSirChAvoidUpdateReq *) msg->bodyptr);
		qdf_mem_free(msg->bodyptr);
		break;
#endif /* FEATURE_WLAN_CH_AVOID */
#ifdef FEATURE_WLAN_AUTO_SHUTDOWN
	case WMA_SET_AUTO_SHUTDOWN_TIMER_REQ:
		wma_set_auto_shutdown_timer_req(wma_handle, msg->bodyptr);
		qdf_mem_free(msg->bodyptr);
		break;
#endif /* FEATURE_WLAN_AUTO_SHUTDOWN */
	case WMA_DHCP_START_IND:
	case WMA_DHCP_STOP_IND:
		wma_process_dhcp_ind(wma_handle, (tAniDHCPInd *) msg->bodyptr);
		qdf_mem_free(msg->bodyptr);
		break;

	case WMA_IBSS_CESIUM_ENABLE_IND:
		wma_process_cesium_enable_ind(wma_handle);
		break;
	case WMA_GET_IBSS_PEER_INFO_REQ:
		wma_process_get_peer_info_req(wma_handle,
					      (tSirIbssGetPeerInfoReqParams *)
					      msg->bodyptr);
		qdf_mem_free(msg->bodyptr);
		break;
	case WMA_TX_FAIL_MONITOR_IND:
		wma_process_tx_fail_monitor_ind(wma_handle,
				(tAniTXFailMonitorInd *) msg->bodyptr);
		qdf_mem_free(msg->bodyptr);
		break;

	case WMA_RMC_ENABLE_IND:
		wma_process_rmc_enable_ind(wma_handle);
		break;
	case WMA_RMC_DISABLE_IND:
		wma_process_rmc_disable_ind(wma_handle);
		break;
	case WMA_RMC_ACTION_PERIOD_IND:
		wma_process_rmc_action_period_ind(wma_handle);
		break;
	case WMA_INIT_THERMAL_INFO_CMD:
		wma_process_init_thermal_info(wma_handle,
					      (t_thermal_mgmt *) msg->bodyptr);
		qdf_mem_free(msg->bodyptr);
		break;

	case WMA_SET_THERMAL_LEVEL:
		wma_process_set_thermal_level(wma_handle, msg->bodyval);
		break;
#ifdef CONFIG_HL_SUPPORT
	case WMA_INIT_BAD_PEER_TX_CTL_INFO_CMD:
		wma_process_init_bad_peer_tx_ctl_info(
			wma_handle,
			(struct t_bad_peer_txtcl_config *)msg->bodyptr);
		qdf_mem_free(msg->bodyptr);
			break;
#endif
	case WMA_SET_P2P_GO_NOA_REQ:
		wma_process_set_p2pgo_noa_req(wma_handle,
					      (tP2pPsParams *) msg->bodyptr);
		qdf_mem_free(msg->bodyptr);
		break;
	case WMA_SET_MIMOPS_REQ:
		wma_process_set_mimops_req(wma_handle,
					   (tSetMIMOPS *) msg->bodyptr);
		qdf_mem_free(msg->bodyptr);
		break;
	case WMA_SET_SAP_INTRABSS_DIS:
		wma_set_vdev_intrabss_fwd(wma_handle,
					  (tDisableIntraBssFwd *) msg->bodyptr);
		qdf_mem_free(msg->bodyptr);
		break;
	case WMA_GET_LINK_SPEED:
		wma_get_link_speed(wma_handle, msg->bodyptr);
		qdf_mem_free(msg->bodyptr);
		break;
	case WMA_MODEM_POWER_STATE_IND:
		wma_notify_modem_power_state(wma_handle,
				(tSirModemPowerStateInd *) msg->bodyptr);
		qdf_mem_free(msg->bodyptr);
		break;
	case WMA_WLAN_RESUME_REQ:
		wma_resume_req(wma_handle, QDF_SYSTEM_SUSPEND);
		break;

#ifdef WLAN_FEATURE_STATS_EXT
	case WMA_STATS_EXT_REQUEST:
		wma_stats_ext_req(wma_handle,
				  (tpStatsExtRequest) (msg->bodyptr));
		qdf_mem_free(msg->bodyptr);
		break;
#endif /* WLAN_FEATURE_STATS_EXT */
	case WMA_HIDDEN_SSID_VDEV_RESTART:
		wma_hidden_ssid_vdev_restart(wma_handle,
				(tHalHiddenSsidVdevRestart *) msg->bodyptr);
		qdf_mem_free(msg->bodyptr);
		break;
#ifdef WLAN_FEATURE_EXTWOW_SUPPORT
	case WMA_WLAN_EXT_WOW:
		wma_enable_ext_wow(wma_handle,
				   (tSirExtWoWParams *) msg->bodyptr);
		qdf_mem_free(msg->bodyptr);
		break;
	case WMA_WLAN_SET_APP_TYPE1_PARAMS:
		wma_set_app_type1_params_in_fw(wma_handle,
				(tSirAppType1Params *) msg->bodyptr);
		qdf_mem_free(msg->bodyptr);
		break;
	case WMA_WLAN_SET_APP_TYPE2_PARAMS:
		wma_set_app_type2_params_in_fw(wma_handle,
				(tSirAppType2Params *) msg->bodyptr);
		qdf_mem_free(msg->bodyptr);
		break;
#endif /* WLAN_FEATURE_EXTWOW_SUPPORT */
#ifdef FEATURE_WLAN_EXTSCAN
	case WMA_EXTSCAN_START_REQ:
		wma_start_extscan(wma_handle,
				  (tSirWifiScanCmdReqParams *) msg->bodyptr);
		qdf_mem_free(msg->bodyptr);
		break;
	case WMA_EXTSCAN_STOP_REQ:
		wma_stop_extscan(wma_handle,
				 (tSirExtScanStopReqParams *) msg->bodyptr);
		qdf_mem_free(msg->bodyptr);
		break;
	case WMA_EXTSCAN_SET_BSSID_HOTLIST_REQ:
		wma_extscan_start_hotlist_monitor(wma_handle,
			(tSirExtScanSetBssidHotListReqParams *) msg->bodyptr);
		qdf_mem_free(msg->bodyptr);
		break;
	case WMA_EXTSCAN_RESET_BSSID_HOTLIST_REQ:
		wma_extscan_stop_hotlist_monitor(wma_handle,
			(tSirExtScanResetBssidHotlistReqParams *) msg->bodyptr);
		qdf_mem_free(msg->bodyptr);
		break;
	case WMA_EXTSCAN_SET_SIGNF_CHANGE_REQ:
		wma_extscan_start_change_monitor(wma_handle,
			(tSirExtScanSetSigChangeReqParams *) msg->bodyptr);
		qdf_mem_free(msg->bodyptr);
		break;
	case WMA_EXTSCAN_RESET_SIGNF_CHANGE_REQ:
		wma_extscan_stop_change_monitor(wma_handle,
			(tSirExtScanResetSignificantChangeReqParams *) msg->bodyptr);
		qdf_mem_free(msg->bodyptr);
		break;
	case WMA_EXTSCAN_GET_CACHED_RESULTS_REQ:
		wma_extscan_get_cached_results(wma_handle,
			(tSirExtScanGetCachedResultsReqParams *) msg->bodyptr);
		qdf_mem_free(msg->bodyptr);
		break;
	case WMA_EXTSCAN_GET_CAPABILITIES_REQ:
		wma_extscan_get_capabilities(wma_handle,
			(tSirGetExtScanCapabilitiesReqParams *) msg->bodyptr);
		qdf_mem_free(msg->bodyptr);
		break;
	case WMA_SET_EPNO_LIST_REQ:
		wma_set_epno_network_list(wma_handle,
			(struct wifi_epno_params *)msg->bodyptr);
		qdf_mem_free(msg->bodyptr);
		break;
	case WMA_SET_PER_ROAM_CONFIG_CMD:
		wma_update_per_roam_config(wma_handle,
			(struct wmi_per_roam_config_req *)msg->bodyptr);
		qdf_mem_free(msg->bodyptr);
		break;
	case WMA_SET_PASSPOINT_LIST_REQ:
		/* Issue reset passpoint network list first and clear
		 * the entries */
		wma_reset_passpoint_network_list(wma_handle,
			(struct wifi_passpoint_req *)msg->bodyptr);

		wma_set_passpoint_network_list(wma_handle,
			(struct wifi_passpoint_req *)msg->bodyptr);
		qdf_mem_free(msg->bodyptr);
		break;
	case WMA_RESET_PASSPOINT_LIST_REQ:
		wma_reset_passpoint_network_list(wma_handle,
			(struct wifi_passpoint_req *)msg->bodyptr);
		break;
#endif /* FEATURE_WLAN_EXTSCAN */
	case WMA_SET_SCAN_MAC_OUI_REQ:
		wma_scan_probe_setoui(wma_handle, msg->bodyptr);
		qdf_mem_free(msg->bodyptr);
		break;
#ifdef WLAN_FEATURE_LINK_LAYER_STATS
	case WMA_LINK_LAYER_STATS_CLEAR_REQ:
		wma_process_ll_stats_clear_req(wma_handle,
			(tpSirLLStatsClearReq) msg->bodyptr);
		qdf_mem_free(msg->bodyptr);
		break;
	case WMA_LINK_LAYER_STATS_SET_REQ:
		wma_process_ll_stats_set_req(wma_handle,
					     (tpSirLLStatsSetReq) msg->bodyptr);
		qdf_mem_free(msg->bodyptr);
		break;
	case WMA_LINK_LAYER_STATS_GET_REQ:
		wma_process_ll_stats_get_req(wma_handle,
					     (tpSirLLStatsGetReq) msg->bodyptr);
		qdf_mem_free(msg->bodyptr);
		break;
#endif /* WLAN_FEATURE_LINK_LAYER_STATS */
	case SIR_HAL_UNIT_TEST_CMD:
		wma_process_unit_test_cmd(wma_handle,
					  (t_wma_unit_test_cmd *) msg->bodyptr);
		qdf_mem_free(msg->bodyptr);
		break;
#ifdef WLAN_FEATURE_ROAM_OFFLOAD
	case WMA_ROAM_OFFLOAD_SYNCH_FAIL:
		wma_process_roam_synch_fail(wma_handle,
			(struct roam_offload_synch_fail *)msg->bodyptr);
		qdf_mem_free(msg->bodyptr);
		break;
	case SIR_HAL_ROAM_INVOKE:
		wma_process_roam_invoke(wma_handle,
			(struct wma_roam_invoke_cmd *)msg->bodyptr);
		qdf_mem_free(msg->bodyptr);
		break;
#endif /* WLAN_FEATURE_ROAM_OFFLOAD */
#ifdef WLAN_FEATURE_NAN
	case WMA_NAN_REQUEST:
		wma_nan_req(wma_handle, (tNanRequest *) msg->bodyptr);
		qdf_mem_free(msg->bodyptr);
		break;
#endif /* WLAN_FEATURE_NAN */
	case SIR_HAL_SET_BASE_MACADDR_IND:
		wma_set_base_macaddr_indicate(wma_handle,
					      (tSirMacAddr *) msg->bodyptr);
		qdf_mem_free(msg->bodyptr);
		break;
	case WMA_LINK_STATUS_GET_REQ:
		wma_process_link_status_req(wma_handle,
					    (tAniGetLinkStatus *) msg->bodyptr);
		break;
	case WMA_GET_TEMPERATURE_REQ:
		wma_get_temperature(wma_handle);
		qdf_mem_free(msg->bodyptr);
		break;
	case WMA_TSF_GPIO_PIN:
		wma_set_tsf_gpio_pin(wma_handle, msg->bodyval);
		break;

#ifdef DHCP_SERVER_OFFLOAD
	case WMA_SET_DHCP_SERVER_OFFLOAD_CMD:
		wma_process_dhcpserver_offload(wma_handle,
			(tSirDhcpSrvOffloadInfo *) msg->bodyptr);
		qdf_mem_free(msg->bodyptr);
		break;
#endif /* DHCP_SERVER_OFFLOAD */
#ifdef WLAN_FEATURE_GPIO_LED_FLASHING
	case WMA_LED_FLASHING_REQ:
		wma_set_led_flashing(wma_handle,
				     (tSirLedFlashingReq *) msg->bodyptr);
		qdf_mem_free(msg->bodyptr);
		break;
#endif /* WLAN_FEATURE_GPIO_LED_FLASHING */
	case SIR_HAL_SET_MAS:
		wma_process_set_mas(wma_handle,
				(uint32_t *)msg->bodyptr);
		qdf_mem_free(msg->bodyptr);
		break;
	case SIR_HAL_SET_MIRACAST:
		wma_process_set_miracast(wma_handle,
				(uint32_t *)msg->bodyptr);
		qdf_mem_free(msg->bodyptr);
		break;
	case SIR_HAL_CONFIG_STATS_FACTOR:
		wma_config_stats_factor(wma_handle,
					(struct sir_stats_avg_factor *)
					msg->bodyptr);
		qdf_mem_free(msg->bodyptr);
		break;
	case SIR_HAL_CONFIG_GUARD_TIME:
		wma_config_guard_time(wma_handle,
				      (struct sir_guard_time_request *)
				      msg->bodyptr);
	case WMA_IPA_OFFLOAD_ENABLE_DISABLE:
		wma_ipa_offload_enable_disable(wma_handle,
			(struct sir_ipa_offload_enable_disable *)msg->bodyptr);
		qdf_mem_free(msg->bodyptr);
		break;
	case SIR_HAL_START_STOP_LOGGING:
		wma_set_wifi_start_packet_stats(wma_handle,
				(struct sir_wifi_start_log *)msg->bodyptr);
		wma_enable_specific_fw_logs(wma_handle,
				(struct sir_wifi_start_log *)msg->bodyptr);
		qdf_mem_free(msg->bodyptr);
		break;
	case SIR_HAL_FLUSH_LOG_TO_FW:
		wma_send_flush_logs_to_fw(wma_handle);
		/* Body ptr is NULL here */
		break;
	case WMA_SET_RSSI_MONITOR_REQ:
		wma_set_rssi_monitoring(wma_handle,
			(struct rssi_monitor_req *)msg->bodyptr);
		qdf_mem_free(msg->bodyptr);
		break;
	case WDA_SET_UDP_RESP_OFFLOAD:
		wma_send_udp_resp_offload_cmd(wma_handle,
			(struct udp_resp_offload *)msg->bodyptr);
		qdf_mem_free(msg->bodyptr);
		break;
	case WMA_FW_MEM_DUMP_REQ:
		wma_process_fw_mem_dump_req(wma_handle,
			(struct fw_dump_req *)msg->bodyptr);
		qdf_mem_free(msg->bodyptr);
		break;
	case SIR_HAL_PDEV_SET_PCL_TO_FW:
		wma_send_pdev_set_pcl_cmd(wma_handle,
				(struct wmi_pcl_chan_weights *)msg->bodyptr);
		qdf_mem_free(msg->bodyptr);
		break;
	case SIR_HAL_PDEV_SET_HW_MODE:
		wma_send_pdev_set_hw_mode_cmd(wma_handle,
				(struct sir_hw_mode *)msg->bodyptr);
		qdf_mem_free(msg->bodyptr);
		break;
	case WMA_OCB_SET_CONFIG_CMD:
		wma_ocb_set_config_req(wma_handle,
			(struct sir_ocb_config *)msg->bodyptr);
		qdf_mem_free(msg->bodyptr);
		break;
	case WMA_OCB_SET_UTC_TIME_CMD:
		wma_ocb_set_utc_time(wma_handle,
			(struct sir_ocb_utc *)msg->bodyptr);
		qdf_mem_free(msg->bodyptr);
		break;
	case WMA_OCB_START_TIMING_ADVERT_CMD:
		wma_ocb_start_timing_advert(wma_handle,
			(struct sir_ocb_timing_advert *)msg->bodyptr);
		qdf_mem_free(msg->bodyptr);
		break;
	case WMA_OCB_STOP_TIMING_ADVERT_CMD:
		wma_ocb_stop_timing_advert(wma_handle,
			(struct sir_ocb_timing_advert *)msg->bodyptr);
		qdf_mem_free(msg->bodyptr);
		break;
	case WMA_DCC_CLEAR_STATS_CMD:
		wma_dcc_clear_stats(wma_handle,
			(struct sir_dcc_clear_stats *)msg->bodyptr);
		qdf_mem_free(msg->bodyptr);
		break;
	case WMA_OCB_GET_TSF_TIMER_CMD:
		wma_ocb_get_tsf_timer(wma_handle,
			(struct sir_ocb_get_tsf_timer *)msg->bodyptr);
		qdf_mem_free(msg->bodyptr);
		break;
	case WMA_SET_WISA_PARAMS:
		wma_set_wisa_params(wma_handle,
			(struct sir_wisa_params *)msg->bodyptr);
		qdf_mem_free(msg->bodyptr);
		break;
	case WMA_DCC_GET_STATS_CMD:
		wma_dcc_get_stats(wma_handle,
			(struct sir_dcc_get_stats *)msg->bodyptr);
		qdf_mem_free(msg->bodyptr);
		break;
	case WMA_DCC_UPDATE_NDL_CMD:
		wma_dcc_update_ndl(wma_handle,
			(struct sir_dcc_update_ndl *)msg->bodyptr);
		qdf_mem_free(msg->bodyptr);
		break;
	case SIR_HAL_PDEV_DUAL_MAC_CFG_REQ:
		wma_send_pdev_set_dual_mac_config(wma_handle,
				(struct sir_dual_mac_config *)msg->bodyptr);
		qdf_mem_free(msg->bodyptr);
		break;
	case WMA_SET_IE_INFO:
		wma_process_set_ie_info(wma_handle,
			(struct vdev_ie_info *)msg->bodyptr);
		qdf_mem_free(msg->bodyptr);
		break;
	case SIR_HAL_SOC_ANTENNA_MODE_REQ:
		wma_send_pdev_set_antenna_mode(wma_handle,
			(struct sir_antenna_mode_param *)msg->bodyptr);
		qdf_mem_free(msg->bodyptr);
		break;
	case WMA_LRO_CONFIG_CMD:
		wma_lro_config_cmd(wma_handle,
			(struct wma_lro_config_cmd_t *)msg->bodyptr);
		qdf_mem_free(msg->bodyptr);
		break;
	case WMA_GW_PARAM_UPDATE_REQ:
		wma_set_gateway_params(wma_handle,
			(struct gateway_param_update_req *)msg->bodyptr);
		qdf_mem_free(msg->bodyptr);
		break;
	case WMA_SET_EGAP_CONF_PARAMS:
		wma_send_egap_conf_params(wma_handle,
			(struct egap_conf_params *)msg->bodyptr);
		qdf_mem_free(msg->bodyptr);
		break;
	case WMA_SET_ADAPT_DWELLTIME_CONF_PARAMS:
		wma_send_adapt_dwelltime_params(wma_handle,
			(struct adaptive_dwelltime_params *)msg->bodyptr);
		qdf_mem_free(msg->bodyptr);
		break;
	case WMA_HT40_OBSS_SCAN_IND:
		wma_send_ht40_obss_scanind(wma_handle,
			(struct obss_ht40_scanind *)msg->bodyptr);
		qdf_mem_free(msg->bodyptr);
		break;
	case WMA_ADD_BCN_FILTER_CMDID:
		wma_add_beacon_filter(wma_handle, msg->bodyptr);
		qdf_mem_free(msg->bodyptr);
		break;
	case WMA_REMOVE_BCN_FILTER_CMDID:
		wma_remove_beacon_filter(wma_handle, msg->bodyptr);
		qdf_mem_free(msg->bodyptr);
		break;
	case WDA_BPF_GET_CAPABILITIES_REQ:
		wma_get_bpf_capabilities(wma_handle);
		break;
	case WDA_BPF_SET_INSTRUCTIONS_REQ:
		wma_set_bpf_instructions(wma_handle, msg->bodyptr);
		qdf_mem_free(msg->bodyptr);
		break;
	case SIR_HAL_NDP_INITIATOR_REQ:
		wma_handle_ndp_initiator_req(wma_handle, msg->bodyptr);
		qdf_mem_free(msg->bodyptr);
		break;

	case SIR_HAL_NDP_RESPONDER_REQ:
		wma_handle_ndp_responder_req(wma_handle, msg->bodyptr);
		break;

	case SIR_HAL_NDP_END_REQ:
		wma_handle_ndp_end_req(wma_handle, msg->bodyptr);
		qdf_mem_free(msg->bodyptr);
		break;
	case SIR_HAL_POWER_DBG_CMD:
		wma_process_hal_pwr_dbg_cmd(wma_handle,
					    msg->bodyptr);
		qdf_mem_free(msg->bodyptr);
		break;
	case WMA_UPDATE_WEP_DEFAULT_KEY:
		wma_update_wep_default_key(wma_handle,
			(struct wep_update_default_key_idx *)msg->bodyptr);
		qdf_mem_free(msg->bodyptr);
		break;
	case WMA_SEND_FREQ_RANGE_CONTROL_IND:
		wma_enable_disable_caevent_ind(wma_handle, msg->bodyval);
		break;
	case WMA_ENCRYPT_DECRYPT_MSG:
		wma_encrypt_decrypt_msg(wma_handle, msg->bodyptr);
		qdf_mem_free(msg->bodyptr);
		break;
	case SIR_HAL_UPDATE_TX_FAIL_CNT_TH:
		wma_update_tx_fail_cnt_th(wma_handle, msg->bodyptr);
		qdf_mem_free(msg->bodyptr);
		break;
	case SIR_HAL_LONG_RETRY_LIMIT_CNT:
		wma_update_long_retry_limit(wma_handle, msg->bodyptr);
		qdf_mem_free(msg->bodyptr);
		break;
	case SIR_HAL_SHORT_RETRY_LIMIT_CNT:
		wma_update_short_retry_limit(wma_handle, msg->bodyptr);
		qdf_mem_free(msg->bodyptr);
		break;
	case SIR_HAL_POWER_DEBUG_STATS_REQ:
		wma_process_power_debug_stats_req(wma_handle);
		break;
	case WMA_SET_WOW_PULSE_CMD:
		wma_send_wow_pulse_cmd(wma_handle,
			(struct wow_pulse_mode *)msg->bodyptr);
		qdf_mem_free(msg->bodyptr);
		break;
	case WMA_GET_RCPI_REQ:
		wma_get_rcpi_req(wma_handle,
				 (struct sme_rcpi_req *)msg->bodyptr);
		qdf_mem_free(msg->bodyptr);
		break;
	case WMA_ENABLE_BCAST_FILTER:
		wma_configure_non_arp_broadcast_filter(wma_handle,
			(struct broadcast_filter_request *) msg->bodyptr);
		break;
	case WMA_DISABLE_HW_BCAST_FILTER:
		wma_configure_non_arp_broadcast_filter(wma_handle,
			(struct broadcast_filter_request *) msg->bodyptr);
		break;
<<<<<<< HEAD
	case WDA_ACTION_FRAME_RANDOM_MAC:
		wma_process_action_frame_random_mac(wma_handle,
		     (struct action_frame_random_filter *)msg->bodyptr);
=======
	case WMA_SET_ARP_STATS_REQ:
		wma_set_arp_req_stats(wma_handle,
			(struct set_arp_stats_params *)msg->bodyptr);
		qdf_mem_free(msg->bodyptr);
		break;
	case WMA_GET_ARP_STATS_REQ:
		wma_get_arp_req_stats(wma_handle,
			(struct get_arp_stats_params *)msg->bodyptr);
>>>>>>> 4f53db07
		qdf_mem_free(msg->bodyptr);
		break;
	default:
		WMA_LOGE("Unhandled WMA message of type %d", msg->type);
		if (msg->bodyptr)
			qdf_mem_free(msg->bodyptr);
	}
end:
	return qdf_status;
}

/**
 * wma_log_completion_timeout() - Log completion timeout
 * @data: Timeout handler data
 *
 * This function is called when log completion timer expires
 *
 * Return: None
 */
void wma_log_completion_timeout(void *data)
{
	tp_wma_handle wma_handle;

	WMA_LOGE("%s: Timeout occured for log completion command", __func__);

	wma_handle = (tp_wma_handle) data;
	if (!wma_handle)
		WMA_LOGE("%s: Invalid WMA handle", __func__);

	/* Though we did not receive any event from FW,
	 * we can flush whatever logs we have with us */
	cds_logging_set_fw_flush_complete();

	return;
}

/**
 * wma_map_pcl_weights() - Map PCL weights
 * @pcl_weight: Internal PCL weights
 *
 * Maps the internal weights of PCL to the weights needed by FW
 *
 * Return: Mapped channel weight of type wmi_pcl_chan_weight
 */
static wmi_pcl_chan_weight wma_map_pcl_weights(uint32_t pcl_weight)
{
	switch (pcl_weight) {
	case WEIGHT_OF_GROUP1_PCL_CHANNELS:
		return WMI_PCL_WEIGHT_VERY_HIGH;
	case WEIGHT_OF_GROUP2_PCL_CHANNELS:
		return WMI_PCL_WEIGHT_HIGH;
	case WEIGHT_OF_GROUP3_PCL_CHANNELS:
		return WMI_PCL_WEIGHT_MEDIUM;
	case WEIGHT_OF_NON_PCL_CHANNELS:
		return WMI_PCL_WEIGHT_LOW;
	default:
		return WMI_PCL_WEIGHT_DISALLOW;
	}
}

/**
 * wma_send_pdev_set_pcl_cmd() - Send WMI_SOC_SET_PCL_CMDID to FW
 * @wma_handle: WMA handle
 * @msg: PCL structure containing the PCL and the number of channels
 *
 * WMI_PDEV_SET_PCL_CMDID provides a Preferred Channel List (PCL) to the WLAN
 * firmware. The DBS Manager is the consumer of this information in the WLAN
 * firmware. The channel list will be used when a Virtual DEVice (VDEV) needs
 * to migrate to a new channel without host driver involvement. An example of
 * this behavior is Legacy Fast Roaming (LFR 3.0). Generally, the host will
 * manage the channel selection without firmware involvement.
 *
 * WMI_PDEV_SET_PCL_CMDID will carry only the weight list and not the actual
 * channel list. The weights corresponds to the channels sent in
 * WMI_SCAN_CHAN_LIST_CMDID. The channels from PCL would be having a higher
 * weightage compared to the non PCL channels.
 *
 * Return: Success if the cmd is sent successfully to the firmware
 */
QDF_STATUS wma_send_pdev_set_pcl_cmd(tp_wma_handle wma_handle,
				struct wmi_pcl_chan_weights *msg)
{
	uint32_t i;
	QDF_STATUS status;

	if (!wma_handle) {
		WMA_LOGE("%s: WMA handle is NULL. Cannot issue command",
				__func__);
		return QDF_STATUS_E_NULL_VALUE;
	}

	for (i = 0; i < wma_handle->saved_chan.num_channels; i++) {
		msg->saved_chan_list[i] =
			wma_handle->saved_chan.channel_list[i];
	}

	msg->saved_num_chan = wma_handle->saved_chan.num_channels;
	status = cds_get_valid_chan_weights((struct sir_pcl_chan_weights *)msg);

	for (i = 0; i < msg->saved_num_chan; i++) {
		msg->weighed_valid_list[i] =
			wma_map_pcl_weights(msg->weighed_valid_list[i]);
		WMA_LOGD("%s: chan:%d weight[%d]=%d", __func__,
			 msg->saved_chan_list[i], i,
			 msg->weighed_valid_list[i]);
	}

	if (!QDF_IS_STATUS_SUCCESS(status)) {
		WMA_LOGE("%s: Error in creating weighed pcl", __func__);
		return status;
	}

	if (wmi_unified_pdev_set_pcl_cmd(wma_handle->wmi_handle, msg))
		return QDF_STATUS_E_FAILURE;

	return QDF_STATUS_SUCCESS;
}

/**
 * wma_send_pdev_set_hw_mode_cmd() - Send WMI_PDEV_SET_HW_MODE_CMDID to FW
 * @wma_handle: WMA handle
 * @msg: Structure containing the following parameters
 *
 * - hw_mode_index: The HW_Mode field is a enumerated type that is selected
 * from the HW_Mode table, which is returned in the WMI_SERVICE_READY_EVENTID.
 *
 * Provides notification to the WLAN firmware that host driver is requesting a
 * HardWare (HW) Mode change. This command is needed to support iHelium in the
 * configurations that include the Dual Band Simultaneous (DBS) feature.
 *
 * Return: Success if the cmd is sent successfully to the firmware
 */
QDF_STATUS wma_send_pdev_set_hw_mode_cmd(tp_wma_handle wma_handle,
				struct sir_hw_mode *msg)
{
	struct sir_set_hw_mode_resp *param;

	if (!wma_handle) {
		WMA_LOGE("%s: WMA handle is NULL. Cannot issue command",
				__func__);
		/* Handle is NULL. Will not be able to send failure
		 * response as well
		 */
		return QDF_STATUS_E_NULL_VALUE;
	}

	if (!msg) {
		WMA_LOGE("%s: Set HW mode param is NULL", __func__);
		/* Lets try to free the active command list */
		goto fail;
	}

	if (wmi_unified_soc_set_hw_mode_cmd(wma_handle->wmi_handle,
				msg->hw_mode_index))
		goto fail;

	return QDF_STATUS_SUCCESS;
fail:
	param = qdf_mem_malloc(sizeof(*param));
	if (!param) {
		WMA_LOGE("%s: Memory allocation failed", __func__);
		return QDF_STATUS_E_NULL_VALUE;
	}
	param->status = SET_HW_MODE_STATUS_ECANCELED;
	param->cfgd_hw_mode_index = 0;
	param->num_vdev_mac_entries = 0;
	WMA_LOGE("%s: Sending HW mode fail response to LIM", __func__);
	wma_send_msg(wma_handle, SIR_HAL_PDEV_SET_HW_MODE_RESP,
			(void *) param, 0);
	return QDF_STATUS_SUCCESS;
}

/**
 * wma_send_pdev_set_dual_mac_config() - Set dual mac config to FW
 * @wma_handle: WMA handle
 * @msg: Dual MAC config parameters
 *
 * Configures WLAN firmware with the dual MAC features
 *
 * Return: QDF_STATUS. 0 on success.
 */
QDF_STATUS wma_send_pdev_set_dual_mac_config(tp_wma_handle wma_handle,
		struct sir_dual_mac_config *msg)
{
	QDF_STATUS status;

	if (!wma_handle) {
		WMA_LOGE("%s: WMA handle is NULL. Cannot issue command",
				__func__);
		return QDF_STATUS_E_NULL_VALUE;
	}

	if (!msg) {
		WMA_LOGE("%s: Set dual mode config is NULL", __func__);
		return QDF_STATUS_E_NULL_VALUE;
	}

	status = wmi_unified_pdev_set_dual_mac_config_cmd(
				wma_handle->wmi_handle,
				(struct wmi_dual_mac_config *)msg);
	if (QDF_IS_STATUS_ERROR(status)) {
		WMA_LOGE("%s: Failed to send WMI_PDEV_SET_DUAL_MAC_CONFIG_CMDID: %d",
				__func__, status);
		return status;
	}

	wma_handle->dual_mac_cfg.req_scan_config = msg->scan_config;
	wma_handle->dual_mac_cfg.req_fw_mode_config = msg->fw_mode_config;

	return QDF_STATUS_SUCCESS;
}

/**
 * wma_send_pdev_set_antenna_mode() - Set antenna mode to FW
 * @wma_handle: WMA handle
 * @msg: Antenna mode parameters
 *
 * Send WMI_PDEV_SET_ANTENNA_MODE_CMDID to FW requesting to
 * modify the number of TX/RX chains from host
 *
 * Return: QDF_STATUS. 0 on success.
 */
QDF_STATUS wma_send_pdev_set_antenna_mode(tp_wma_handle wma_handle,
		struct sir_antenna_mode_param *msg)
{
	wmi_pdev_set_antenna_mode_cmd_fixed_param *cmd;
	wmi_buf_t buf;
	uint32_t len;
	QDF_STATUS status = QDF_STATUS_SUCCESS;
	struct sir_antenna_mode_resp *param;

	if (!wma_handle) {
		WMA_LOGE("%s: WMA handle is NULL. Cannot issue command",
				__func__);
		return QDF_STATUS_E_NULL_VALUE;
	}

	if (!msg) {
		WMA_LOGE("%s: Set antenna mode param is NULL", __func__);
		return QDF_STATUS_E_NULL_VALUE;
	}

	len = sizeof(*cmd);

	buf = wmi_buf_alloc(wma_handle->wmi_handle, len);
	if (!buf) {
		WMA_LOGE("%s: wmi_buf_alloc failed", __func__);
		status = QDF_STATUS_E_NOMEM;
		goto resp;
	}

	cmd = (wmi_pdev_set_antenna_mode_cmd_fixed_param *) wmi_buf_data(buf);
	WMITLV_SET_HDR(&cmd->tlv_header,
		WMITLV_TAG_STRUC_wmi_pdev_set_antenna_mode_cmd_fixed_param,
		WMITLV_GET_STRUCT_TLVLEN(
			wmi_pdev_set_antenna_mode_cmd_fixed_param));

	cmd->pdev_id = WMI_PDEV_ID_SOC;
	/* Bits 0-15 is num of RX chains 16-31 is num of TX chains */
	cmd->num_txrx_chains = msg->num_rx_chains;
	cmd->num_txrx_chains |= (msg->num_tx_chains << 16);

	WMA_LOGD("%s: Num of chains TX: %d RX: %d txrx_chains: 0x%x",
		 __func__, msg->num_tx_chains,
		 msg->num_rx_chains, cmd->num_txrx_chains);

	if (wmi_unified_cmd_send(wma_handle->wmi_handle, buf, len,
				 WMI_PDEV_SET_ANTENNA_MODE_CMDID)) {
		WMA_LOGE("%s: Failed to send WMI_PDEV_SET_ANTENNA_MODE_CMDID",
				__func__);
		wmi_buf_free(buf);
		status = QDF_STATUS_E_FAILURE;
		goto resp;
	}
	status = QDF_STATUS_SUCCESS;

resp:
	param = qdf_mem_malloc(sizeof(*param));
	if (!param) {
		WMA_LOGE("%s: Memory allocation failed", __func__);
		return QDF_STATUS_E_NOMEM;
	}
	param->status = (status) ?
		SET_ANTENNA_MODE_STATUS_ECANCELED :
		SET_ANTENNA_MODE_STATUS_OK;
	WMA_LOGE("%s: Send antenna mode resp to LIM status: %d",
		 __func__, param->status);
	wma_send_msg(wma_handle, SIR_HAL_SOC_ANTENNA_MODE_RESP,
			(void *) param, 0);
	return status;
}

/**
 * wma_crash_inject() - sends command to FW to simulate crash
 * @wma_handle:         pointer of WMA context
 * @type:               subtype of the command
 * @delay_time_ms:      time in milliseconds for FW to delay the crash
 *
 * This function will send a command to FW in order to simulate different
 * kinds of FW crashes.
 *
 * Return: QDF_STATUS_SUCCESS for success or error code
 */
QDF_STATUS wma_crash_inject(tp_wma_handle wma_handle, uint32_t type,
			uint32_t delay_time_ms)
{
	struct crash_inject param;
	param.type = type;
	param.delay_time_ms = delay_time_ms;

	return wmi_crash_inject(wma_handle->wmi_handle, &param);
}

#if defined(FEATURE_LRO)
/**
 * wma_lro_init() - sends LRO configuration to FW
 * @lro_config:         pointer to the config parameters
 *
 * This function ends LRO configuration to FW.
 *
 * Return: 0 for success or reasons for failure
 */
int wma_lro_init(struct wma_lro_config_cmd_t *lro_config)
{
	cds_msg_t msg = {0};
	struct wma_lro_config_cmd_t *iwcmd;

	iwcmd = qdf_mem_malloc(sizeof(*iwcmd));
	if (!iwcmd) {
		WMA_LOGE("memory allocation for WMA_LRO_CONFIG_CMD failed!");
		return -ENOMEM;
	}

	*iwcmd = *lro_config;

	msg.type = WMA_LRO_CONFIG_CMD;
	msg.reserved = 0;
	msg.bodyptr = iwcmd;

	if (QDF_STATUS_SUCCESS !=
		cds_mq_post_message(QDF_MODULE_ID_WMA, &msg)) {
		WMA_LOGE("Failed to post WMA_LRO_CONFIG_CMD msg!");
		qdf_mem_free(iwcmd);
		return -EAGAIN;
	}

	WMA_LOGD("sending the LRO configuration to the fw");
	return 0;
}
#endif<|MERGE_RESOLUTION|>--- conflicted
+++ resolved
@@ -7377,11 +7377,11 @@
 		wma_configure_non_arp_broadcast_filter(wma_handle,
 			(struct broadcast_filter_request *) msg->bodyptr);
 		break;
-<<<<<<< HEAD
 	case WDA_ACTION_FRAME_RANDOM_MAC:
 		wma_process_action_frame_random_mac(wma_handle,
 		     (struct action_frame_random_filter *)msg->bodyptr);
-=======
+		qdf_mem_free(msg->bodyptr);
+		break;
 	case WMA_SET_ARP_STATS_REQ:
 		wma_set_arp_req_stats(wma_handle,
 			(struct set_arp_stats_params *)msg->bodyptr);
@@ -7390,7 +7390,6 @@
 	case WMA_GET_ARP_STATS_REQ:
 		wma_get_arp_req_stats(wma_handle,
 			(struct get_arp_stats_params *)msg->bodyptr);
->>>>>>> 4f53db07
 		qdf_mem_free(msg->bodyptr);
 		break;
 	default:
