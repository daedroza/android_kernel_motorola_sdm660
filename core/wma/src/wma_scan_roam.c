/*
 * Copyright (c) 2013-2017 The Linux Foundation. All rights reserved.
 *
 * Previously licensed under the ISC license by Qualcomm Atheros, Inc.
 *
 *
 * Permission to use, copy, modify, and/or distribute this software for
 * any purpose with or without fee is hereby granted, provided that the
 * above copyright notice and this permission notice appear in all
 * copies.
 *
 * THE SOFTWARE IS PROVIDED "AS IS" AND THE AUTHOR DISCLAIMS ALL
 * WARRANTIES WITH REGARD TO THIS SOFTWARE INCLUDING ALL IMPLIED
 * WARRANTIES OF MERCHANTABILITY AND FITNESS. IN NO EVENT SHALL THE
 * AUTHOR BE LIABLE FOR ANY SPECIAL, DIRECT, INDIRECT, OR CONSEQUENTIAL
 * DAMAGES OR ANY DAMAGES WHATSOEVER RESULTING FROM LOSS OF USE, DATA OR
 * PROFITS, WHETHER IN AN ACTION OF CONTRACT, NEGLIGENCE OR OTHER
 * TORTIOUS ACTION, ARISING OUT OF OR IN CONNECTION WITH THE USE OR
 * PERFORMANCE OF THIS SOFTWARE.
 */

/*
 * This file was originally distributed by Qualcomm Atheros, Inc.
 * under proprietary terms before Copyright ownership was assigned
 * to the Linux Foundation.
 */

/**
 *  DOC:    wma_scan_roam.c
 *  This file contains functions related to scan and
 *  roaming functionality.
 */

/* Header files */

#include "wma.h"
#include "wma_api.h"
#include "cds_api.h"
#include "wmi_unified_api.h"
#include "wlan_qct_sys.h"
#include "wni_api.h"
#include "ani_global.h"
#include "wmi_unified.h"
#include "wni_cfg.h"
#include "cfg_api.h"
#include <cdp_txrx_peer_ops.h>
#include <cdp_txrx_cfg.h>

#include "qdf_nbuf.h"
#include "qdf_types.h"
#include "qdf_mem.h"
#include "ol_txrx_peer_find.h"
#include "ol_htt_api.h"

#include "wma_types.h"
#include "lim_api.h"
#include "lim_session_utils.h"

#include "cds_utils.h"
#include "cds_concurrency.h"

#if !defined(REMOVE_PKT_LOG)
#include "pktlog_ac.h"
#endif /* REMOVE_PKT_LOG */

#include "dbglog_host.h"
/* FIXME: Inclusion of .c looks odd but this is how it is in internal codebase */
#include "csr_api.h"
#include "ol_fw.h"

#include "dfs.h"
#include "wma_internal.h"

#define WMA_MCC_MIRACAST_REST_TIME 400
#define WMA_SCAN_ID_MASK 0x0fff

#ifdef FEATURE_WLAN_EXTSCAN
/**
 * enum extscan_report_events_type - extscan report events type
 * @EXTSCAN_REPORT_EVENTS_BUFFER_FULL: report only when scan history is % full
 * @EXTSCAN_REPORT_EVENTS_EACH_SCAN: report a scan completion event after scan
 * @EXTSCAN_REPORT_EVENTS_FULL_RESULTS: forward scan results
 *		(beacons/probe responses + IEs)
 *		in real time to HAL, in addition to completion events.
 *		Note: To keep backward compatibility,
 *		fire completion events regardless of REPORT_EVENTS_EACH_SCAN.
 * @EXTSCAN_REPORT_EVENTS_NO_BATCH: controls batching,
 *		0 => batching, 1 => no batching
 * @EXTSCAN_REPORT_EVENTS_CONTEXT_HUB: forward results to context hub
  */
enum extscan_report_events_type {
	EXTSCAN_REPORT_EVENTS_BUFFER_FULL   = 0x00,
	EXTSCAN_REPORT_EVENTS_EACH_SCAN     = 0x01,
	EXTSCAN_REPORT_EVENTS_FULL_RESULTS  = 0x02,
	EXTSCAN_REPORT_EVENTS_NO_BATCH      = 0x04,
	EXTSCAN_REPORT_EVENTS_CONTEXT_HUB   = 0x08,
};

#define WMA_EXTSCAN_CYCLE_WAKE_LOCK_DURATION (5 * 1000) /* in msec */
#endif

/**
 * wma_dec_pending_scans() - Decrements the number of pending scans
 * @wma:	The WMA handle to operate on
 *
 * Return: none
 */
static void wma_dec_pending_scans(tp_wma_handle wma)
{
	int32_t scan_cnt = qdf_atomic_read(&wma->num_pending_scans);

	if (scan_cnt <= 0) {
		WMA_LOGE("Stopping pending scan, but no scans were pending!");
		return;
	}

	qdf_atomic_dec(&wma->num_pending_scans);
	WMA_LOGD("Ending pending scan: %d <- %d", scan_cnt, scan_cnt - 1);
}

/**
 * wma_inc_pending_scans() - Increments the number of pending scans
 * @wma:	The WMA handle to operate on
 *
 * Return: none
 */
static void wma_inc_pending_scans(tp_wma_handle wma)
{
	int32_t scan_cnt = qdf_atomic_inc_return(&wma->num_pending_scans);
	WMA_LOGD("Starting pending scan: %d -> %d", scan_cnt - 1, scan_cnt);
}

/**
 * wma_is_mcc_24G() - check that if device is in 2.4GHz MCC
 * @handle: wma handle
 *
 * Return: true/false
 */
static bool wma_is_mcc_24G(WMA_HANDLE handle)
{
	tp_wma_handle wma_handle = (tp_wma_handle) handle;
	int32_t prev_chan = 0;
	int32_t i;

	if (NULL == wma_handle) {
		WMA_LOGE("%s: wma_handle is NULL", __func__);
		return false;
	}
	for (i = 0; i < wma_handle->max_bssid; i++) {
		if (wma_handle->interfaces[i].handle &&
				wma_handle->interfaces[i].vdev_up) {
			if ((prev_chan != 0 &&
				prev_chan != wma_handle->interfaces[i].mhz) &&
				(wma_handle->interfaces[i].mhz <=
				 CDS_CHAN_14_FREQ))
				return true;
			else
				prev_chan = wma_handle->interfaces[i].mhz;
		}
	}
	return false;
}

/**
 * wma_get_buf_start_scan_cmd() - Fill start scan command
 * @wma_handle: wma handle
 * @scan_req: scan request
 * @cmd: wmi buffer to be filled in
 *
 * Fill individual elements of wmi_start_scan_req and TLV for
 * channel list, bssid, ssid etc.
 *
 * Return: QDF status
 */
QDF_STATUS wma_get_buf_start_scan_cmd(tp_wma_handle wma_handle,
				      tSirScanOffloadReq *scan_req,
				      struct scan_start_params *cmd)
{
	QDF_STATUS qdf_status = QDF_STATUS_E_FAILURE;
	uint32_t dwell_time;
	uint8_t SSID_num;
	int i;
	tpAniSirGlobal pMac = cds_get_context(QDF_MODULE_ID_PE);

	if (!pMac) {
		WMA_LOGP("%s: pMac is NULL!", __func__);
		return QDF_STATUS_E_FAILURE;
	}

	cmd->vdev_id = scan_req->sessionId;
	/*
	 * host cycles through the lower 12 bits for scan id generation
	 * and prefix 0xA000 to scan id
	 */
	if (scan_req->scan_id < WMA_HOST_SCAN_REQID_PREFIX) {
		WMA_LOGE("Received scan_id 0x%x is wrong",
			 cmd->scan_id);
		scan_req->scan_id = scan_req->scan_id & WMA_SCAN_ID_MASK;
		/* Appending the 0xA000 to scan Id*/
		cmd->scan_id = scan_req->scan_id | WMA_HOST_SCAN_REQID_PREFIX;
	} else {
		cmd->scan_id = scan_req->scan_id;
	}
	cmd->scan_priority = WMI_SCAN_PRIORITY_LOW;
	cmd->scan_req_id = scan_req->scan_requestor_id;

	if (PREAUTH_REQUESTOR_ID == cmd->scan_req_id)
		cmd->scan_priority = WMI_SCAN_PRIORITY_VERY_HIGH;

	/* Set the scan events which the driver is intereseted to receive */
	/* TODO: handle all the other flags also */
	cmd->notify_scan_events = WMI_SCAN_EVENT_STARTED |
				  WMI_SCAN_EVENT_START_FAILED |
				  WMI_SCAN_EVENT_FOREIGN_CHANNEL |
				  WMI_SCAN_EVENT_COMPLETED |
				  WMI_SCAN_EVENT_DEQUEUED |
				  WMI_SCAN_EVENT_PREEMPTED | WMI_SCAN_EVENT_RESTARTED;

	cmd->dwell_time_active = scan_req->maxChannelTime;

	if (scan_req->scanType == eSIR_ACTIVE_SCAN) {
		/* In Active scan case, the firmware has to do passive scan on DFS channels
		 * So the passive scan duration should be updated properly so that the duration
		 * will be sufficient enough to receive the beacon from AP */

		if (wlan_cfg_get_int(pMac, WNI_CFG_PASSIVE_MAXIMUM_CHANNEL_TIME,
				     &dwell_time) != eSIR_SUCCESS) {
			WMA_LOGE("Failed to get passive max channel value"
				 "using default value");
			dwell_time = WMA_DWELL_TIME_PASSIVE_DEFAULT;
		}
		cmd->dwell_time_passive = dwell_time;
	} else
		cmd->dwell_time_passive = scan_req->maxChannelTime;

	/* Ensure correct number of probes are sent on active channel */
	cmd->repeat_probe_time =
		cmd->dwell_time_active / WMA_SCAN_NPROBES_DEFAULT;

	/* CSR sends min_rest_Time, max_rest_time and idle_time
	 * for staying on home channel to continue data traffic.
	 * Rome fw has facility to monitor the traffic
	 * and move to next channel. Stay on the channel for min_rest_time
	 * and then leave if there is no traffic.
	 */
	cmd->min_rest_time = scan_req->min_rest_time;
	cmd->max_rest_time = scan_req->restTime;

	/* Check for traffic at idle_time interval after min_rest_time.
	 * Default value is 25 ms to allow full use of max_rest_time
	 * when voice packets are running at 20 ms interval.
	 */
	cmd->idle_time = scan_req->idle_time;


	/* Large timeout value for full scan cycle, 30 seconds */
	cmd->max_scan_time = WMA_HW_DEF_SCAN_MAX_DURATION;

	/* add DS param IE in probe req frame */
	cmd->scan_ctrl_flags |= WMI_SCAN_ADD_DS_IE_IN_PROBE_REQ;

	/* do not add OFDM rates in 11B mode */
	if (scan_req->dot11mode != WNI_CFG_DOT11_MODE_11B)
		cmd->scan_ctrl_flags |= WMI_SCAN_ADD_OFDM_RATES;
	else
		WMA_LOGD("OFDM_RATES not included in 11B mode");

	if (scan_req->p2pScanType)
		scan_req->scan_adaptive_dwell_mode = WMI_DWELL_MODE_STATIC;

	WMI_SCAN_SET_DWELL_MODE(cmd->scan_ctrl_flags,
			scan_req->scan_adaptive_dwell_mode);

	/* Do not combine multiple channels in a single burst. Come back
	 * to home channel for data traffic after every foreign channel.
	 * By default, prefer throughput performance over scan cycle time.
	 */
	cmd->burst_duration = 0;

	/* mac randomization attributes */
	cmd->enable_scan_randomization = scan_req->enable_scan_randomization;
	qdf_mem_copy(cmd->mac_addr, scan_req->mac_addr, QDF_MAC_ADDR_SIZE);
	qdf_mem_copy(cmd->mac_addr_mask, scan_req->mac_addr_mask,
		     QDF_MAC_ADDR_SIZE);

	/* probe req ie whitelisting attributes */
	cmd->ie_whitelist = scan_req->ie_whitelist;
	if (cmd->ie_whitelist) {
		for (i = 0; i < PROBE_REQ_BITMAP_LEN; i++)
			cmd->probe_req_ie_bitmap[i] =
					scan_req->probe_req_ie_bitmap[i];
		cmd->num_vendor_oui = scan_req->num_vendor_oui;
		cmd->oui_field_len = scan_req->oui_field_len;
		cmd->voui = (uint8_t *)scan_req + scan_req->oui_field_offset;
	}

	if (!scan_req->p2pScanType) {
		WMA_LOGD("Normal Scan request");
		cmd->scan_ctrl_flags |= WMI_SCAN_ADD_CCK_RATES;
		if (!scan_req->numSsid)
			cmd->scan_ctrl_flags |= WMI_SCAN_ADD_BCAST_PROBE_REQ;
		if (scan_req->scanType == eSIR_PASSIVE_SCAN)
			cmd->scan_ctrl_flags |= WMI_SCAN_FLAG_PASSIVE;
		cmd->scan_ctrl_flags |= WMI_SCAN_ADD_TPC_IE_IN_PROBE_REQ;
		cmd->scan_ctrl_flags |= WMI_SCAN_FILTER_PROBE_REQ;

		/*
		 * Decide burst_duration and dwell_time_active based on
		 * what type of devices are active.
		 */
		do {
			if (wma_is_sap_active(wma_handle) &&
					wma_is_p2p_go_active(wma_handle) &&
					wma_is_sta_active(wma_handle)) {
				if (scan_req->maxChannelTime <=
					WMA_3PORT_CONC_SCAN_MAX_BURST_DURATION)
					cmd->burst_duration =
						scan_req->maxChannelTime;
				else
					cmd->burst_duration =
					WMA_3PORT_CONC_SCAN_MAX_BURST_DURATION;
				break;
			}
			if (wma_handle->miracast_value &&
					wma_is_mcc_24G(wma_handle)) {
				cmd->max_rest_time =
					pMac->f_sta_miracast_mcc_rest_time_val;
			}
			if (wma_is_p2p_go_active(wma_handle)) {
				/* Background scan while GO is sending beacons.
				 * Every off-channel transition has overhead of 2 beacon
				 * intervals for NOA. Maximize number of channels in
				 * every transition by using burst scan.
				 */
				if (wma_handle->miracast_value) {
					/* When miracast is running, burst duration
					 * needs to be minimum to avoid any stutter
					 * or glitch in miracast during station scan
					 */
					if (scan_req->maxChannelTime <=
					    WMA_GO_MIN_ACTIVE_SCAN_BURST_DURATION)
						cmd->burst_duration =
							scan_req->maxChannelTime;
					else
						cmd->burst_duration =
							WMA_GO_MIN_ACTIVE_SCAN_BURST_DURATION;
				} else {
					/* If miracast is not running, accomodate max
					 * stations to make the scans faster
					 */
					cmd->burst_duration =
						WMA_BURST_SCAN_MAX_NUM_OFFCHANNELS *
						scan_req->maxChannelTime;
					if (cmd->burst_duration >
					    WMA_GO_MAX_ACTIVE_SCAN_BURST_DURATION) {
						uint8_t channels =
							WMA_P2P_SCAN_MAX_BURST_DURATION
							/ scan_req->maxChannelTime;
						if (channels)
							cmd->burst_duration =
								channels *
								scan_req->maxChannelTime;
						else
							cmd->burst_duration =
								WMA_GO_MAX_ACTIVE_SCAN_BURST_DURATION;
					}
				}
				break;
			}
			if (wma_is_sta_active(wma_handle) ||
			    wma_is_p2p_cli_active(wma_handle)) {
				if (scan_req->burst_scan_duration)
					cmd->burst_duration =
						scan_req->burst_scan_duration;
				else
					/* Typical background scan.
					 * Disable burst scan for now.
					 */
					cmd->burst_duration = 0;
				break;
			}
		} while (0);

	} else {
		WMA_LOGD("P2P Scan");
		switch (scan_req->p2pScanType) {
		case P2P_SCAN_TYPE_LISTEN:
			WMA_LOGD("P2P_SCAN_TYPE_LISTEN");
			cmd->scan_ctrl_flags |= WMI_SCAN_FLAG_PASSIVE;
			cmd->notify_scan_events |=
				WMI_SCAN_EVENT_FOREIGN_CHANNEL;
			cmd->repeat_probe_time = 0;
			cmd->scan_priority = WMI_SCAN_PRIORITY_HIGH;
			break;
		case P2P_SCAN_TYPE_SEARCH:
			WMA_LOGD("P2P_SCAN_TYPE_SEARCH");
			cmd->scan_ctrl_flags |= WMI_SCAN_FILTER_PROBE_REQ;
			/* Default P2P burst duration of 120 ms will cover
			 * 3 channels with default max dwell time 40 ms.
			 * Cap limit will be set by
			 * WMA_P2P_SCAN_MAX_BURST_DURATION. Burst duration
			 * should be such that no channel is scanned less
			 * than the dwell time in normal scenarios.
			 */
			if (scan_req->channelList.numChannels ==
			    P2P_SOCIAL_CHANNELS
			    && (!(wma_handle->miracast_value)))
				cmd->repeat_probe_time =
					scan_req->maxChannelTime / 5;
			else
				cmd->repeat_probe_time =
					scan_req->maxChannelTime / 3;

			cmd->burst_duration =
				WMA_BURST_SCAN_MAX_NUM_OFFCHANNELS *
				scan_req->maxChannelTime;
			if (cmd->burst_duration >
			    WMA_P2P_SCAN_MAX_BURST_DURATION) {
				uint8_t channels =
					WMA_P2P_SCAN_MAX_BURST_DURATION /
					scan_req->maxChannelTime;
				if (channels)
					cmd->burst_duration =
						channels * scan_req->maxChannelTime;
				else
					cmd->burst_duration =
						WMA_P2P_SCAN_MAX_BURST_DURATION;
			}
			cmd->scan_priority = WMI_SCAN_PRIORITY_MEDIUM;
			break;
		default:
			WMA_LOGE("Invalid scan type");
			goto error;
		}
	}

	if (wma_is_sap_active(wma_handle)) {
		/* P2P/STA scan while SoftAP is sending beacons.
		 * Max duration of CTS2self is 32 ms, which limits the
		 * dwell time. If DBS is supported and if SAP is on 2G channel
		 * then keep passive dwell time default.
		 */
		cmd->dwell_time_active =
			QDF_MIN(scan_req->maxChannelTime,
					(WMA_CTS_DURATION_MS_MAX -
					 WMA_ROAM_SCAN_CHANNEL_SWITCH_TIME));
		if (!wma_is_hw_dbs_capable() ||
			(wma_is_hw_dbs_capable() &&
				CDS_IS_CHANNEL_5GHZ(
					cds_get_channel(CDS_SAP_MODE, NULL)))) {
			cmd->dwell_time_passive = cmd->dwell_time_active;
		}
		cmd->burst_duration = 0;
		if (CDS_IS_DFS_CH(cds_get_channel(CDS_SAP_MODE, NULL)))
			cmd->burst_duration =
				WMA_BURST_SCAN_MAX_NUM_OFFCHANNELS *
				scan_req->maxChannelTime;
		WMA_LOGI("SAP: burst_duration: %d", cmd->burst_duration);
	}

	cmd->n_probes = (cmd->repeat_probe_time > 0) ?
			cmd->dwell_time_active / cmd->repeat_probe_time : 0;
	if (scan_req->channelList.numChannels) {
		cmd->num_chan = scan_req->channelList.numChannels;
		for (i = 0; i < scan_req->channelList.numChannels; ++i) {
			cmd->chan_list[i] =
				cds_chan_to_freq(scan_req->channelList.
						 channelNumber[i]);
		}
	}

	if (scan_req->numSsid > SIR_SCAN_MAX_NUM_SSID) {
		WMA_LOGE("Invalid value for numSsid");
		goto error;
	}

	cmd->num_ssids = scan_req->numSsid;

	if (scan_req->numSsid) {
		for (i = 0; i < scan_req->numSsid; ++i) {
			cmd->ssid[i].length = scan_req->ssId[i].length;
			qdf_mem_copy(cmd->ssid[i].mac_ssid,
				     scan_req->ssId[i].ssId,
				     scan_req->ssId[i].length);
		}
	}

	cmd->num_bssid = 1;

	if (!scan_req->p2pScanType) {
		if (wma_is_sap_active(wma_handle)) {
			SSID_num = cmd->num_ssids * cmd->num_bssid;
			cmd->repeat_probe_time = probe_time_dwell_time_map[
				QDF_MIN(SSID_num,
					WMA_DWELL_TIME_PROBE_TIME_MAP_SIZE
					- 1)].probe_time;
			cmd->n_probes = (cmd->repeat_probe_time > 0) ?
				cmd->dwell_time_active/
				cmd->repeat_probe_time : 0;
		}
	}
	WMA_LOGD("Scan Type 0x%x, Active dwell time %u, Passive dwell time %u",
		scan_req->scanType, cmd->dwell_time_active,
		cmd->dwell_time_passive);
	WMA_LOGD("Scan repeat_probe_time %u n_probes %u num_ssids %u num_bssid %u",
		cmd->repeat_probe_time,
		cmd->n_probes,
		cmd->num_ssids,
		cmd->num_bssid);

	qdf_mem_copy(cmd->mac_add_bytes, scan_req->bssId.bytes, QDF_MAC_ADDR_SIZE);
	cmd->ie_len = scan_req->uIEFieldLen;
	cmd->ie_len_with_pad = roundup(scan_req->uIEFieldLen, sizeof(uint32_t));
	cmd->uie_fieldOffset = scan_req->uIEFieldOffset;
	cmd->ie_base = (uint8_t *) scan_req;

	return QDF_STATUS_SUCCESS;

error:
	return qdf_status;
}

/**
 * wma_start_scan() - start scan command
 * @wma_handle: wma handle
 * @scan_req: scan request params
 * @msg_type: message time
 *
 * Send start scan command to fw.
 *
 * Return: QDF status
 */
QDF_STATUS wma_start_scan(tp_wma_handle wma_handle,
			  tSirScanOffloadReq *scan_req, uint16_t msg_type)
{
	uint32_t vdev_id, scan_id;
	QDF_STATUS qdf_status = QDF_STATUS_SUCCESS;
	struct scan_start_params cmd = {0};
	tSirScanOffloadEvent *scan_event;

	if (scan_req->channelList.numChannels > 0) {
		cmd.chan_list = qdf_mem_malloc(sizeof(uint32_t) *
				scan_req->channelList.numChannels);
		if (NULL == cmd.chan_list) {
			qdf_status = QDF_STATUS_E_NOMEM;
			goto error;
		}
	}
	if (scan_req->sessionId > wma_handle->max_bssid) {
		WMA_LOGE("%s: Invalid vdev_id %d, msg_type : 0x%x", __func__,
			 scan_req->sessionId, msg_type);
		goto error1;
	}

	/* Sanity check to find whether vdev id active or not */
	if (msg_type != WMA_START_SCAN_OFFLOAD_REQ &&
		!wma_handle->interfaces[scan_req->sessionId].handle) {
		WMA_LOGA("vdev id [%d] is not active", scan_req->sessionId);
		goto error1;
	}

	/* Fill individual elements of wmi_start_scan_req and
	 * TLV for channel list, bssid, ssid etc ... */
	qdf_status = wma_get_buf_start_scan_cmd(wma_handle, scan_req,
						&cmd);
	if (qdf_status != QDF_STATUS_SUCCESS) {
		WMA_LOGE("Failed to get buffer for start scan cmd");
		goto error1;
	}

	wma_inc_pending_scans(wma_handle);

	WMA_LOGI("scan_id 0x%x, vdev_id %d, p2pScanType %d, msg_type 0x%x",
		 cmd.scan_id, cmd.vdev_id, scan_req->p2pScanType, msg_type);

	/*
	 * Cache vdev_id and scan_id because cmd is freed after calling
	 * wmi_unified_cmd_send cmd. WMI internally frees cmd buffer after
	 * getting TX complete from CE
	 */
	vdev_id = cmd.vdev_id;
	scan_id = cmd.scan_id;
	WMA_LOGD("ActiveDwell %d, PassiveDwell %d, ScanFlags 0x%x NumChan %d",
		 cmd.dwell_time_active, cmd.dwell_time_passive,
		 cmd.scan_ctrl_flags, cmd.num_chan);

	/* Call the wmi api to request the scan */
	qdf_status = wmi_unified_scan_start_cmd_send(wma_handle->wmi_handle,
				 &cmd);
	if (QDF_IS_STATUS_ERROR(qdf_status)) {
		WMA_LOGE("wmi_unified_cmd_send returned Error %d", qdf_status);
		goto dec_scans;
	}

	if (NULL != cmd.chan_list)
		qdf_mem_free(cmd.chan_list);

	WMA_LOGD("WMA --> WMI_START_SCAN_CMDID");

	return QDF_STATUS_SUCCESS;

dec_scans:
	wma_dec_pending_scans(wma_handle);

error1:
	if (NULL != cmd.chan_list)
		qdf_mem_free(cmd.chan_list);

error:
	/* Send completion event for only for start scan request */
	if (msg_type == WMA_START_SCAN_OFFLOAD_REQ) {
		scan_event =
			(tSirScanOffloadEvent *)
			qdf_mem_malloc(sizeof(tSirScanOffloadEvent));
		if (!scan_event) {
			WMA_LOGP("%s: Failed to allocate memory for scan rsp",
				 __func__);
			return QDF_STATUS_E_NOMEM;
		}
		memset(scan_event, 0x00, sizeof(*scan_event));
		scan_event->event = WMI_SCAN_EVENT_COMPLETED;
		scan_event->reasonCode = eSIR_SME_SCAN_FAILED;
		scan_event->sessionId = scan_req->sessionId;
		scan_event->p2pScanType = scan_req->p2pScanType;
		scan_event->scanId = scan_req->scan_id;
		scan_event->requestor = scan_req->scan_requestor_id;
		wma_send_msg(wma_handle, WMA_RX_SCAN_EVENT, (void *)scan_event,
			     0);
	}

	return qdf_status;
}

/**
 * wma_stop_scan() - stop scan command
 * @wma_handle: wma handle
 * @abort_scan_req: abort scan params
 *
 * Send stop scan command to fw.
 *
 * Return: QDF status
 */
QDF_STATUS wma_stop_scan(tp_wma_handle wma_handle,
			 tAbortScanParams *abort_scan_req)
{
	QDF_STATUS qdf_status;
	struct scan_stop_params scan_param = {0};

	scan_param.vdev_id = abort_scan_req->SessionId;
	scan_param.requestor = abort_scan_req->scan_requestor_id;
	scan_param.scan_id = abort_scan_req->scan_id;
	/* stop the scan with the corresponding scan_id */
	scan_param.req_type = WMI_SCAN_STOP_ONE;
	qdf_status = wmi_unified_scan_stop_cmd_send(wma_handle->wmi_handle,
						&scan_param);
	/* Call the wmi api to request the scan */
	if (QDF_IS_STATUS_ERROR(qdf_status)) {
		WMA_LOGE("wmi_unified_cmd_send WMI_STOP_SCAN_CMDID returned Error %d",
			qdf_status);
		goto error;
	}
	WMA_LOGI("scan_id 0x%x, scan_requestor_id 0x%x, vdev_id %d",
		 abort_scan_req->scan_id,
		 abort_scan_req->scan_requestor_id,
		 abort_scan_req->SessionId);
	WMA_LOGI("WMA --> WMI_STOP_SCAN_CMDID");

	return QDF_STATUS_SUCCESS;

error:
	return qdf_status;
}

/**
 * wma_update_channel_list() - update channel list
 * @handle: wma handle
 * @chan_list: channel list
 *
 * Function is used to update the support channel list in fw.
 *
 * Return: QDF status
 */
QDF_STATUS wma_update_channel_list(WMA_HANDLE handle,
				   tSirUpdateChanList *chan_list)
{
	tp_wma_handle wma_handle = (tp_wma_handle) handle;
	QDF_STATUS qdf_status = QDF_STATUS_SUCCESS;
	int i;
	struct scan_chan_list_params scan_ch_param = {0};
	wmi_channel_param *tchan_info;

	scan_ch_param.chan_info = qdf_mem_malloc(sizeof(wmi_channel) *
				 chan_list->numChan);
	if (NULL == scan_ch_param.chan_info) {
		WMA_LOGE("%s: Failed to allocate channel info", __func__);
		return QDF_STATUS_E_NOMEM;
	}
	qdf_mem_zero(scan_ch_param.chan_info, sizeof(wmi_channel) *
				 chan_list->numChan);
	WMA_LOGD("no of channels = %d", chan_list->numChan);
	tchan_info = scan_ch_param.chan_info;
	scan_ch_param.num_scan_chans = chan_list->numChan;
	wma_handle->saved_chan.num_channels = chan_list->numChan;
	WMA_LOGD("ht %d, vht %d, vht_24 %d", chan_list->ht_en,
			chan_list->vht_en, chan_list->vht_24_en);

	for (i = 0; i < chan_list->numChan; ++i) {
		tchan_info->mhz =
			cds_chan_to_freq(chan_list->chanParam[i].chanId);
		tchan_info->band_center_freq1 =
					  tchan_info->mhz;
		tchan_info->band_center_freq2 = 0;
		wma_handle->saved_chan.channel_list[i] =
				chan_list->chanParam[i].chanId;

		WMA_LOGD("chan[%d] = freq:%u chan:%d DFS:%d tx power:%d",
			 i, tchan_info->mhz,
			 chan_list->chanParam[i].chanId,
			 chan_list->chanParam[i].dfsSet,
			 chan_list->chanParam[i].pwr);

		if (chan_list->chanParam[i].dfsSet)
			WMI_SET_CHANNEL_FLAG(tchan_info,
					     WMI_CHAN_FLAG_PASSIVE);

		if (tchan_info->mhz < WMA_2_4_GHZ_MAX_FREQ) {
			WMI_SET_CHANNEL_MODE(tchan_info, MODE_11G);
			if (chan_list->vht_en && chan_list->vht_24_en)
				WMI_SET_CHANNEL_FLAG(tchan_info,
						WMI_CHAN_FLAG_ALLOW_VHT);
		} else {
			WMI_SET_CHANNEL_MODE(tchan_info, MODE_11A);
			if (chan_list->vht_en)
				WMI_SET_CHANNEL_FLAG(tchan_info,
					WMI_CHAN_FLAG_ALLOW_VHT);
		}

		if (chan_list->ht_en)
			WMI_SET_CHANNEL_FLAG(tchan_info,
					WMI_CHAN_FLAG_ALLOW_HT);

		if (chan_list->chanParam[i].half_rate)
			WMI_SET_CHANNEL_FLAG(tchan_info,
				WMI_CHAN_FLAG_HALF_RATE);
		else if (chan_list->chanParam[i].quarter_rate)
			WMI_SET_CHANNEL_FLAG(tchan_info,
				WMI_CHAN_FLAG_QUARTER_RATE);

		WMI_SET_CHANNEL_MAX_TX_POWER(tchan_info,
					     chan_list->chanParam[i].pwr);

		WMI_SET_CHANNEL_REG_POWER(tchan_info,
					  chan_list->chanParam[i].pwr);
		tchan_info++;
	}

	qdf_status = wmi_unified_scan_chan_list_cmd_send(wma_handle->wmi_handle,
				&scan_ch_param);

	if (QDF_IS_STATUS_ERROR(qdf_status)) {
		WMA_LOGE("Failed to send WMI_SCAN_CHAN_LIST_CMDID");
	}

	qdf_mem_free(scan_ch_param.chan_info);

	return qdf_status;
}

/**
 * wma_roam_scan_offload_mode() - send roam scan mode request to fw
 * @wma_handle: wma handle
 * @scan_cmd_fp: start scan command ptr
 * @roam_req: roam request param
 * @mode: mode
 * @vdev_id: vdev id
 *
 * send WMI_ROAM_SCAN_MODE TLV to firmware. It has a piggyback
 * of WMI_ROAM_SCAN_MODE.
 *
 * Return: QDF status
 */
QDF_STATUS wma_roam_scan_offload_mode(tp_wma_handle wma_handle,
				      wmi_start_scan_cmd_fixed_param *
				      scan_cmd_fp,
				      tSirRoamOffloadScanReq *roam_req,
				      uint32_t mode, uint32_t vdev_id)
{
	QDF_STATUS status = QDF_STATUS_SUCCESS;
	struct roam_offload_scan_params *params =
				qdf_mem_malloc(sizeof(*params));

	if (!params) {
		WMA_LOGE("%s: Failed to allocate scan params", __func__);
		return QDF_STATUS_E_NOMEM;
	}
#ifdef WLAN_FEATURE_ROAM_OFFLOAD
	params->auth_mode = WMI_AUTH_NONE;
	if (roam_req)
		params->auth_mode = e_csr_auth_type_to_rsn_authmode
				    (roam_req->ConnectedNetwork.authentication,
				    roam_req->ConnectedNetwork.encryption);
	WMA_LOGD("%s : auth mode = %d", __func__, params->auth_mode);
#endif /* WLAN_FEATURE_ROAM_OFFLOAD */

	params->is_roam_req_valid = 0;
	params->mode = mode;
	params->vdev_id = vdev_id;
	if (roam_req) {
		params->is_roam_req_valid = 1;
#ifdef WLAN_FEATURE_ROAM_OFFLOAD
		params->roam_offload_enabled = roam_req->RoamOffloadEnabled;
		params->prefer_5ghz = roam_req->Prefer5GHz;
		params->roam_rssi_cat_gap = roam_req->RoamRssiCatGap;
		params->select_5ghz_margin = roam_req->Select5GHzMargin;
		params->reassoc_failure_timeout =
				roam_req->ReassocFailureTimeout;
		params->rokh_id_length = roam_req->R0KH_ID_Length;
		qdf_mem_copy(params->rokh_id, roam_req->R0KH_ID,
				WMI_ROAM_R0KH_ID_MAX_LEN);
		qdf_mem_copy(params->krk, roam_req->KRK, WMI_KRK_KEY_LEN);
		qdf_mem_copy(params->btk, roam_req->BTK, WMI_BTK_KEY_LEN);
		qdf_mem_copy(params->psk_pmk, roam_req->PSK_PMK,
				WMI_ROAM_SCAN_PSK_SIZE);
		params->pmk_len = roam_req->pmk_len;
		params->roam_key_mgmt_offload_enabled =
				roam_req->RoamKeyMgmtOffloadEnabled;
		wma_roam_scan_fill_self_caps(wma_handle,
			&params->roam_offload_params, roam_req);
		params->fw_okc = roam_req->pmkid_modes.fw_okc;
		params->fw_pmksa_cache = roam_req->pmkid_modes.fw_pmksa_cache;
#endif
		params->is_ese_assoc = roam_req->IsESEAssoc;
		params->mdid.mdie_present = roam_req->MDID.mdiePresent;
		params->mdid.mobility_domain = roam_req->MDID.mobilityDomain;
		params->assoc_ie_length = roam_req->assoc_ie.length;
		qdf_mem_copy(params->assoc_ie, roam_req->assoc_ie.addIEdata,
						roam_req->assoc_ie.length);
	}

	WMA_LOGD(FL("qos_caps: %d, qos_enabled: %d"),
		params->roam_offload_params.qos_caps,
		params->roam_offload_params.qos_enabled);

	status = wmi_unified_roam_scan_offload_mode_cmd(wma_handle->wmi_handle,
				scan_cmd_fp, params);
	if (QDF_IS_STATUS_ERROR(status))
		return status;

	WMA_LOGD("%s: WMA --> WMI_ROAM_SCAN_MODE", __func__);
	qdf_mem_free(params);
	return status;
}

/**
 * wma_roam_scan_offload_rssi_threshold() - set scan offload rssi threashold
 * @wma_handle: wma handle
 * @roam_req:   Roaming request buffer
 *
 * Send WMI_ROAM_SCAN_RSSI_THRESHOLD TLV to firmware
 *
 * Return: QDF status
 */
QDF_STATUS wma_roam_scan_offload_rssi_thresh(tp_wma_handle wma_handle,
	tSirRoamOffloadScanReq *roam_req)
{
	struct roam_offload_scan_rssi_params params = {0};
	QDF_STATUS status = QDF_STATUS_SUCCESS;
	int rssi_thresh, rssi_thresh_diff;
	struct roam_ext_params *roam_params;
	int32_t good_rssi_threshold;
	uint32_t hirssi_scan_max_count;
	uint32_t hirssi_scan_delta;
	int32_t hirssi_upper_bound;

	/* Send rssi threshold */
	roam_params = &roam_req->roam_params;
	rssi_thresh = roam_req->LookupThreshold - WMA_NOISE_FLOOR_DBM_DEFAULT;
	rssi_thresh_diff = roam_req->OpportunisticScanThresholdDiff;
	hirssi_scan_max_count = roam_req->hi_rssi_scan_max_count;
	hirssi_scan_delta = roam_req->hi_rssi_scan_rssi_delta;
	hirssi_upper_bound = roam_req->hi_rssi_scan_rssi_ub -
				     WMA_NOISE_FLOOR_DBM_DEFAULT;

	/* fill in threshold values */
	params.session_id = roam_req->sessionId;
	params.rssi_thresh = rssi_thresh & 0x000000ff;
	params.rssi_thresh_diff = rssi_thresh_diff & 0x000000ff;
	params.hi_rssi_scan_max_count = hirssi_scan_max_count;
	params.hi_rssi_scan_rssi_delta = hirssi_scan_delta;
	params.hi_rssi_scan_rssi_ub = hirssi_upper_bound & 0x00000ff;
	params.raise_rssi_thresh_5g = roam_params->raise_rssi_thresh_5g;
	params.dense_rssi_thresh_offset =
			 roam_params->dense_rssi_thresh_offset;
	params.dense_min_aps_cnt = roam_params->dense_min_aps_cnt;
	params.traffic_threshold =
			roam_params->traffic_threshold;
	params.initial_dense_status = roam_params->initial_dense_status;


	/*
	 * The current Noise floor in firmware is -96dBm. Penalty/Boost
	 * threshold is applied on a weaker signal to make it even more weaker.
	 * So, there is a chance that the user may configure a very low
	 * Penalty/Boost threshold beyond the noise floor. If that is the case,
	 * then suppress the penalty/boost threshold to the noise floor.
	 */
	if (roam_params->raise_rssi_thresh_5g < WMA_NOISE_FLOOR_DBM_DEFAULT)
		params.penalty_threshold_5g = 0;
	else
		params.boost_threshold_5g =
			(roam_params->raise_rssi_thresh_5g -
			 WMA_NOISE_FLOOR_DBM_DEFAULT) & 0x000000ff;
	if (roam_params->drop_rssi_thresh_5g < WMA_NOISE_FLOOR_DBM_DEFAULT)
		params.penalty_threshold_5g = 0;
	else
		params.penalty_threshold_5g =
			(roam_params->drop_rssi_thresh_5g -
			 WMA_NOISE_FLOOR_DBM_DEFAULT) & 0x000000ff;
	params.raise_factor_5g = roam_params->raise_factor_5g;
	params.drop_factor_5g = roam_params->drop_factor_5g;
	params.max_raise_rssi_5g = roam_params->max_raise_rssi_5g;
	params.max_drop_rssi_5g = roam_params->max_drop_rssi_5g;

	if (roam_params->good_rssi_roam)
		good_rssi_threshold = WMA_NOISE_FLOOR_DBM_DEFAULT;
	else
		good_rssi_threshold = 0;
	params.good_rssi_threshold =
	    (good_rssi_threshold - WMA_NOISE_FLOOR_DBM_DEFAULT) & 0x000000ff;

	WMA_LOGD("WMA --> good_rssi_threshold=%d",
		 params.good_rssi_threshold);

	if (roam_req->early_stop_scan_enable) {
		params.roam_earlystop_thres_min =
			roam_req->early_stop_scan_min_threshold -
			WMA_NOISE_FLOOR_DBM_DEFAULT;
		params.roam_earlystop_thres_max =
			roam_req->early_stop_scan_max_threshold -
			WMA_NOISE_FLOOR_DBM_DEFAULT;
	} else {
		params.roam_earlystop_thres_min = 0;
		params.roam_earlystop_thres_max = 0;
	}

	WMA_LOGD("early_stop_thresholds en=%d, min=%d, max=%d",
		roam_req->early_stop_scan_enable,
		params.roam_earlystop_thres_min,
		params.roam_earlystop_thres_max);

	status = wmi_unified_roam_scan_offload_rssi_thresh_cmd(
			wma_handle->wmi_handle, &params);
	if (QDF_IS_STATUS_ERROR(status)) {
		return status;
	}

	WMA_LOGD(FL("roam_scan_rssi_thresh=%d, roam_rssi_thresh_diff=%d"),
		rssi_thresh, rssi_thresh_diff);
	WMA_LOGD(
		FL("hirssi_scan max_count=%d, delta=%d, hirssi_upper_bound=%d"),
		hirssi_scan_max_count, hirssi_scan_delta, hirssi_upper_bound);
	WMA_LOGD(
		FL("dense_rssi_thresh_offset=%d, dense_min_aps_cnt=%d, traffic_threshold=%d initial_dense_status=%d"),
			roam_params->dense_rssi_thresh_offset,
			roam_params->dense_min_aps_cnt,
			roam_params->traffic_threshold,
			roam_params->initial_dense_status);
	return status;
}

/**
 * wma_roam_scan_offload_scan_period() - set roam offload scan period
 * @wma_handle: wma handle
 * @scan_period: scan period
 * @scan_age: scan age
 * @vdev_id: vdev id
 *
 * Send WMI_ROAM_SCAN_PERIOD parameters to fw.
 *
 * Return: QDF status
 */
QDF_STATUS wma_roam_scan_offload_scan_period(tp_wma_handle wma_handle,
					     uint32_t scan_period,
					     uint32_t scan_age,
					     uint32_t vdev_id)
{
	return wmi_unified_roam_scan_offload_scan_period(wma_handle->wmi_handle,
				  scan_period, scan_age, vdev_id);
}

/**
 * wma_roam_scan_offload_rssi_change() - set roam offload RSSI change threshold
 * @wma_handle: wma handle
 * @rssi_change_thresh: RSSI Change threshold
 * @bcn_rssi_weight: beacon RSSI weight
 * @vdev_id: vdev id
 *
 * Send WMI_ROAM_SCAN_RSSI_CHANGE_THRESHOLD parameters to fw.
 *
 * Return: QDF status
 */
QDF_STATUS wma_roam_scan_offload_rssi_change(tp_wma_handle wma_handle,
	uint32_t vdev_id,
	int32_t rssi_change_thresh,
	uint32_t bcn_rssi_weight,
	uint32_t hirssi_delay_btw_scans)
{
	int status;

	status = wmi_unified_roam_scan_offload_rssi_change_cmd(wma_handle->wmi_handle,
				  vdev_id, rssi_change_thresh,
				  bcn_rssi_weight, hirssi_delay_btw_scans);
	if (status != EOK)
		return QDF_STATUS_E_FAILURE;


	return QDF_STATUS_SUCCESS;
}

/**
 * wma_roam_scan_offload_chan_list() - set roam offload channel list
 * @wma_handle: wma handle
 * @chan_count: channel count
 * @chan_list: channel list
 * @list_type: list type
 * @vdev_id: vdev id
 *
 * Set roam offload channel list.
 *
 * Return: QDF status
 */
QDF_STATUS wma_roam_scan_offload_chan_list(tp_wma_handle wma_handle,
					   uint8_t chan_count,
					   uint8_t *chan_list,
					   uint8_t list_type, uint32_t vdev_id)
{
	QDF_STATUS status;
	int i;
	uint32_t *chan_list_mhz;

	if (chan_count == 0) {
		WMA_LOGD("%s : invalid number of channels %d", __func__,
			 chan_count);
		return QDF_STATUS_E_EMPTY;
	}
	chan_list_mhz = qdf_mem_malloc(chan_count * sizeof(*chan_list_mhz));
	if (chan_list_mhz == NULL) {
		WMA_LOGE("%s : Memory allocation failed", __func__);
		return QDF_STATUS_E_NOMEM;
	}

	for (i = 0; ((i < chan_count) &&
		     (i < SIR_ROAM_MAX_CHANNELS)); i++) {
		chan_list_mhz[i] = cds_chan_to_freq(chan_list[i]);
		WMA_LOGD("%d,", chan_list_mhz[i]);
	}

	status = wmi_unified_roam_scan_offload_chan_list_cmd(wma_handle->wmi_handle,
				      chan_count, chan_list_mhz,
					  list_type, vdev_id);
	qdf_mem_free(chan_list_mhz);

	return status;
}

/**
 * e_csr_auth_type_to_rsn_authmode() - map csr auth type to rsn authmode
 * @authtype: CSR authtype
 * @encr: CSR Encryption
 *
 * Map CSR's authentication type into RSN auth mode used by firmware
 *
 * Return: WMI RSN auth mode
 */
A_UINT32 e_csr_auth_type_to_rsn_authmode(eCsrAuthType authtype,
					 eCsrEncryptionType encr)
{
	switch (authtype) {
	case eCSR_AUTH_TYPE_OPEN_SYSTEM:
		return WMI_AUTH_OPEN;
	case eCSR_AUTH_TYPE_WPA:
		return WMI_AUTH_WPA;
	case eCSR_AUTH_TYPE_WPA_PSK:
		return WMI_AUTH_WPA_PSK;
	case eCSR_AUTH_TYPE_RSN:
		return WMI_AUTH_RSNA;
	case eCSR_AUTH_TYPE_RSN_PSK:
		return WMI_AUTH_RSNA_PSK;
	case eCSR_AUTH_TYPE_FT_RSN:
		return WMI_AUTH_FT_RSNA;
	case eCSR_AUTH_TYPE_FT_RSN_PSK:
		return WMI_AUTH_FT_RSNA_PSK;
#ifdef FEATURE_WLAN_WAPI
	case eCSR_AUTH_TYPE_WAPI_WAI_CERTIFICATE:
		return WMI_AUTH_WAPI;
	case eCSR_AUTH_TYPE_WAPI_WAI_PSK:
		return WMI_AUTH_WAPI_PSK;
#endif /* FEATURE_WLAN_WAPI */
#ifdef FEATURE_WLAN_ESE
	case eCSR_AUTH_TYPE_CCKM_WPA:
		return WMI_AUTH_CCKM_WPA;
	case eCSR_AUTH_TYPE_CCKM_RSN:
		return WMI_AUTH_CCKM_RSNA;
#endif /* FEATURE_WLAN_ESE */
#ifdef WLAN_FEATURE_11W
	case eCSR_AUTH_TYPE_RSN_PSK_SHA256:
		return WMI_AUTH_RSNA_PSK_SHA256;
	case eCSR_AUTH_TYPE_RSN_8021X_SHA256:
		return WMI_AUTH_RSNA_8021X_SHA256;
#endif /* WLAN_FEATURE_11W */
	case eCSR_AUTH_TYPE_NONE:
	case eCSR_AUTH_TYPE_AUTOSWITCH:
		/* In case of WEP and other keys, NONE means OPEN auth */
		if (encr == eCSR_ENCRYPT_TYPE_WEP40_STATICKEY ||
		    encr == eCSR_ENCRYPT_TYPE_WEP104_STATICKEY ||
		    encr == eCSR_ENCRYPT_TYPE_WEP40 ||
		    encr == eCSR_ENCRYPT_TYPE_WEP104 ||
		    encr == eCSR_ENCRYPT_TYPE_TKIP ||
		    encr == eCSR_ENCRYPT_TYPE_AES) {
			return WMI_AUTH_OPEN;
		}
		return WMI_AUTH_NONE;
	default:
		return WMI_AUTH_NONE;
	}
}

/**
 * e_csr_encryption_type_to_rsn_cipherset() - map csr enc type to ESN cipher
 * @encr: CSR Encryption
 *
 * Map CSR's encryption type into RSN cipher types used by firmware
 *
 * Return: WMI RSN cipher
 */
A_UINT32 e_csr_encryption_type_to_rsn_cipherset(eCsrEncryptionType encr)
{

	switch (encr) {
	case eCSR_ENCRYPT_TYPE_WEP40_STATICKEY:
	case eCSR_ENCRYPT_TYPE_WEP104_STATICKEY:
	case eCSR_ENCRYPT_TYPE_WEP40:
	case eCSR_ENCRYPT_TYPE_WEP104:
		return WMI_CIPHER_WEP;
	case eCSR_ENCRYPT_TYPE_TKIP:
		return WMI_CIPHER_TKIP;
	case eCSR_ENCRYPT_TYPE_AES:
		return WMI_CIPHER_AES_CCM;
#ifdef FEATURE_WLAN_WAPI
	case eCSR_ENCRYPT_TYPE_WPI:
		return WMI_CIPHER_WAPI;
#endif /* FEATURE_WLAN_WAPI */
	case eCSR_ENCRYPT_TYPE_ANY:
		return WMI_CIPHER_ANY;
	case eCSR_ENCRYPT_TYPE_NONE:
	default:
		return WMI_CIPHER_NONE;
	}
}

#ifdef WLAN_FEATURE_ROAM_OFFLOAD
/**
 * wma_roam_scan_get_cckm_mode() - Get the CCKM auth mode
 * @roam_req: Roaming request buffer
 * @auth_mode: Auth mode to be converted
 *
 * Based on LFR2.0 or LFR3.0, return the proper auth type
 *
 * Return: if LFR2.0, then return WMI_AUTH_CCKM for backward compatibility
 *         if LFR3.0 then return the appropriate auth type
 */
static uint32_t wma_roam_scan_get_cckm_mode(tSirRoamOffloadScanReq *roam_req,
		uint32_t auth_mode)
{
	if (roam_req->RoamOffloadEnabled)
		return auth_mode;
	else
		return WMI_AUTH_CCKM;

}
#endif
/**
 * wma_roam_scan_fill_ap_profile() - fill ap_profile
 * @wma_handle: wma handle
 * @pMac: Mac ptr
 * @roam_req: roam offload scan request
 * @ap_profile_p: ap profile
 *
 * Fill ap_profile structure from configured parameters
 *
 * Return: none
 */
void wma_roam_scan_fill_ap_profile(tp_wma_handle wma_handle,
				   tpAniSirGlobal pMac,
				   tSirRoamOffloadScanReq *roam_req,
				   wmi_ap_profile *ap_profile_p)
{
	uint32_t rsn_authmode;
	qdf_mem_zero(ap_profile_p, sizeof(wmi_ap_profile));
	if (roam_req == NULL) {
		ap_profile_p->ssid.ssid_len = 0;
		ap_profile_p->ssid.ssid[0] = 0;
		ap_profile_p->rsn_authmode = WMI_AUTH_NONE;
		ap_profile_p->rsn_ucastcipherset = WMI_CIPHER_NONE;
		ap_profile_p->rsn_mcastcipherset = WMI_CIPHER_NONE;
		ap_profile_p->rsn_mcastmgmtcipherset = WMI_CIPHER_NONE;
		ap_profile_p->rssi_threshold = WMA_ROAM_RSSI_DIFF_DEFAULT;
	} else {
		ap_profile_p->ssid.ssid_len =
			roam_req->ConnectedNetwork.ssId.length;
		qdf_mem_copy(ap_profile_p->ssid.ssid,
			     roam_req->ConnectedNetwork.ssId.ssId,
			     ap_profile_p->ssid.ssid_len);
		ap_profile_p->rsn_authmode =
			e_csr_auth_type_to_rsn_authmode(
				roam_req->ConnectedNetwork.authentication,
				roam_req->ConnectedNetwork.encryption);
		rsn_authmode = ap_profile_p->rsn_authmode;

		if ((rsn_authmode == WMI_AUTH_CCKM_WPA) ||
			(rsn_authmode == WMI_AUTH_CCKM_RSNA))
			ap_profile_p->rsn_authmode =
				wma_roam_scan_get_cckm_mode(
						roam_req, rsn_authmode);
		ap_profile_p->rsn_ucastcipherset =
			e_csr_encryption_type_to_rsn_cipherset(roam_req->ConnectedNetwork.encryption);
		ap_profile_p->rsn_mcastcipherset =
			e_csr_encryption_type_to_rsn_cipherset(roam_req->ConnectedNetwork.mcencryption);
		ap_profile_p->rsn_mcastmgmtcipherset =
			ap_profile_p->rsn_mcastcipherset;
		ap_profile_p->rssi_threshold = roam_req->RoamRssiDiff;
#ifdef WLAN_FEATURE_11W
		if (roam_req->ConnectedNetwork.mfp_enabled)
			ap_profile_p->flags |= WMI_AP_PROFILE_FLAG_PMF;
#endif
	}
}

/**
 * wma_process_set_pdev_ie_req() - process the pdev set IE req
 * @wma: Pointer to wma handle
 * @ie_params: Pointer to IE data.
 *
 * Sends the WMI req to set the IE to FW.
 *
 * Return: None
 */
void wma_process_set_pdev_ie_req(tp_wma_handle wma,
		struct set_ie_param *ie_params)
{
	if (ie_params->ie_type == DOT11_HT_IE)
		wma_process_set_pdev_ht_ie_req(wma, ie_params);
	if (ie_params->ie_type == DOT11_VHT_IE)
		wma_process_set_pdev_vht_ie_req(wma, ie_params);

	qdf_mem_free(ie_params->ie_ptr);
}

/**
 * wma_process_set_pdev_ht_ie_req() - sends HT IE data to FW
 * @wma: Pointer to wma handle
 * @ie_params: Pointer to IE data.
 * @nss: Nss values to prepare the HT IE.
 *
 * Sends the WMI req to set the HT IE to FW.
 *
 * Return: None
 */
void wma_process_set_pdev_ht_ie_req(tp_wma_handle wma,
		struct set_ie_param *ie_params)
{
	int ret;
	wmi_pdev_set_ht_ie_cmd_fixed_param *cmd;
	wmi_buf_t buf;
	uint16_t len;
	uint16_t ie_len_pad;
	uint8_t *buf_ptr;

	len = sizeof(*cmd) + WMI_TLV_HDR_SIZE;
	ie_len_pad = roundup(ie_params->ie_len, sizeof(uint32_t));
	len += ie_len_pad;

	buf = wmi_buf_alloc(wma->wmi_handle, len);
	if (!buf) {
		WMA_LOGE("%s:wmi_buf_alloc failed", __func__);
		return;
	}
	cmd = (wmi_pdev_set_ht_ie_cmd_fixed_param *) wmi_buf_data(buf);
	WMITLV_SET_HDR(&cmd->tlv_header,
		       WMITLV_TAG_STRUC_wmi_pdev_set_ht_ie_cmd_fixed_param,
		       WMITLV_GET_STRUCT_TLVLEN(
			       wmi_pdev_set_ht_ie_cmd_fixed_param));
	cmd->reserved0 = 0;
	cmd->ie_len = ie_params->ie_len;
	cmd->tx_streams = ie_params->nss;
	cmd->rx_streams = ie_params->nss;
	WMA_LOGD("Setting pdev HT ie with Nss = %u",
			ie_params->nss);
	buf_ptr = (uint8_t *)cmd + sizeof(*cmd);
	WMITLV_SET_HDR(buf_ptr, WMITLV_TAG_ARRAY_BYTE, ie_len_pad);
	if (ie_params->ie_len) {
		qdf_mem_copy(buf_ptr + WMI_TLV_HDR_SIZE,
			     (uint8_t *)ie_params->ie_ptr,
			     ie_params->ie_len);
	}
	ret = wmi_unified_cmd_send(wma->wmi_handle, buf, len,
					WMI_PDEV_SET_HT_CAP_IE_CMDID);
	if (ret != EOK) {
		WMA_LOGE("Failed to send set param command ret = %d", ret);
		wmi_buf_free(buf);
	}
}

/**
 * wma_process_set_pdev_vht_ie_req() - sends VHT IE data to FW
 * @wma: Pointer to wma handle
 * @ie_params: Pointer to IE data.
 * @nss: Nss values to prepare the VHT IE.
 *
 * Sends the WMI req to set the VHT IE to FW.
 *
 * Return: None
 */
void wma_process_set_pdev_vht_ie_req(tp_wma_handle wma,
		struct set_ie_param *ie_params)
{
	int ret;
	wmi_pdev_set_vht_ie_cmd_fixed_param *cmd;
	wmi_buf_t buf;
	uint16_t len;
	uint16_t ie_len_pad;
	uint8_t *buf_ptr;

	len = sizeof(*cmd) + WMI_TLV_HDR_SIZE;
	ie_len_pad = roundup(ie_params->ie_len, sizeof(uint32_t));
	len += ie_len_pad;

	buf = wmi_buf_alloc(wma->wmi_handle, len);
	if (!buf) {
		WMA_LOGE("%s:wmi_buf_alloc failed", __func__);
		return;
	}
	cmd = (wmi_pdev_set_vht_ie_cmd_fixed_param *) wmi_buf_data(buf);
	WMITLV_SET_HDR(&cmd->tlv_header,
			WMITLV_TAG_STRUC_wmi_pdev_set_vht_ie_cmd_fixed_param,
			WMITLV_GET_STRUCT_TLVLEN(
				wmi_pdev_set_vht_ie_cmd_fixed_param));
	cmd->reserved0 = 0;
	cmd->ie_len = ie_params->ie_len;
	cmd->tx_streams = ie_params->nss;
	cmd->rx_streams = ie_params->nss;
	WMA_LOGD("Setting pdev VHT ie with Nss = %u",
			ie_params->nss);
	buf_ptr = (uint8_t *)cmd + sizeof(*cmd);
	WMITLV_SET_HDR(buf_ptr, WMITLV_TAG_ARRAY_BYTE, ie_len_pad);
	if (ie_params->ie_len) {
		qdf_mem_copy(buf_ptr + WMI_TLV_HDR_SIZE,
				(uint8_t *)ie_params->ie_ptr,
				ie_params->ie_len);
	}
	ret = wmi_unified_cmd_send(wma->wmi_handle, buf, len,
			WMI_PDEV_SET_VHT_CAP_IE_CMDID);
	if (ret != EOK) {
		WMA_LOGE("Failed to send set param command ret = %d", ret);
		wmi_buf_free(buf);
	}
}

/**
 * wma_roam_scan_scan_params() - fill roam scan params
 * @wma_handle: wma handle
 * @pMac: Mac ptr
 * @scan_params: scan parameters
 * @roam_req: NULL if this routine is called before connect
 *            It will be non-NULL if called after assoc.
 *
 * Fill scan_params structure from configured parameters
 *
 * Return: none
 */
void wma_roam_scan_fill_scan_params(tp_wma_handle wma_handle,
				    tpAniSirGlobal pMac,
				    tSirRoamOffloadScanReq *roam_req,
				    wmi_start_scan_cmd_fixed_param *
				    scan_params)
{
	uint8_t channels_per_burst = 0;
	uint32_t val = 0;

	if (NULL == pMac) {
		WMA_LOGE("%s: pMac is NULL", __func__);
		return;
	}

	qdf_mem_zero(scan_params, sizeof(wmi_start_scan_cmd_fixed_param));
	scan_params->scan_ctrl_flags = WMI_SCAN_ADD_CCK_RATES |
				       WMI_SCAN_ADD_OFDM_RATES |
				       WMI_SCAN_ADD_DS_IE_IN_PROBE_REQ;
	if (roam_req != NULL) {
		/* Parameters updated after association is complete */
		WMA_LOGD("%s: NeighborScanChannelMinTime: %d"
			 " NeighborScanChannelMaxTime: %d",
			 __func__,
			 roam_req->NeighborScanChannelMinTime,
			 roam_req->NeighborScanChannelMaxTime);
		WMA_LOGD("%s: NeighborScanTimerPeriod: %d"
			 " HomeAwayTime: %d nProbes: %d",
			 __func__,
			 roam_req->NeighborScanTimerPeriod,
			 roam_req->HomeAwayTime, roam_req->nProbes);

		/*
		 * roam_req->NeighborScanChannelMaxTime = SCAN_CHANNEL_TIME
		 * roam_req->HomeAwayTime               = SCAN_HOME_AWAY_TIME
		 * roam_req->NeighborScanTimerPeriod    = SCAN_HOME_TIME
		 *
		 * scan_params->dwell_time_active  = time station stays on channel
		 *                                   and sends probes;
		 * scan_params->dwell_time_passive = time station stays on channel
		 *                                   and listens probes;
		 * scan_params->burst_duration     = time station goes off channel
		 *                                   to scan;
		 */

		if (wlan_cfg_get_int
			    (pMac, WNI_CFG_PASSIVE_MAXIMUM_CHANNEL_TIME,
			    &val) != eSIR_SUCCESS) {
			/*
			 * Could not get max channel value from CFG. Log error.
			 */
			WMA_LOGE
				("could not retrieve passive max channel value");

			/* use a default value of 110ms */
			val = WMA_ROAM_DWELL_TIME_PASSIVE_DEFAULT;
		}

		scan_params->dwell_time_passive = val;
		/*
		 * Here is the formula,
		 * T(HomeAway) = N * T(dwell) + (N+1) * T(cs)
		 * where N is number of channels scanned in single burst
		 */
		scan_params->dwell_time_active =
			roam_req->NeighborScanChannelMaxTime;
		if (roam_req->HomeAwayTime <
		    2 * WMA_ROAM_SCAN_CHANNEL_SWITCH_TIME) {
			/* clearly we can't follow home away time.
			 * Make it a split scan.
			 */
			scan_params->burst_duration = 0;
		} else {
			channels_per_burst =
				(roam_req->HomeAwayTime -
				 WMA_ROAM_SCAN_CHANNEL_SWITCH_TIME)
				/ (scan_params->dwell_time_active +
				   WMA_ROAM_SCAN_CHANNEL_SWITCH_TIME);

			if (channels_per_burst < 1) {
				/* dwell time and home away time conflicts */
				/* we will override dwell time */
				scan_params->dwell_time_active =
					roam_req->HomeAwayTime -
					2 * WMA_ROAM_SCAN_CHANNEL_SWITCH_TIME;
				scan_params->burst_duration =
					scan_params->dwell_time_active;
			} else {
				scan_params->burst_duration =
					channels_per_burst *
					scan_params->dwell_time_active;
			}
		}
		if (roam_req->allowDFSChannelRoam ==
		    SIR_ROAMING_DFS_CHANNEL_ENABLED_NORMAL
		    && roam_req->HomeAwayTime > 0
		    && roam_req->ChannelCacheType != CHANNEL_LIST_STATIC) {
			/* Roaming on DFS channels is supported and it is not
			 * app channel list. It is ok to override homeAwayTime
			 * to accomodate DFS dwell time in burst
			 * duration.
			 */
			scan_params->burst_duration =
				QDF_MAX(scan_params->burst_duration,
					scan_params->dwell_time_passive);
		}
		scan_params->min_rest_time = roam_req->NeighborScanTimerPeriod;
		scan_params->max_rest_time = roam_req->NeighborScanTimerPeriod;
		scan_params->repeat_probe_time = (roam_req->nProbes > 0) ?
						 QDF_MAX(scan_params->dwell_time_active / roam_req->nProbes,
							 1) : 0;
		scan_params->probe_spacing_time = 0;
		scan_params->probe_delay = 0;
		/* 30 seconds for full scan cycle */
		scan_params->max_scan_time = WMA_HW_DEF_SCAN_MAX_DURATION;
		scan_params->idle_time = scan_params->min_rest_time;
		scan_params->n_probes = roam_req->nProbes;
		if (roam_req->allowDFSChannelRoam ==
		    SIR_ROAMING_DFS_CHANNEL_DISABLED) {
			scan_params->scan_ctrl_flags |= WMI_SCAN_BYPASS_DFS_CHN;
		} else {
			/* Roaming scan on DFS channel is allowed.
			 * No need to change any flags for default
			 * allowDFSChannelRoam = 1.
			 * Special case where static channel list is given by\
			 * application that contains DFS channels.
			 * Assume that the application has knowledge of matching
			 * APs being active and that probe request transmission
			 * is permitted on those channel.
			 * Force active scans on those channels.
			 */

			if (roam_req->allowDFSChannelRoam ==
			    SIR_ROAMING_DFS_CHANNEL_ENABLED_ACTIVE &&
			    roam_req->ChannelCacheType == CHANNEL_LIST_STATIC &&
			    roam_req->ConnectedNetwork.ChannelCount > 0) {
				scan_params->scan_ctrl_flags |=
					WMI_SCAN_FLAG_FORCE_ACTIVE_ON_DFS;
			}
		}
		WMI_SCAN_SET_DWELL_MODE(scan_params->scan_ctrl_flags,
				roam_req->roamscan_adaptive_dwell_mode);

	} else {
		/* roam_req = NULL during initial or pre-assoc invocation */
		scan_params->dwell_time_active =
			WMA_ROAM_DWELL_TIME_ACTIVE_DEFAULT;
		scan_params->dwell_time_passive =
			WMA_ROAM_DWELL_TIME_PASSIVE_DEFAULT;
		scan_params->min_rest_time = WMA_ROAM_MIN_REST_TIME_DEFAULT;
		scan_params->max_rest_time = WMA_ROAM_MAX_REST_TIME_DEFAULT;
		scan_params->repeat_probe_time = 0;
		scan_params->probe_spacing_time = 0;
		scan_params->probe_delay = 0;
		scan_params->max_scan_time = WMA_HW_DEF_SCAN_MAX_DURATION;
		scan_params->idle_time = scan_params->min_rest_time;
		scan_params->burst_duration = 0;
		scan_params->n_probes = 0;
	}

	WMA_LOGD("%s: Rome roam scan parameters:"
		 " dwell_time_active = %d, dwell_time_passive = %d",
		 __func__,
		 scan_params->dwell_time_active,
		 scan_params->dwell_time_passive);
	WMA_LOGD("%s: min_rest_time = %d, max_rest_time = %d,"
		 " repeat_probe_time = %d n_probes = %d",
		 __func__,
		 scan_params->min_rest_time,
		 scan_params->max_rest_time,
		 scan_params->repeat_probe_time, scan_params->n_probes);
	WMA_LOGD("%s: max_scan_time = %d, idle_time = %d,"
		 " burst_duration = %d, scan_ctrl_flags = 0x%x",
		 __func__,
		 scan_params->max_scan_time,
		 scan_params->idle_time,
		 scan_params->burst_duration, scan_params->scan_ctrl_flags);
}

/**
 * wma_roam_scan_offload_ap_profile() - set roam ap profile in fw
 * @wma_handle: wma handle
 * @ap_profile_p: ap profile
 * @vdev_id: vdev id
 *
 * Send WMI_ROAM_AP_PROFILE to firmware
 *
 * Return: QDF status
 */
QDF_STATUS wma_roam_scan_offload_ap_profile(tp_wma_handle wma_handle,
					    wmi_ap_profile *ap_profile_p,
					    uint32_t vdev_id)
{
	return wmi_unified_send_roam_scan_offload_ap_cmd(wma_handle->wmi_handle,
			  ap_profile_p, vdev_id);
}

/**
 * wma_roam_scan_filter() - Filter to be applied while roaming
 * @wma_handle:     Global WMA Handle
 * @roam_req:       Request which contains the filters
 *
 * There are filters such as whitelist, blacklist and preferred
 * list that need to be applied to the scan results to form the
 * probable candidates for roaming.
 *
 * Return: Return success upon succesfully passing the
 *         parameters to the firmware, otherwise failure.
 */
static QDF_STATUS wma_roam_scan_filter(tp_wma_handle wma_handle,
				       tSirRoamOffloadScanReq *roam_req)
{
	int i;
	QDF_STATUS status = QDF_STATUS_SUCCESS;
	uint32_t len = 0, num_bssid_black_list = 0, num_ssid_white_list = 0,
	   num_bssid_preferred_list = 0;
	uint32_t op_bitmap = 0;
	struct roam_ext_params *roam_params;
	struct roam_scan_filter_params *params;

	params = qdf_mem_malloc(sizeof(struct roam_scan_filter_params));
	if (params == NULL) {
		WMA_LOGE("%s : Memory allocation failed", __func__);
		return QDF_STATUS_E_NOMEM;
	}

	roam_params = &roam_req->roam_params;
	if (roam_req->Command != ROAM_SCAN_OFFLOAD_STOP) {
		switch (roam_req->reason) {
		case REASON_ROAM_SET_BLACKLIST_BSSID:
			op_bitmap |= 0x1;
			num_bssid_black_list =
				roam_params->num_bssid_avoid_list;
			len = num_bssid_black_list * sizeof(wmi_mac_addr);
			len += WMI_TLV_HDR_SIZE;
			break;
		case REASON_ROAM_SET_SSID_ALLOWED:
			op_bitmap |= 0x2;
			num_ssid_white_list =
				roam_params->num_ssid_allowed_list;
			len = num_ssid_white_list * sizeof(wmi_ssid);
			len += WMI_TLV_HDR_SIZE;
			break;
		case REASON_ROAM_SET_FAVORED_BSSID:
			op_bitmap |= 0x4;
			num_bssid_preferred_list =
				roam_params->num_bssid_favored;
			len = num_bssid_preferred_list * sizeof(wmi_mac_addr);
			len += WMI_TLV_HDR_SIZE;
			len += num_bssid_preferred_list * sizeof(A_UINT32);
			break;
		default:
			WMA_LOGD("%s : Roam Filter need not be sent", __func__);
			qdf_mem_free(params);
			return QDF_STATUS_SUCCESS;
		}
	} else {
		/* In case of STOP command, reset all the variables
		 * except for blacklist BSSID which should be retained
		 * across connections.*/
		op_bitmap = 0x2 | 0x4;
		num_ssid_white_list = roam_params->num_ssid_allowed_list;
		len = num_ssid_white_list * sizeof(wmi_ssid);
		num_bssid_preferred_list = roam_params->num_bssid_favored;
		len += num_bssid_preferred_list * sizeof(wmi_mac_addr);
		len += num_bssid_preferred_list * sizeof(A_UINT32);
		len += (2 * WMI_TLV_HDR_SIZE);
	}

	/* fill in fixed values */
	params->session_id = roam_req->sessionId;
	params->op_bitmap = op_bitmap;
	params->num_bssid_black_list = num_bssid_black_list;
	params->num_ssid_white_list = num_ssid_white_list;
	params->num_bssid_preferred_list = num_bssid_preferred_list;
	params->len = len;
	qdf_mem_copy(params->bssid_avoid_list, roam_params->bssid_avoid_list,
			MAX_BSSID_AVOID_LIST * sizeof(struct qdf_mac_addr));

	for (i = 0; i < num_ssid_white_list; i++) {
		qdf_mem_copy(params->ssid_allowed_list[i].mac_ssid,
				roam_params->ssid_allowed_list[i].ssId,
			roam_params->ssid_allowed_list[i].length);
		params->ssid_allowed_list[i].length =
				roam_params->ssid_allowed_list[i].length;
		WMA_LOGD("%s: SSID length=%d", __func__,
				params->ssid_allowed_list[i].length);
		qdf_trace_hex_dump(QDF_MODULE_ID_WMA, QDF_TRACE_LEVEL_DEBUG,
			(uint8_t *)params->ssid_allowed_list[i].mac_ssid,
			params->ssid_allowed_list[i].length);
	}
	qdf_mem_copy(params->bssid_favored, roam_params->bssid_favored,
			MAX_BSSID_FAVORED * sizeof(struct qdf_mac_addr));
	qdf_mem_copy(params->bssid_favored_factor,
			roam_params->bssid_favored_factor, MAX_BSSID_FAVORED);

	status = wmi_unified_roam_scan_filter_cmd(wma_handle->wmi_handle,
					params);

	qdf_mem_free(params);
	return status;
}

/**
 * wma_roam_scan_bmiss_cnt() - set bmiss count to fw
 * @wma_handle: wma handle
 * @first_bcnt: first bmiss count
 * @final_bcnt: final bmiss count
 * @vdev_id: vdev id
 *
 * set first & final biss count to fw.
 *
 * Return: QDF status
 */
QDF_STATUS wma_roam_scan_bmiss_cnt(tp_wma_handle wma_handle,
				   A_INT32 first_bcnt,
				   A_UINT32 final_bcnt, uint32_t vdev_id)
{
	QDF_STATUS status;

	WMA_LOGD("%s: first_bcnt: %d, final_bcnt: %d", __func__, first_bcnt,
		 final_bcnt);

	status = wma_vdev_set_param(wma_handle->wmi_handle,
						 vdev_id,
						 WMI_VDEV_PARAM_BMISS_FIRST_BCNT,
						 first_bcnt);
	if (QDF_IS_STATUS_ERROR(status)) {
		WMA_LOGE("wma_vdev_set_param WMI_VDEV_PARAM_BMISS_FIRST_BCNT returned Error %d",
			status);
		return status;
	}

	status = wma_vdev_set_param(wma_handle->wmi_handle,
						 vdev_id,
						 WMI_VDEV_PARAM_BMISS_FINAL_BCNT,
						 final_bcnt);
	if (QDF_IS_STATUS_ERROR(status)) {
		WMA_LOGE("wma_vdev_set_param WMI_VDEV_PARAM_BMISS_FINAL_BCNT returned Error %d",
			status);
		return status;
	}

	return status;
}

/**
 * wma_roam_scan_offload_command() - set roam offload command
 * @wma_handle: wma handle
 * @command: command
 * @vdev_id: vdev id
 *
 * This function set roam offload command to fw.
 *
 * Return: QDF status
 */
QDF_STATUS wma_roam_scan_offload_command(tp_wma_handle wma_handle,
					 uint32_t command, uint32_t vdev_id)
{
	return wmi_unified_roam_scan_offload_cmd(wma_handle->wmi_handle,
			  command, vdev_id);
}

/**
 * wma_process_roaming_config() - process roam request
 * @wma_handle: wma handle
 * @roam_req: roam request parameters
 *
 * Main routine to handle ROAM commands coming from CSR module.
 *
 * Return: QDF status
 */
QDF_STATUS wma_process_roaming_config(tp_wma_handle wma_handle,
				     tSirRoamOffloadScanReq *roam_req)
{
	QDF_STATUS qdf_status = QDF_STATUS_SUCCESS;
	wmi_start_scan_cmd_fixed_param scan_params;
	wmi_ap_profile ap_profile;
	tpAniSirGlobal pMac = cds_get_context(QDF_MODULE_ID_PE);
	uint32_t mode = 0;
	struct wma_txrx_node *intr = NULL;

	WMA_LOGD("%s: command 0x%x, reason %d", __func__, roam_req->Command,
		 roam_req->reason);

	if (NULL == pMac) {
		WMA_LOGE("%s: pMac is NULL", __func__);
		qdf_mem_free(roam_req);
		return QDF_STATUS_E_FAILURE;
	}

	if (!wma_handle->roam_offload_enabled) {
		/* roam scan offload is not enabled in firmware.
		 * Cannot initialize it in the middle of connection.
		 */
		qdf_mem_free(roam_req);
		return QDF_STATUS_E_PERM;
	}
	WMA_LOGD("%s: roaming in progress set to false for vdev %d",
			__func__, roam_req->sessionId);
	wma_handle->interfaces[roam_req->sessionId].roaming_in_progress = false;
	switch (roam_req->Command) {
	case ROAM_SCAN_OFFLOAD_START:
		intr = &wma_handle->interfaces[roam_req->sessionId];
		intr->delay_before_vdev_stop = roam_req->delay_before_vdev_stop;
		/*
		 * Scan/Roam threshold parameters are translated from fields of
		 * tSirRoamOffloadScanReq to WMITLV values sent to Rome firmware.
		 * some of these parameters are configurable in qcom_cfg.ini file.
		 */

		/* First parameter is positive rssi value to trigger rssi based scan.
		 * Opportunistic scan is started at 30 dB higher that trigger rssi.
		 */
		wma_handle->suitable_ap_hb_failure = false;

		qdf_status = wma_roam_scan_offload_rssi_thresh(wma_handle,
								roam_req);
		if (qdf_status != QDF_STATUS_SUCCESS)
			break;
		qdf_status = wma_roam_scan_bmiss_cnt(wma_handle,
						     roam_req->RoamBmissFirstBcnt,
						     roam_req->RoamBmissFinalBcnt,
						     roam_req->sessionId);
		if (qdf_status != QDF_STATUS_SUCCESS)
			break;

		/* Opportunistic scan runs on a timer, value set by
		 * EmptyRefreshScanPeriod. Age out the entries after 3 such
		 * cycles.
		 */
		if (roam_req->EmptyRefreshScanPeriod > 0) {
			qdf_status =
				wma_roam_scan_offload_scan_period(wma_handle,
								  roam_req->EmptyRefreshScanPeriod,
								  roam_req->EmptyRefreshScanPeriod * 3,
								  roam_req->sessionId);
			if (qdf_status != QDF_STATUS_SUCCESS)
				break;

			mode = WMI_ROAM_SCAN_MODE_PERIODIC;
			/* Don't use rssi triggered roam scans if external app
			 * is in control of channel list.
			 */
			if (roam_req->ChannelCacheType != CHANNEL_LIST_STATIC)
				mode |= WMI_ROAM_SCAN_MODE_RSSI_CHANGE;

		} else {
			mode = WMI_ROAM_SCAN_MODE_RSSI_CHANGE;
		}

		/* Start new rssi triggered scan only if it changes by RoamRssiDiff value.
		 * Beacon weight of 14 means average rssi is taken over 14 previous samples +
		 * 2 times the current beacon's rssi.
		 */
		qdf_status = wma_roam_scan_offload_rssi_change(wma_handle,
					roam_req->sessionId,
					roam_req->RoamRescanRssiDiff,
					roam_req->RoamBeaconRssiWeight,
					roam_req->hi_rssi_scan_delay);

		if (qdf_status != QDF_STATUS_SUCCESS)
			break;

		wma_roam_scan_fill_ap_profile(wma_handle, pMac, roam_req,
					      &ap_profile);

		qdf_status = wma_roam_scan_offload_ap_profile(wma_handle,
							      &ap_profile,
							      roam_req->sessionId);
		if (qdf_status != QDF_STATUS_SUCCESS)
			break;

		qdf_status = wma_roam_scan_offload_chan_list(wma_handle,
							     roam_req->ConnectedNetwork.ChannelCount,
							     &roam_req->ConnectedNetwork.ChannelCache[0],
							     roam_req->ChannelCacheType,
							     roam_req->sessionId);
		if ((qdf_status != QDF_STATUS_SUCCESS) &&
			(qdf_status != QDF_STATUS_E_EMPTY))
			break;


		wma_roam_scan_fill_scan_params(wma_handle, pMac, roam_req,
					       &scan_params);
		qdf_status =
			wma_roam_scan_offload_mode(wma_handle, &scan_params,
						   roam_req, mode,
						   roam_req->sessionId);
		if (qdf_status != QDF_STATUS_SUCCESS)
			break;
		qdf_status = wma_roam_scan_filter(wma_handle, roam_req);
		if (qdf_status != QDF_STATUS_SUCCESS) {
			WMA_LOGE("Sending start for roam scan filter failed");
			break;
		}
		break;

	case ROAM_SCAN_OFFLOAD_STOP:
		wma_handle->suitable_ap_hb_failure = false;
		if (wma_handle->roam_offload_enabled) {

			wma_roam_scan_fill_scan_params(wma_handle, pMac,
						       NULL, &scan_params);
			qdf_status = wma_roam_scan_offload_mode(wma_handle,
						&scan_params, NULL,
						WMI_ROAM_SCAN_MODE_NONE |
						WMI_ROAM_SCAN_MODE_ROAMOFFLOAD,
						roam_req->sessionId);
		}
		/*
		 * If the STOP command is due to a disconnect, then
		 * send the filter command to clear all the filter
		 * entries. If it is roaming scenario, then do not
		 * send the cleared entries.
		 */
		if (!roam_req->middle_of_roaming) {
			qdf_status = wma_roam_scan_filter(wma_handle, roam_req);
			if (qdf_status != QDF_STATUS_SUCCESS) {
				WMA_LOGE("clear for roam scan filter failed");
				break;
			}
		}

		if (roam_req->reason ==
		    REASON_OS_REQUESTED_ROAMING_NOW) {
			cds_msg_t cds_msg;
			tSirRoamOffloadScanRsp *scan_offload_rsp;
			scan_offload_rsp =
				qdf_mem_malloc(sizeof(*scan_offload_rsp));
			if (!scan_offload_rsp) {
				WMA_LOGE("%s: Alloc failed for scan_offload_rsp",
					__func__);
				qdf_mem_free(roam_req);
				return QDF_STATUS_E_NOMEM;
			}
			cds_msg.type = eWNI_SME_ROAM_SCAN_OFFLOAD_RSP;
			scan_offload_rsp->sessionId = roam_req->sessionId;
			scan_offload_rsp->reason = roam_req->reason;
			cds_msg.bodyptr = scan_offload_rsp;
			/*
			 * Since REASSOC request is processed in
			 * Roam_Scan_Offload_Rsp post a dummy rsp msg back to
			 * SME with proper reason code.
			 */
			if (QDF_STATUS_SUCCESS !=
			    cds_mq_post_message(CDS_MQ_ID_SME,
						(cds_msg_t *) &cds_msg)) {
				qdf_mem_free(scan_offload_rsp);
				QDF_TRACE(QDF_MODULE_ID_WMA,
					  QDF_TRACE_LEVEL_INFO,
					  "%s: Failed to post Scan Offload Rsp to UMAC",
					  __func__);
			}
		}
		break;

	case ROAM_SCAN_OFFLOAD_ABORT_SCAN:
		/* If roam scan is running, stop that cycle.
		 * It will continue automatically on next trigger.
		 */
		qdf_status = wma_roam_scan_offload_command(wma_handle,
							   WMI_ROAM_SCAN_STOP_CMD,
							   roam_req->sessionId);
		break;

	case ROAM_SCAN_OFFLOAD_RESTART:
		/* Rome offload engine does not stop after any scan.
		 * If this command is sent because all preauth attempts failed
		 * and WMI_ROAM_REASON_SUITABLE_AP event was received earlier,
		 * now it is time to call it heartbeat failure.
		 */
		if ((roam_req->reason == REASON_PREAUTH_FAILED_FOR_ALL)
		    && wma_handle->suitable_ap_hb_failure) {
			WMA_LOGE("%s: Sending heartbeat failure after preauth failures",
				__func__);
			wma_beacon_miss_handler(wma_handle,
				roam_req->sessionId,
				wma_handle->suitable_ap_hb_failure_rssi);
			wma_handle->suitable_ap_hb_failure = false;
		}
		break;

	case ROAM_SCAN_OFFLOAD_UPDATE_CFG:
		wma_handle->suitable_ap_hb_failure = false;
		wma_roam_scan_fill_scan_params(wma_handle, pMac, roam_req,
					       &scan_params);
		qdf_status =
			wma_roam_scan_offload_mode(wma_handle, &scan_params,
						   roam_req,
						   WMI_ROAM_SCAN_MODE_NONE,
						   roam_req->sessionId);
		if (qdf_status != QDF_STATUS_SUCCESS)
			break;

		if (roam_req->RoamScanOffloadEnabled == false)
			break;

		qdf_status = wma_roam_scan_bmiss_cnt(wma_handle,
						     roam_req->RoamBmissFirstBcnt,
						     roam_req->RoamBmissFinalBcnt,
						     roam_req->sessionId);
		if (qdf_status != QDF_STATUS_SUCCESS)
			break;
		qdf_status = wma_roam_scan_filter(wma_handle, roam_req);
		if (qdf_status != QDF_STATUS_SUCCESS) {
			WMA_LOGE("Sending update for roam scan filter failed");
			break;
		}


		/*
		 * Runtime (after association) changes to rssi thresholds and
		 * other parameters.
		 */
		qdf_status = wma_roam_scan_offload_chan_list(wma_handle,
							     roam_req->ConnectedNetwork.ChannelCount,
							     &roam_req->ConnectedNetwork.ChannelCache[0],
							     roam_req->ChannelCacheType,
							     roam_req->sessionId);
		/*
		 * Even though the channel list is empty, we can
		 * still go ahead and start Roaming.
		 */
		if ((qdf_status != QDF_STATUS_SUCCESS) &&
			(qdf_status != QDF_STATUS_E_EMPTY))
			break;


		qdf_status = wma_roam_scan_offload_rssi_thresh(wma_handle,
							       roam_req);
		if (qdf_status != QDF_STATUS_SUCCESS)
			break;

		if (roam_req->EmptyRefreshScanPeriod > 0) {
			qdf_status =
				wma_roam_scan_offload_scan_period(wma_handle,
								  roam_req->EmptyRefreshScanPeriod,
								  roam_req->EmptyRefreshScanPeriod * 3,
								  roam_req->sessionId);
			if (qdf_status != QDF_STATUS_SUCCESS)
				break;

			mode = WMI_ROAM_SCAN_MODE_PERIODIC;
			/* Don't use rssi triggered roam scans if external app
			 * is in control of channel list.
			 */
			if (roam_req->ChannelCacheType != CHANNEL_LIST_STATIC)
				mode |= WMI_ROAM_SCAN_MODE_RSSI_CHANGE;

		} else {
			mode = WMI_ROAM_SCAN_MODE_RSSI_CHANGE;
		}

		qdf_status = wma_roam_scan_offload_rssi_change(wma_handle,
				    roam_req->sessionId,
				    roam_req->RoamRescanRssiDiff,
				    roam_req->RoamBeaconRssiWeight,
				    roam_req->hi_rssi_scan_delay);
		if (qdf_status != QDF_STATUS_SUCCESS)
			break;

		wma_roam_scan_fill_ap_profile(wma_handle, pMac, roam_req,
					      &ap_profile);
		qdf_status =
			wma_roam_scan_offload_ap_profile(wma_handle, &ap_profile,
							 roam_req->sessionId);
		if (qdf_status != QDF_STATUS_SUCCESS)
			break;

		wma_roam_scan_fill_scan_params(wma_handle, pMac, roam_req,
					       &scan_params);
		qdf_status =
			wma_roam_scan_offload_mode(wma_handle, &scan_params,
						   roam_req, mode,
						   roam_req->sessionId);

		break;

	default:
		break;
	}
	qdf_mem_free(roam_req);
	return qdf_status;
}

void wma_update_per_roam_config(WMA_HANDLE handle,
				 struct wmi_per_roam_config_req *req_buf)
{
	int status;
	tp_wma_handle wma_handle = (tp_wma_handle) handle;

	if (!wma_handle || !wma_handle->wmi_handle) {
		WMA_LOGE("%s: WMA is closed, cannot send per roam config",
			__func__);
		return;
	}

	status = wmi_unified_set_per_roam_config(wma_handle->wmi_handle,
						req_buf);
	if (status != EOK)
		WMA_LOGE("%s: failed to set per roam config to FW",
			__func__);
}

#ifdef WLAN_FEATURE_ROAM_OFFLOAD

/**
 * wma_process_roam_invoke() - send roam invoke command to fw.
 * @handle: wma handle
 * @roaminvoke: roam invoke command
 *
 * Send roam invoke command to fw for fastreassoc.
 *
 * Return: none
 */
void wma_process_roam_invoke(WMA_HANDLE handle,
		struct wma_roam_invoke_cmd *roaminvoke)
{
	tp_wma_handle wma_handle = (tp_wma_handle) handle;
	uint32_t ch_hz;

	if (!wma_handle || !wma_handle->wmi_handle) {
		WMA_LOGE("%s: WMA is closed, can not send roam invoke",
				__func__);
		goto free_frame_buf;
	}
	ch_hz = (A_UINT32)cds_chan_to_freq(roaminvoke->channel);
	wmi_unified_roam_invoke_cmd(wma_handle->wmi_handle,
				(struct wmi_roam_invoke_cmd *)roaminvoke,
				ch_hz);
free_frame_buf:
	if (roaminvoke->frame_len) {
		qdf_mem_free(roaminvoke->frame_buf);
		roaminvoke->frame_buf = NULL;
	}

	return;
}

/**
 * wma_process_roam_synch_fail() -roam synch failure handle
 * @handle: wma handle
 * @synch_fail: roam synch fail parameters
 *
 * Return: none
 */
void wma_process_roam_synch_fail(WMA_HANDLE handle,
				 struct roam_offload_synch_fail *synch_fail)
{
	tp_wma_handle wma_handle = (tp_wma_handle) handle;

	if (!wma_handle || !wma_handle->wmi_handle) {
		WMA_LOGE("%s: WMA is closed, can not clean-up roam synch",
			__func__);
		return;
	}

	wma_peer_debug_log(synch_fail->session_id, DEBUG_ROAM_SYNCH_FAIL,
			   DEBUG_INVALID_PEER_ID, NULL, NULL, 0, 0);

	/* Hand Off Failure could happen as an exception, when a roam synch
	 * indication is posted to Host, but a roam synch complete is not
	 * posted to the firmware.So, clear the roam synch in progress
	 * flag before disconnecting the session through this event.*/
	wma_handle->interfaces[synch_fail->session_id].roam_synch_in_progress =
		false;
}

/**
 * wma_fill_roam_synch_buffer() - Fill the the roam sync buffer
 * @wma: Global WMA Handle
 * @roam_synch_ind_ptr: Buffer to be filled
 * @param_buf: Source buffer
 *
 * Firmware sends all the required information required for roam
 * synch propagation as TLV's and stored in param_buf. These
 * parameters are parsed and filled into the roam synch indication
 * buffer which will be used at different layers for propagation.
 *
 * Return: Success or Failure
 */
static QDF_STATUS wma_fill_roam_synch_buffer(tp_wma_handle wma,
				roam_offload_synch_ind *roam_synch_ind_ptr,
				WMI_ROAM_SYNCH_EVENTID_param_tlvs *param_buf)
{
	wmi_roam_synch_event_fixed_param *synch_event;
	uint8_t *bcn_probersp_ptr;
	uint8_t *reassoc_rsp_ptr;
	uint8_t *reassoc_req_ptr;
	wmi_channel *chan;
	wmi_key_material *key;
	QDF_STATUS status = QDF_STATUS_SUCCESS;

	synch_event = param_buf->fixed_param;
	roam_synch_ind_ptr->roamedVdevId = synch_event->vdev_id;
	roam_synch_ind_ptr->authStatus = synch_event->auth_status;
	roam_synch_ind_ptr->roamReason = synch_event->roam_reason;
	roam_synch_ind_ptr->rssi = synch_event->rssi;
	roam_synch_ind_ptr->isBeacon = synch_event->is_beacon;
	WMI_MAC_ADDR_TO_CHAR_ARRAY(&synch_event->bssid,
				   roam_synch_ind_ptr->bssid.bytes);
	WMA_LOGI("%s: roamedVdevId %d authStatus %d roamReason %d rssi %d"
		 "isBeacon %d",
		__func__,
		roam_synch_ind_ptr->roamedVdevId,
		roam_synch_ind_ptr->authStatus,
		roam_synch_ind_ptr->roamReason,
		roam_synch_ind_ptr->rssi,
		roam_synch_ind_ptr->isBeacon);

	if (!QDF_IS_STATUS_SUCCESS(
		wma->csr_roam_synch_cb((tpAniSirGlobal)wma->mac_context,
		roam_synch_ind_ptr, NULL, SIR_ROAMING_DEREGISTER_STA))) {
		WMA_LOGE("LFR3: CSR Roam synch cb failed");
		return QDF_STATUS_E_FAILURE;
	}
	/* Beacon/Probe Rsp data */
	roam_synch_ind_ptr->beaconProbeRespOffset =
		sizeof(roam_offload_synch_ind);
	bcn_probersp_ptr = (uint8_t *) roam_synch_ind_ptr +
		roam_synch_ind_ptr->beaconProbeRespOffset;
	roam_synch_ind_ptr->beaconProbeRespLength =
		synch_event->bcn_probe_rsp_len;
	qdf_mem_copy(bcn_probersp_ptr, param_buf->bcn_probe_rsp_frame,
		     roam_synch_ind_ptr->beaconProbeRespLength);
	/* ReAssoc Rsp data */
	roam_synch_ind_ptr->reassocRespOffset =
		sizeof(roam_offload_synch_ind) +
		roam_synch_ind_ptr->beaconProbeRespLength;
	roam_synch_ind_ptr->reassocRespLength = synch_event->reassoc_rsp_len;
	reassoc_rsp_ptr = (uint8_t *) roam_synch_ind_ptr +
			  roam_synch_ind_ptr->reassocRespOffset;
	qdf_mem_copy(reassoc_rsp_ptr,
		     param_buf->reassoc_rsp_frame,
		     roam_synch_ind_ptr->reassocRespLength);

	/* ReAssoc Req data */
	roam_synch_ind_ptr->reassoc_req_offset =
		sizeof(roam_offload_synch_ind) +
		roam_synch_ind_ptr->beaconProbeRespLength +
		roam_synch_ind_ptr->reassocRespLength;
	roam_synch_ind_ptr->reassoc_req_length = synch_event->reassoc_req_len;
	reassoc_req_ptr = (uint8_t *) roam_synch_ind_ptr +
			  roam_synch_ind_ptr->reassoc_req_offset;
	qdf_mem_copy(reassoc_req_ptr, param_buf->reassoc_req_frame,
		     roam_synch_ind_ptr->reassoc_req_length);

	chan = (wmi_channel *) param_buf->chan;
	roam_synch_ind_ptr->chan_freq = chan->mhz;
	key = (wmi_key_material *) param_buf->key;
	if (key != NULL) {
		qdf_mem_copy(roam_synch_ind_ptr->kck, key->kck,
			     SIR_KCK_KEY_LEN);
		qdf_mem_copy(roam_synch_ind_ptr->kek, key->kek,
			     SIR_KEK_KEY_LEN);
		qdf_mem_copy(roam_synch_ind_ptr->replay_ctr,
			     key->replay_counter, SIR_REPLAY_CTR_LEN);
		WMA_LOGD("%s: KCK dump", __func__);
		QDF_TRACE_HEX_DUMP(QDF_MODULE_ID_WMA, QDF_TRACE_LEVEL_DEBUG,
				   key->kck, SIR_KCK_KEY_LEN);
		WMA_LOGD("%s: KEK dump", __func__);
		QDF_TRACE_HEX_DUMP(QDF_MODULE_ID_WMA, QDF_TRACE_LEVEL_DEBUG,
				   key->kek, SIR_KEK_KEY_LEN);
		WMA_LOGD("%s: Key Replay Counter dump", __func__);
		QDF_TRACE_HEX_DUMP(QDF_MODULE_ID_WMA, QDF_TRACE_LEVEL_DEBUG,
				   key->replay_counter, SIR_REPLAY_CTR_LEN);
	}
	if (param_buf->hw_mode_transition_fixed_param)
		wma_process_pdev_hw_mode_trans_ind(wma,
		    param_buf->hw_mode_transition_fixed_param,
		    param_buf->wmi_pdev_set_hw_mode_response_vdev_mac_mapping,
		    &roam_synch_ind_ptr->hw_mode_trans_ind);
	else
		WMA_LOGD(FL("hw_mode transition fixed param is NULL"));

	return status;
}

/**
 * wma_roam_update_vdev() - Update the STA and BSS
 * @wma: Global WMA Handle
 * @roam_synch_ind_ptr: Information needed for roam sync propagation
 *
 * This function will perform all the vdev related operations with
 * respect to the self sta and the peer after roaming and completes
 * the roam synch propagation with respect to WMA layer.
 *
 * Return: None
 */
static void wma_roam_update_vdev(tp_wma_handle wma,
				 roam_offload_synch_ind *roam_synch_ind_ptr)
{
	tDeleteBssParams *del_bss_params;
	tDeleteStaParams *del_sta_params;
	tLinkStateParams *set_link_params;
	tAddStaParams *add_sta_params;
	uint8_t vdev_id;

	del_bss_params = qdf_mem_malloc(sizeof(*del_bss_params));
	del_sta_params = qdf_mem_malloc(sizeof(*del_sta_params));
	set_link_params = qdf_mem_malloc(sizeof(*set_link_params));
	add_sta_params = qdf_mem_malloc(sizeof(*add_sta_params));
	if (!del_bss_params || !del_sta_params ||
		!set_link_params || !add_sta_params) {
		WMA_LOGE("%s: failed to allocate memory", __func__);
		return;
	}
	vdev_id = roam_synch_ind_ptr->roamedVdevId;
	qdf_mem_zero(del_bss_params, sizeof(*del_bss_params));
	qdf_mem_zero(del_sta_params, sizeof(*del_sta_params));
	qdf_mem_zero(set_link_params, sizeof(*set_link_params));
	qdf_mem_zero(add_sta_params, sizeof(*add_sta_params));

	del_bss_params->smesessionId = vdev_id;
	del_sta_params->smesessionId = vdev_id;
	qdf_mem_copy(del_bss_params->bssid, wma->interfaces[vdev_id].bssid,
			IEEE80211_ADDR_LEN);
	set_link_params->state = eSIR_LINK_PREASSOC_STATE;
	qdf_mem_copy(set_link_params->selfMacAddr,
		roam_synch_ind_ptr->self_mac.bytes, IEEE80211_ADDR_LEN);
	qdf_mem_copy(set_link_params->bssid, roam_synch_ind_ptr->bssid.bytes,
			IEEE80211_ADDR_LEN);
	add_sta_params->staType = STA_ENTRY_SELF;
	add_sta_params->smesessionId = vdev_id;
	qdf_mem_copy(&add_sta_params->bssId, &roam_synch_ind_ptr->bssid.bytes,
			IEEE80211_ADDR_LEN);
	add_sta_params->staIdx = STA_INVALID_IDX;
	add_sta_params->assocId = roam_synch_ind_ptr->aid;

	wma_delete_sta(wma, del_sta_params);
	wma_delete_bss(wma, del_bss_params);
	wma_set_linkstate(wma, set_link_params);
	wma_add_bss(wma, (tpAddBssParams)roam_synch_ind_ptr->add_bss_params);
	wma_add_sta(wma, add_sta_params);
	wma->interfaces[vdev_id].vdev_up = true;
	qdf_mem_copy(wma->interfaces[vdev_id].bssid,
			roam_synch_ind_ptr->bssid.bytes, IEEE80211_ADDR_LEN);
	qdf_mem_free(del_bss_params);
	qdf_mem_free(del_sta_params);
	qdf_mem_free(set_link_params);
	qdf_mem_free(add_sta_params);
}


#ifdef WLAN_FEATURE_ROAM_OFFLOAD
/**
 * wma_roam_remove_self_reassoc() - post a message to SME module to indicate
 *				    to remove self reassociation command from
 *				    sme active queue.
 * @wma: pointer to wma handle
 * @vdev_id: vdev id or sme session id which needs to cleaned up
 *
 * Post a message to SME module to indicate to remove self reassociation command
 * from sme active queue, so that next command from sme pending queue can be
 * processed.
 *
 * Return: none
 */
static void wma_roam_remove_self_reassoc(tp_wma_handle wma, uint32_t vdev_id)
{
	cds_msg_t sme_msg = { 0 };
	QDF_STATUS qdf_status;

	sme_msg.type = eWNI_SME_SAME_AP_REASSOC_IND;
	sme_msg.bodyptr = NULL;
	sme_msg.bodyval = vdev_id;

	qdf_status = cds_mq_post_message(QDF_MODULE_ID_SME, &sme_msg);
	if (!QDF_IS_STATUS_SUCCESS(qdf_status)) {
		WMA_LOGE("Fail to post eWNI_SME_SAME_AP_REASSOC_IND to SME");
		return;
	}
	return;
}
#else
static void wma_roam_remove_self_reassoc(tp_wma_handle wma, uint32_t vdev_id)
{
}
#endif

/**
 * wma_roam_synch_event_handler() - roam synch event handler
 * @handle: wma handle
 * @event: event data
 * @len: length of data
 *
 * This function is roam synch event handler. It sends roam
 * indication for upper layer.
 *
 * Return: Success or Failure status
 */
int wma_roam_synch_event_handler(void *handle, uint8_t *event,
					uint32_t len)
{
	WMI_ROAM_SYNCH_EVENTID_param_tlvs *param_buf = NULL;
	wmi_roam_synch_event_fixed_param *synch_event = NULL;
	tp_wma_handle wma = (tp_wma_handle) handle;
	roam_offload_synch_ind *roam_synch_ind_ptr;
	tpSirBssDescription  bss_desc_ptr = NULL;
	uint16_t ie_len = 0;
	int status = -EINVAL;
	qdf_time_t roam_synch_received = qdf_get_system_timestamp();

	WMA_LOGD("LFR3:%s", __func__);
	if (!event) {
		WMA_LOGE("%s: event param null", __func__);
		return status;
	}

	param_buf = (WMI_ROAM_SYNCH_EVENTID_param_tlvs *) event;
	if (!param_buf) {
		WMA_LOGE("%s: received null buf from target", __func__);
		return status;
	}

	synch_event = param_buf->fixed_param;
	if (!synch_event) {
		WMA_LOGE("%s: received null event data from target", __func__);
		return status;
	}

	wma_peer_debug_log(synch_event->vdev_id, DEBUG_ROAM_SYNCH_IND,
			   DEBUG_INVALID_PEER_ID, NULL, NULL,
			   synch_event->bssid.mac_addr31to0,
			   synch_event->bssid.mac_addr47to32);

	DPTRACE(qdf_dp_trace_record_event(QDF_DP_TRACE_EVENT_RECORD,
		synch_event->vdev_id, QDF_PROTO_TYPE_EVENT, QDF_ROAM_SYNCH));

	if (wma_is_roam_synch_in_progress(wma, synch_event->vdev_id)) {
		WMA_LOGE("%s: Ignoring RSI since one is already in progress",
				__func__);
		return status;
	}
	WMA_LOGE("LFR3: Received WMA_ROAM_OFFLOAD_SYNCH_IND");

	qdf_wake_lock_timeout_acquire(&wma->wow_wake_lock,
				      WMA_ROAM_HO_WAKE_LOCK_DURATION);

	wma->interfaces[synch_event->vdev_id].roam_synch_in_progress = true;
	len = sizeof(roam_offload_synch_ind) +
	      synch_event->bcn_probe_rsp_len + synch_event->reassoc_rsp_len +
	      synch_event->reassoc_req_len;
	roam_synch_ind_ptr = (roam_offload_synch_ind *)qdf_mem_malloc(len);
	if (!roam_synch_ind_ptr) {
		WMA_LOGE("%s: failed to allocate memory for roam_synch_event",
			 __func__);
		QDF_ASSERT(roam_synch_ind_ptr != NULL);
		status = -ENOMEM;
		goto cleanup_label;
	}
	qdf_mem_zero(roam_synch_ind_ptr, len);
	status = wma_fill_roam_synch_buffer(wma, roam_synch_ind_ptr, param_buf);
	if (!QDF_IS_STATUS_SUCCESS(status))
		goto cleanup_label;
	/* 24 byte MAC header and 12 byte to ssid IE */
	if (roam_synch_ind_ptr->beaconProbeRespLength >
			(SIR_MAC_HDR_LEN_3A + SIR_MAC_B_PR_SSID_OFFSET)) {
		ie_len = roam_synch_ind_ptr->beaconProbeRespLength -
			(SIR_MAC_HDR_LEN_3A + SIR_MAC_B_PR_SSID_OFFSET);
	} else {
		WMA_LOGE("LFR3: Invalid Beacon Length");
		goto cleanup_label;
	}
	bss_desc_ptr = qdf_mem_malloc(sizeof(tSirBssDescription) + ie_len);
	if (NULL == bss_desc_ptr) {
		WMA_LOGE("LFR3: mem alloc failed!");
		QDF_ASSERT(bss_desc_ptr != NULL);
		status = -ENOMEM;
		goto cleanup_label;
	}
	qdf_mem_zero(bss_desc_ptr, sizeof(tSirBssDescription) + ie_len);
	if (QDF_IS_STATUS_ERROR(wma->pe_roam_synch_cb(
			(tpAniSirGlobal)wma->mac_context,
			roam_synch_ind_ptr, bss_desc_ptr))) {
		WMA_LOGE("LFR3: PE roam synch cb failed");
		status = -EBUSY;
		goto cleanup_label;
	}
	wma_roam_update_vdev(wma, roam_synch_ind_ptr);
	wma->csr_roam_synch_cb((tpAniSirGlobal)wma->mac_context,
		roam_synch_ind_ptr, bss_desc_ptr, SIR_ROAM_SYNCH_PROPAGATION);
	wma_process_roam_synch_complete(wma, synch_event->vdev_id);

	/* update freq and channel width */
	wma->interfaces[synch_event->vdev_id].mhz =
		roam_synch_ind_ptr->chan_freq;
	if (roam_synch_ind_ptr->join_rsp)
		wma->interfaces[synch_event->vdev_id].chan_width =
			roam_synch_ind_ptr->join_rsp->vht_channel_width;

	wma->csr_roam_synch_cb((tpAniSirGlobal)wma->mac_context,
		roam_synch_ind_ptr, bss_desc_ptr, SIR_ROAM_SYNCH_COMPLETE);
	wma->interfaces[synch_event->vdev_id].roam_synch_delay =
		qdf_get_system_timestamp() - roam_synch_received;
	WMA_LOGD("LFR3: roam_synch_delay:%d",
		wma->interfaces[synch_event->vdev_id].roam_synch_delay);
	wma->csr_roam_synch_cb((tpAniSirGlobal)wma->mac_context,
		roam_synch_ind_ptr, bss_desc_ptr, SIR_ROAM_SYNCH_NAPI_OFF);

	status = 0;

cleanup_label:
	if (roam_synch_ind_ptr && roam_synch_ind_ptr->join_rsp)
		qdf_mem_free(roam_synch_ind_ptr->join_rsp);
	if (roam_synch_ind_ptr)
		qdf_mem_free(roam_synch_ind_ptr);
	if (bss_desc_ptr)
		qdf_mem_free(bss_desc_ptr);
	wma->interfaces[synch_event->vdev_id].roam_synch_in_progress = false;
	wma_roam_remove_self_reassoc(wma, synch_event->vdev_id);
	WMA_LOGD("LFR3: Remove any pending self reassoc cmd for vdev_id: %d",
		 synch_event->vdev_id);

	return status;
}

/**
 * wma_roam_scan_fill_self_caps() - fill capabilities
 * @wma_handle: wma handle
 * @roam_offload_params: offload parameters
 * @roam_req: roam request
 *
 * This function fills roam self capablities.
 *
 * Return: QDF status
 */
QDF_STATUS wma_roam_scan_fill_self_caps(tp_wma_handle wma_handle,
					roam_offload_param *
					roam_offload_params,
					tSirRoamOffloadScanReq *roam_req)
{
	struct sAniSirGlobal *pMac = NULL;
	tSirMacCapabilityInfo selfCaps;
	uint32_t val = 0;
	uint32_t nCfgValue;
	uint16_t *pCfgValue16;
	uint8_t nCfgValue8, *pCfgValue8;
	tSirMacQosInfoStation macQosInfoSta;
	union {
		uint16_t nCfgValue16;
		tSirMacHTCapabilityInfo htCapInfo;
		tSirMacExtendedHTCapabilityInfo extHtCapInfo;
	} uHTCapabilityInfo;

	qdf_mem_set(&macQosInfoSta, sizeof(tSirMacQosInfoStation), 0);
	/* Roaming is done only for INFRA STA type.
	 * So, ess will be one and ibss will be Zero */
	pMac = cds_get_context(QDF_MODULE_ID_PE);
	if (!pMac) {
		WMA_LOGE("%s:NULL pMac ptr. Exiting", __func__);
		QDF_ASSERT(0);
		return QDF_STATUS_E_FAILURE;
	}

	if (wlan_cfg_get_int(pMac, WNI_CFG_PRIVACY_ENABLED, &val) != eSIR_SUCCESS) {
		QDF_TRACE(QDF_MODULE_ID_WMA, QDF_TRACE_LEVEL_ERROR,
			  "Failed to get WNI_CFG_PRIVACY_ENABLED");
		return QDF_STATUS_E_FAILURE;
	}
	selfCaps.ess = 1;
	selfCaps.ibss = 0;
	if (val)
		selfCaps.privacy = 1;
	if (wlan_cfg_get_int(pMac, WNI_CFG_SHORT_PREAMBLE, &val) != eSIR_SUCCESS) {
		QDF_TRACE(QDF_MODULE_ID_WMA, QDF_TRACE_LEVEL_ERROR,
			  "Failed to get WNI_CFG_SHORT_PREAMBLE");
		return QDF_STATUS_E_FAILURE;
	}
	if (val)
		selfCaps.shortPreamble = 1;

	selfCaps.pbcc = 0;
	selfCaps.channelAgility = 0;
	if (wlan_cfg_get_int(pMac, WNI_CFG_11G_SHORT_SLOT_TIME_ENABLED,
			     &val) != eSIR_SUCCESS) {
		QDF_TRACE(QDF_MODULE_ID_WMA, QDF_TRACE_LEVEL_ERROR,
			  "Failed to get WNI_CFG_11G_SHORT_SLOT_TIME_ENABLED");
		return QDF_STATUS_E_FAILURE;
	}
	if (val)
		selfCaps.shortSlotTime = 1;
	if (wlan_cfg_get_int(pMac, WNI_CFG_11H_ENABLED, &val) != eSIR_SUCCESS) {
		QDF_TRACE(QDF_MODULE_ID_WMA, QDF_TRACE_LEVEL_ERROR,
			  "Failed to get WNI_CFG_11H_ENABLED");
		return QDF_STATUS_E_FAILURE;
	}
	if (val)
		selfCaps.spectrumMgt = 1;
	if (wlan_cfg_get_int(pMac, WNI_CFG_QOS_ENABLED, &val) != eSIR_SUCCESS) {
		QDF_TRACE(QDF_MODULE_ID_WMA, QDF_TRACE_LEVEL_ERROR,
			  "Failed to get WNI_CFG_QOS_ENABLED");
		return QDF_STATUS_E_FAILURE;
	}
	if (val)
		selfCaps.qos = 1;
	if (wlan_cfg_get_int(pMac, WNI_CFG_APSD_ENABLED, &val) != eSIR_SUCCESS) {
		QDF_TRACE(QDF_MODULE_ID_WMA, QDF_TRACE_LEVEL_ERROR,
			  "Failed to get WNI_CFG_APSD_ENABLED");
		return QDF_STATUS_E_FAILURE;
	}
	if (val)
		selfCaps.apsd = 1;

	selfCaps.rrm = pMac->rrm.rrmSmeContext.rrmConfig.rrm_enabled;

	if (wlan_cfg_get_int(pMac, WNI_CFG_BLOCK_ACK_ENABLED, &val) !=
	    eSIR_SUCCESS) {
		QDF_TRACE(QDF_MODULE_ID_WMA, QDF_TRACE_LEVEL_ERROR,
			  "Failed to get WNI_CFG_BLOCK_ACK_ENABLED");
		return QDF_STATUS_E_FAILURE;
	}
	selfCaps.delayedBA =
		(uint16_t) ((val >> WNI_CFG_BLOCK_ACK_ENABLED_DELAYED) & 1);
	selfCaps.immediateBA =
		(uint16_t) ((val >> WNI_CFG_BLOCK_ACK_ENABLED_IMMEDIATE) & 1);
	pCfgValue16 = (uint16_t *) &selfCaps;
	roam_offload_params->capability = (*pCfgValue16) & 0xFFFF;

	if (wlan_cfg_get_int(pMac, WNI_CFG_HT_CAP_INFO, &nCfgValue) !=
	    eSIR_SUCCESS) {
		QDF_TRACE(QDF_MODULE_ID_WMA, QDF_TRACE_LEVEL_ERROR,
			  "Failed to get WNI_CFG_HT_CAP_INFO");
		return QDF_STATUS_E_FAILURE;
	}
	uHTCapabilityInfo.nCfgValue16 = nCfgValue & 0xFFFF;
	roam_offload_params->ht_caps_info =
		uHTCapabilityInfo.nCfgValue16 & 0xFFFF;
	if (wlan_cfg_get_int(pMac, WNI_CFG_HT_AMPDU_PARAMS, &nCfgValue) !=
	    eSIR_SUCCESS) {
		QDF_TRACE(QDF_MODULE_ID_WMA, QDF_TRACE_LEVEL_ERROR,
			  "Failed to get WNI_CFG_HT_AMPDU_PARAMS");
		return QDF_STATUS_E_FAILURE;
	}
	/* tSirMacHTParametersInfo */
	nCfgValue8 = (uint8_t) nCfgValue;
	roam_offload_params->ampdu_param = (nCfgValue8) & 0xFF;

	val = ROAM_OFFLOAD_NUM_MCS_SET;
	if (wlan_cfg_get_str(pMac, WNI_CFG_SUPPORTED_MCS_SET,
			     (uint8_t *) roam_offload_params->mcsset,
			     &val) != eSIR_SUCCESS) {
		QDF_TRACE(QDF_MODULE_ID_WMA, QDF_TRACE_LEVEL_ERROR,
			  "Failed to get WNI_CFG_SUPPORTED_MCS_SET");
		return QDF_STATUS_E_FAILURE;
	}
	if (wlan_cfg_get_int(pMac, WNI_CFG_EXT_HT_CAP_INFO, &nCfgValue) !=
	    eSIR_SUCCESS) {
		QDF_TRACE(QDF_MODULE_ID_WMA, QDF_TRACE_LEVEL_ERROR,
			  "Failed to get WNI_CFG_EXT_HT_CAP_INFO");
		return QDF_STATUS_E_FAILURE;
	}
	/* uHTCapabilityInfo.extHtCapInfo */
	uHTCapabilityInfo.nCfgValue16 = nCfgValue & 0xFFFF;
	roam_offload_params->ht_ext_cap =
		uHTCapabilityInfo.nCfgValue16 & 0xFFFF;

	if (wlan_cfg_get_int(pMac, WNI_CFG_TX_BF_CAP, &nCfgValue) != eSIR_SUCCESS) {
		QDF_TRACE(QDF_MODULE_ID_WMA, QDF_TRACE_LEVEL_ERROR,
			  "Failed to get WNI_CFG_TX_BF_CAP");
		return QDF_STATUS_E_FAILURE;
	}
	/* tSirMacTxBFCapabilityInfo */
	nCfgValue8 = (uint8_t) nCfgValue;
	roam_offload_params->ht_txbf = nCfgValue8 & 0xFF;
	if (wlan_cfg_get_int(pMac, WNI_CFG_AS_CAP, &nCfgValue) != eSIR_SUCCESS) {
		QDF_TRACE(QDF_MODULE_ID_WMA, QDF_TRACE_LEVEL_ERROR,
			  "Failed to get WNI_CFG_AS_CAP");
		return QDF_STATUS_E_FAILURE;
	}
	/* tSirMacASCapabilityInfo */
	nCfgValue8 = (uint8_t) nCfgValue;
	roam_offload_params->asel_cap = nCfgValue8 & 0xFF;

	/* QOS Info */
	if (wlan_cfg_get_int(pMac, WNI_CFG_MAX_SP_LENGTH, &nCfgValue) !=
	    eSIR_SUCCESS) {
		QDF_TRACE(QDF_MODULE_ID_WMA, QDF_TRACE_LEVEL_ERROR,
			  "Failed to get WNI_CFG_MAX_SP_LENGTH");
		return QDF_STATUS_E_FAILURE;
	}
	nCfgValue8 = (uint8_t) nCfgValue;
	macQosInfoSta.maxSpLen = nCfgValue8;
	macQosInfoSta.moreDataAck = 0;
	macQosInfoSta.qack = 0;
	macQosInfoSta.acbe_uapsd = roam_req->AcUapsd.acbe_uapsd;
	macQosInfoSta.acbk_uapsd = roam_req->AcUapsd.acbk_uapsd;
	macQosInfoSta.acvi_uapsd = roam_req->AcUapsd.acvi_uapsd;
	macQosInfoSta.acvo_uapsd = roam_req->AcUapsd.acvo_uapsd;
	pCfgValue8 = (uint8_t *) &macQosInfoSta;
	/* macQosInfoSta Only queue_request is set.Refer to
	 * populate_dot11f_wmm_caps for more details
	 */
	roam_offload_params->qos_caps = (*pCfgValue8) & 0xFF;
	if (roam_offload_params->qos_caps)
		roam_offload_params->qos_enabled = true;
	roam_offload_params->wmm_caps = 0x4 & 0xFF;
	return QDF_STATUS_SUCCESS;
}

/**
 * wma_set_ric_req() - set ric request element
 * @wma: wma handle
 * @msg: message
 * @is_add_ts: is addts required
 *
 * This function sets ric request element for 11r roaming.
 *
 * Return: none
 */
void wma_set_ric_req(tp_wma_handle wma, void *msg, uint8_t is_add_ts)
{
	if (!wma) {
		WMA_LOGE("%s: wma handle is NULL", __func__);
		return;
	}

	wmi_unified_set_ric_req_cmd(wma->wmi_handle, msg, is_add_ts);

	return;
}
#endif /* WLAN_FEATURE_ROAM_OFFLOAD */

/**
 * wma_rssi_breached_event_handler() - rssi breached event handler
 * @handle: wma handle
 * @cmd_param_info: event handler data
 * @len: length of @cmd_param_info
 *
 * Return: 0 on success; error number otherwise
 */
int wma_rssi_breached_event_handler(void *handle,
				u_int8_t  *cmd_param_info, u_int32_t len)
{
	WMI_RSSI_BREACH_EVENTID_param_tlvs *param_buf;
	wmi_rssi_breach_event_fixed_param  *event;
	struct rssi_breach_event  rssi;
	tpAniSirGlobal mac = cds_get_context(QDF_MODULE_ID_PE);

	if (!mac) {
		WMA_LOGE("%s: Invalid mac context", __func__);
		return -EINVAL;
	}
	if (!mac->sme.rssi_threshold_breached_cb) {
		WMA_LOGE("%s: Callback not registered", __func__);
		return -EINVAL;
	}
	param_buf = (WMI_RSSI_BREACH_EVENTID_param_tlvs *)cmd_param_info;
	if (!param_buf) {
		WMA_LOGE("%s: Invalid rssi breached event", __func__);
		return -EINVAL;
	}
	event = param_buf->fixed_param;

	rssi.request_id = event->request_id;
	rssi.session_id = event->vdev_id;
	rssi.curr_rssi = event->rssi + WMA_TGT_NOISE_FLOOR_DBM;
	WMI_MAC_ADDR_TO_CHAR_ARRAY(&event->bssid, rssi.curr_bssid.bytes);

	WMA_LOGD("%s: req_id: %u vdev_id: %d curr_rssi: %d", __func__,
		rssi.request_id, rssi.session_id, rssi.curr_rssi);
	WMA_LOGI("%s: curr_bssid: %pM", __func__, rssi.curr_bssid.bytes);

	mac->sme.rssi_threshold_breached_cb(mac->hHdd, &rssi);
	WMA_LOGD("%s: Invoke HDD rssi breached callback", __func__);
	return 0;
}

/**
 * wma_process_unit_test_cmd() - send unit test command to fw.
 * @handle: wma handle
 * @wma_utest: unit test command
 *
 * This function send unit test command to fw.
 *
 * Return: none
 */
void wma_process_unit_test_cmd(WMA_HANDLE handle,
			       t_wma_unit_test_cmd *wma_utest)
{
	tp_wma_handle wma_handle = (tp_wma_handle) handle;

	if (!wma_handle || !wma_handle->wmi_handle) {
		WMA_LOGE("%s: WMA is closed, can not issue fw unit test cmd",
			 __func__);
		return;
	}

	if (wmi_unified_unit_test_cmd(wma_handle->wmi_handle,
				 (struct wmi_unit_test_cmd *)wma_utest)) {
		return;
	}

	return;
}

#ifdef WLAN_FEATURE_ROAM_OFFLOAD
/**
 * wma_roam_ho_fail_handler() - LFR3.0 roam hand off failed handler
 * @wma: wma handle
 * @vdev_id: vdev id
 *
 * Return: none
 */
static void wma_roam_ho_fail_handler(tp_wma_handle wma, uint32_t vdev_id)
{
	tSirSmeHOFailureInd *ho_failure_ind;
	cds_msg_t sme_msg = { 0 };
	QDF_STATUS qdf_status;

	ho_failure_ind = qdf_mem_malloc(sizeof(tSirSmeHOFailureInd));

	if (NULL == ho_failure_ind) {
		WMA_LOGE("%s: Memory allocation failure", __func__);
		return;
	}
	ho_failure_ind->sessionId = vdev_id;
	sme_msg.type = eWNI_SME_HO_FAIL_IND;
	sme_msg.bodyptr = ho_failure_ind;
	sme_msg.bodyval = 0;

	qdf_status = cds_mq_post_message(QDF_MODULE_ID_SME, &sme_msg);
	if (!QDF_IS_STATUS_SUCCESS(qdf_status)) {
		WMA_LOGE("Fail to post eWNI_SME_HO_FAIL_IND msg to SME");
		qdf_mem_free(ho_failure_ind);
		return;
	}
	return;
}

/**
 * wma_process_roam_synch_complete() - roam synch complete command to fw.
 * @handle: wma handle
 * @synchcnf: offload synch confirmation params
 *
 * This function sends roam synch complete event to fw.
 *
 * Return: none
 */
void wma_process_roam_synch_complete(WMA_HANDLE handle, uint8_t vdev_id)
{
	tp_wma_handle wma_handle = (tp_wma_handle) handle;

	if (!wma_handle || !wma_handle->wmi_handle) {
		WMA_LOGE("%s: WMA is closed, can not issue roam synch cnf",
			 __func__);
		return;
	}

	if (wmi_unified_roam_synch_complete_cmd(wma_handle->wmi_handle,
				 vdev_id)) {
		return;
	}

	DPTRACE(qdf_dp_trace_record_event(QDF_DP_TRACE_EVENT_RECORD,
		vdev_id, QDF_PROTO_TYPE_EVENT, QDF_ROAM_COMPLETE));

	wma_peer_debug_log(vdev_id, DEBUG_ROAM_SYNCH_CNF,
			   DEBUG_INVALID_PEER_ID, NULL, NULL, 0, 0);

	WMA_LOGE("LFR3: Posting WMA_ROAM_OFFLOAD_SYNCH_CNF");
	return;
}
#endif /* WLAN_FEATURE_ROAM_OFFLOAD */

/**
 * wma_switch_channel() -  WMA api to switch channel dynamically
 * @wma: Pointer of WMA context
 * @req: Pointer vdev_start having channel switch info.
 *
 * Return: 0 for success, otherwise appropriate error code
 */
static QDF_STATUS wma_switch_channel(tp_wma_handle wma,
				     struct wma_vdev_start_req *req)
{

	wmi_buf_t buf;
	wmi_channel *cmd;
	int32_t len, ret;
	WLAN_PHY_MODE chanmode;
	struct wma_txrx_node *intr = wma->interfaces;
	tpAniSirGlobal pmac;

	pmac = cds_get_context(QDF_MODULE_ID_PE);

	if (pmac == NULL) {
		WMA_LOGE("%s: vdev start failed as pmac is NULL", __func__);
		return QDF_STATUS_E_FAILURE;
	}

	len = sizeof(*cmd);
	buf = wmi_buf_alloc(wma->wmi_handle, len);
	if (!buf) {
		WMA_LOGE("%s : wmi_buf_alloc failed", __func__);
		return QDF_STATUS_E_NOMEM;
	}
	cmd = (wmi_channel *)wmi_buf_data(buf);
	WMITLV_SET_HDR(&cmd->tlv_header,
		       WMITLV_TAG_STRUC_wmi_channel,
		       WMITLV_GET_STRUCT_TLVLEN(wmi_channel));

	/* Fill channel info */
	cmd->mhz = cds_chan_to_freq(req->chan);
	chanmode = wma_chan_phy_mode(req->chan, req->chan_width,
				    req->dot11_mode);

	intr[req->vdev_id].chanmode = chanmode; /* save channel mode */
	intr[req->vdev_id].ht_capable = req->ht_capable;
	intr[req->vdev_id].vht_capable = req->vht_capable;
	intr[req->vdev_id].config.gtx_info.gtxRTMask[0] =
						CFG_TGT_DEFAULT_GTX_HT_MASK;
	intr[req->vdev_id].config.gtx_info.gtxRTMask[1] =
						CFG_TGT_DEFAULT_GTX_VHT_MASK;

	if (wlan_cfg_get_int(pmac, WNI_CFG_TGT_GTX_USR_CFG,
	    &intr[req->vdev_id].config.gtx_info.gtxUsrcfg) != eSIR_SUCCESS) {
		intr[req->vdev_id].config.gtx_info.gtxUsrcfg =
						WNI_CFG_TGT_GTX_USR_CFG_STADEF;
		QDF_TRACE(QDF_MODULE_ID_WMA, QDF_TRACE_LEVEL_WARN,
			  "Failed to get WNI_CFG_TGT_GTX_USR_CFG");
	}

	intr[req->vdev_id].config.gtx_info.gtxPERThreshold =
					CFG_TGT_DEFAULT_GTX_PER_THRESHOLD;
	intr[req->vdev_id].config.gtx_info.gtxPERMargin =
					CFG_TGT_DEFAULT_GTX_PER_MARGIN;
	intr[req->vdev_id].config.gtx_info.gtxTPCstep =
					CFG_TGT_DEFAULT_GTX_TPC_STEP;
	intr[req->vdev_id].config.gtx_info.gtxTPCMin =
					CFG_TGT_DEFAULT_GTX_TPC_MIN;
	intr[req->vdev_id].config.gtx_info.gtxBWMask =
					CFG_TGT_DEFAULT_GTX_BW_MASK;
	intr[req->vdev_id].mhz = cmd->mhz;

	WMI_SET_CHANNEL_MODE(cmd, chanmode);
	cmd->band_center_freq1 = cmd->mhz;

	if (chanmode == MODE_11AC_VHT80)
		cmd->band_center_freq1 =
			cds_chan_to_freq(req->ch_center_freq_seg0);

	if ((chanmode == MODE_11NA_HT40) || (chanmode == MODE_11NG_HT40) ||
			(chanmode == MODE_11AC_VHT40)) {
		if (req->chan_width == CH_WIDTH_80MHZ)
			cmd->band_center_freq1 += 10;
		else
			cmd->band_center_freq1 -= 10;
	}
	cmd->band_center_freq2 = 0;

	/* Set half or quarter rate WMI flags */
	if (req->is_half_rate)
		WMI_SET_CHANNEL_FLAG(cmd, WMI_CHAN_FLAG_HALF_RATE);
	else if (req->is_quarter_rate)
		WMI_SET_CHANNEL_FLAG(cmd, WMI_CHAN_FLAG_QUARTER_RATE);

	/* Find out min, max and regulatory power levels */
	WMI_SET_CHANNEL_REG_POWER(cmd, req->max_txpow);
	WMI_SET_CHANNEL_MAX_TX_POWER(cmd, req->max_txpow);


	WMA_LOGE("%s: freq %d channel %d chanmode %d center_chan %d center_freq2 %d reg_info_1: 0x%x reg_info_2: 0x%x, req->max_txpow: 0x%x",
		 __func__, cmd->mhz, req->chan, chanmode,
		 cmd->band_center_freq1, cmd->band_center_freq2,
		 cmd->reg_info_1, cmd->reg_info_2, req->max_txpow);


	ret = wmi_unified_cmd_send(wma->wmi_handle, buf, len,
				   WMI_PDEV_SET_CHANNEL_CMDID);

	if (ret < 0) {
		WMA_LOGP("%s: Failed to send vdev start command", __func__);
		wmi_buf_free(buf);
		return QDF_STATUS_E_FAILURE;
	}

	return QDF_STATUS_SUCCESS;
}

/**
 * wma_set_channel() - set channel
 * @wma: wma handle
 * @params: switch channel parameters
 *
 * Return: none
 */
void wma_set_channel(tp_wma_handle wma, tpSwitchChannelParams params)
{
	struct wma_vdev_start_req req;
	struct wma_target_req *msg;
	QDF_STATUS status = QDF_STATUS_SUCCESS;
	uint8_t vdev_id, peer_id;
	ol_txrx_peer_handle peer;
	ol_txrx_pdev_handle pdev;
	struct wma_txrx_node *intr = wma->interfaces;
	struct sir_hw_mode_params hw_mode = {0};

	WMA_LOGD("%s: Enter", __func__);
	if (!wma_find_vdev_by_addr(wma, params->selfStaMacAddr, &vdev_id)) {
		WMA_LOGP("%s: Failed to find vdev id for %pM",
			 __func__, params->selfStaMacAddr);
		status = QDF_STATUS_E_FAILURE;
		goto send_resp;
	}
	pdev = cds_get_context(QDF_MODULE_ID_TXRX);
	if (NULL == pdev) {
		WMA_LOGE("%s: Failed to get pdev", __func__);
		status = QDF_STATUS_E_FAILURE;
		goto send_resp;
	}

	peer = ol_txrx_find_peer_by_addr(pdev, intr[vdev_id].bssid, &peer_id);

	qdf_mem_zero(&req, sizeof(req));
	req.vdev_id = vdev_id;
	req.chan = params->channelNumber;
	req.chan_width = params->ch_width;

	if (params->ch_width == CH_WIDTH_10MHZ)
		req.is_half_rate = 1;
	else if (params->ch_width == CH_WIDTH_5MHZ)
		req.is_quarter_rate = 1;

	req.vht_capable = params->vhtCapable;
	req.ch_center_freq_seg0 = params->ch_center_freq_seg0;
	req.ch_center_freq_seg1 = params->ch_center_freq_seg1;
	req.dot11_mode = params->dot11_mode;
	status = wma_get_current_hw_mode(&hw_mode);
	if (!QDF_IS_STATUS_SUCCESS(status))
		WMA_LOGE("wma_get_current_hw_mode failed");

	if ((params->nss == 2) && !hw_mode.dbs_cap) {
		req.preferred_rx_streams = 2;
		req.preferred_tx_streams = 2;
	} else {
		req.preferred_rx_streams = 1;
		req.preferred_tx_streams = 1;
	}

	req.max_txpow = params->maxTxPower;
	req.beacon_intval = 100;
	req.dtim_period = 1;
	req.is_dfs = params->isDfsChannel;

	/* In case of AP mode, once radar is detected, we need to
	 * issuse VDEV RESTART, so we making is_channel_switch as
	 * true
	 */
	if ((wma_is_vdev_in_ap_mode(wma, req.vdev_id) == true) ||
		(params->restart_on_chan_switch == true))
		wma->interfaces[req.vdev_id].is_channel_switch = true;

	if (QDF_GLOBAL_MONITOR_MODE == cds_get_conparam() &&
	    wma_is_vdev_up(vdev_id)) {
		status = wma_switch_channel(wma, &req);
		if (status != QDF_STATUS_SUCCESS)
			WMA_LOGE("%s: wma_switch_channel failed %d\n", __func__,
				 status);

		ol_htt_mon_note_chan(pdev, req.chan);
		goto send_resp;
	} else {

		msg = wma_fill_vdev_req(wma, req.vdev_id, WMA_CHNL_SWITCH_REQ,
				WMA_TARGET_REQ_TYPE_VDEV_START, params,
				WMA_VDEV_START_REQUEST_TIMEOUT);
		if (!msg) {
			WMA_LOGP("%s: Failed to fill channel switch request for vdev %d",
				__func__, req.vdev_id);
			status = QDF_STATUS_E_NOMEM;
			goto send_resp;
		}
		status = wma_vdev_start(wma, &req,
				wma->interfaces[req.vdev_id].is_channel_switch);
		if (status != QDF_STATUS_SUCCESS) {
			wma_remove_vdev_req(wma, req.vdev_id,
					    WMA_TARGET_REQ_TYPE_VDEV_START);
			WMA_LOGP("%s: vdev start failed status = %d", __func__, status);
			goto send_resp;
		}

		if (QDF_GLOBAL_MONITOR_MODE == cds_get_conparam())
			ol_htt_mon_note_chan(pdev, req.chan);
	}
	return;
send_resp:
	WMA_LOGD("%s: channel %d ch_width %d txpower %d status %d", __func__,
		 params->channelNumber, params->ch_width,
		 params->maxTxPower,
		 status);
	params->status = status;
	WMA_LOGI("%s: sending WMA_SWITCH_CHANNEL_RSP, status = 0x%x",
		 __func__, status);
	wma_send_msg(wma, WMA_SWITCH_CHANNEL_RSP, (void *)params, 0);
}

#ifdef FEATURE_WLAN_SCAN_PNO
/**
 * wma_set_pno_channel_prediction() - Set PNO configuration
 * @buf_ptr:      Buffer passed by upper layers
 * @pno:          Buffer to be sent to the firmware
 *
 * Copy the PNO Channel prediction configuration parameters
 * passed by the upper layers to a WMI format TLV and send it
 * down to the firmware.
 *
 * Return: None
 */
void wma_set_pno_channel_prediction(uint8_t *buf_ptr,
		tpSirPNOScanReq pno)
{
	nlo_channel_prediction_cfg *channel_prediction_cfg =
		(nlo_channel_prediction_cfg *) buf_ptr;
	WMITLV_SET_HDR(&channel_prediction_cfg->tlv_header,
			WMITLV_TAG_ARRAY_BYTE,
			WMITLV_GET_STRUCT_TLVLEN(nlo_channel_prediction_cfg));
	channel_prediction_cfg->enable = pno->pno_channel_prediction;
	channel_prediction_cfg->top_k_num = pno->top_k_num_of_channels;
	channel_prediction_cfg->stationary_threshold = pno->stationary_thresh;
	channel_prediction_cfg->full_scan_period_ms =
		pno->channel_prediction_full_scan;
	buf_ptr += sizeof(nlo_channel_prediction_cfg);
	WMA_LOGD("enable: %d, top_k_num: %d, stat_thresh: %d, full_scan: %d",
			channel_prediction_cfg->enable,
			channel_prediction_cfg->top_k_num,
			channel_prediction_cfg->stationary_threshold,
			channel_prediction_cfg->full_scan_period_ms);
}
/**
 * wma_pno_start() - PNO start request
 * @wma: wma handle
 * @pno: PNO request
 *
 * This function request FW to start PNO request.
 * Request: QDF status
 */
QDF_STATUS wma_pno_start(tp_wma_handle wma, tpSirPNOScanReq pno)
{
	struct pno_scan_req_params *params;
	uint32_t i;
	uint32_t num_channels;
	uint32_t *channel_list = NULL;
	QDF_STATUS status;

	WMA_LOGD("PNO Start");

	num_channels = (uint32_t) QDF_MIN(pno->aNetworks[0].ucChannelCount,
				       WMI_NLO_MAX_CHAN);

	if (num_channels) {
		channel_list = qdf_mem_malloc(sizeof(uint32_t) * num_channels);
		if (!channel_list)
			return QDF_STATUS_E_FAILURE;

		for (i = 0; i < num_channels; i++) {
			channel_list[i] = pno->aNetworks[0].aChannels[i];

			if (channel_list[i] < WMA_NLO_FREQ_THRESH)
				channel_list[i] =
					cds_chan_to_freq(channel_list[i]);
		}
	}

	params = qdf_mem_malloc(sizeof(struct pno_scan_req_params));
	if (params == NULL) {
		WMA_LOGE("%s : Memory allocation failed", __func__);
		status = QDF_STATUS_E_NOMEM;
		goto exit_pno_start;
	}

	params->enable = pno->enable;
	params->modePNO = (enum pno_mode) pno->modePNO;
	params->ucNetworksCount = pno->ucNetworksCount;
	params->do_passive_scan = pno->do_passive_scan;
	params->sessionId = pno->sessionId;
	params->fast_scan_period = pno->fast_scan_period;
	params->slow_scan_period = pno->slow_scan_period;
	params->fast_scan_max_cycles = pno->fast_scan_max_cycles;
	params->delay_start_time = pno->delay_start_time;
	params->active_min_time = pno->active_min_time;
	params->active_max_time = pno->active_max_time;
	params->passive_min_time = pno->passive_min_time;
	params->passive_max_time = pno->passive_max_time;
	params->pnoscan_adaptive_dwell_mode = pno->pnoscan_adaptive_dwell_mode;
#ifdef FEATURE_WLAN_SCAN_PNO
	params->pno_channel_prediction = pno->pno_channel_prediction;
	params->top_k_num_of_channels = pno->top_k_num_of_channels;
	params->stationary_thresh = pno->stationary_thresh;
	params->channel_prediction_full_scan =
			pno->channel_prediction_full_scan;
#endif
	for (i = 0; i < WMI_PNO_MAX_SUPP_NETWORKS; i++) {
		params->aNetworks[i].authentication =
			pno->aNetworks[i].authentication;
		params->aNetworks[i].encryption = pno->aNetworks[i].encryption;
		params->aNetworks[i].bcastNetwType =
			pno->aNetworks[i].bcastNetwType;
		params->aNetworks[i].ucChannelCount =
			pno->aNetworks[i].ucChannelCount;
		params->aNetworks[i].rssiThreshold =
			pno->aNetworks[i].rssiThreshold;
		qdf_mem_copy(params->aNetworks[i].aChannels,
			pno->aNetworks[i].aChannels,
				WMI_PNO_MAX_NETW_CHANNELS_EX);
		params->aNetworks[i].ssid.length =
			pno->aNetworks[i].ssId.length;
		qdf_mem_copy(params->aNetworks[i].ssid.mac_ssid,
			pno->aNetworks[i].ssId.ssId,
				WMI_MAC_MAX_SSID_LENGTH);
	}

	params->enable_pno_scan_randomization =
					pno->enable_pno_scan_randomization;
	qdf_mem_copy(params->mac_addr, pno->mac_addr, QDF_MAC_ADDR_SIZE);
	qdf_mem_copy(params->mac_addr_mask, pno->mac_addr_mask,
		     QDF_MAC_ADDR_SIZE);

<<<<<<< HEAD
=======
	params->relative_rssi_set = pno->relative_rssi_set;
	params->relative_rssi = pno->relative_rssi;
	params->band_rssi_pref.band = pno->band_rssi_pref.band;
	params->band_rssi_pref.rssi = pno->band_rssi_pref.rssi;

>>>>>>> 4f53db07
	/* probe req ie whitelisting attributes */
	params->ie_whitelist = pno->ie_whitelist;
	if (params->ie_whitelist) {
		for (i = 0; i < PROBE_REQ_BITMAP_LEN; i++)
			params->probe_req_ie_bitmap[i] =
					pno->probe_req_ie_bitmap[i];
		params->num_vendor_oui = pno->num_vendor_oui;
		params->oui_field_len = pno->num_vendor_oui *
					sizeof(struct vendor_oui);
		params->voui = (uint8_t *)pno;
	}

<<<<<<< HEAD
	params->relative_rssi_set = pno->relative_rssi_set;
	params->relative_rssi = pno->relative_rssi;
	params->band_rssi_pref.band = pno->band_rssi_pref.band;
	params->band_rssi_pref.rssi = pno->band_rssi_pref.rssi;

=======
>>>>>>> 4f53db07
	status = wmi_unified_pno_start_cmd(wma->wmi_handle,
					params, channel_list);
	if (QDF_IS_STATUS_SUCCESS(status)) {
		wma->interfaces[pno->sessionId].pno_in_progress = true;
		WMA_LOGD("PNO start request sent successfully for vdev %d",
			 pno->sessionId);
	}

exit_pno_start:
	if (channel_list)
		qdf_mem_free(channel_list);
	if (params)
		qdf_mem_free(params);
	return status;
}

/**
 * wma_pno_stop() - PNO stop request
 * @wma: wma handle
 * @vdev_id: vdev id
 *
 * This function request FW to stop ongoing PNO operation.
 *
 * Return: QDF status
 */
QDF_STATUS wma_pno_stop(tp_wma_handle wma, uint8_t vdev_id)
{
	QDF_STATUS status;
	if (!wma->interfaces[vdev_id].pno_in_progress) {
		WMA_LOGD("No active pno session found for vdev %d, skip pno stop request",
			vdev_id);
		return QDF_STATUS_SUCCESS;
	}

	WMA_LOGD("PNO Stop");

	status = wmi_unified_pno_stop_cmd(wma->wmi_handle, vdev_id);
	if (QDF_IS_STATUS_ERROR(status))
		return status;

	wma->interfaces[vdev_id].pno_in_progress = false;

	WMA_LOGD("PNO stop request sent successfully for vdev %d", vdev_id);

	return status;
}

/**
 * wma_config_pno() - config PNO
 * @wma: wma handle
 * @pno: PNO request parameters
 *
 * Return: none
 */
void wma_config_pno(tp_wma_handle wma, tpSirPNOScanReq pno)
{
	QDF_STATUS ret;

	if (pno->enable)
		ret = wma_pno_start(wma, pno);
	else
		ret = wma_pno_stop(wma, pno->sessionId);

	if (ret)
		WMA_LOGE("%s: PNO %s failed %d", __func__,
			 pno->enable ? "start" : "stop", ret);

	/* SME expects WMA to free tpSirPNOScanReq memory after
	 * processing PNO request. */
	qdf_mem_free(pno);
}

#ifdef FEATURE_WLAN_ESE
/**
 * wma_plm_start() - plm start request
 * @wma: wma handle
 * @plm: plm request parameters
 *
 * This function request FW to start PLM.
 *
 * Return: QDF status
 */
QDF_STATUS wma_plm_start(tp_wma_handle wma, const tpSirPlmReq plm)
{
	struct plm_req_params params = {0};
	uint32_t num_channels;
	uint32_t *channel_list = NULL;
	uint32_t i;
	QDF_STATUS status;

	if (NULL == plm || NULL == wma) {
		WMA_LOGE("%s: input pointer is NULL ", __func__);
		return QDF_STATUS_E_FAILURE;
	}
	WMA_LOGD("PLM Start");

	num_channels =  plm->plmNumCh;

	if (num_channels) {
		channel_list = qdf_mem_malloc(sizeof(uint32_t) * num_channels);
		if (!channel_list)
			return QDF_STATUS_E_FAILURE;

		for (i = 0; i < num_channels; i++) {
			channel_list[i] = plm->plmChList[i];

			if (channel_list[i] < WMA_NLO_FREQ_THRESH)
				channel_list[i] =
					cds_chan_to_freq(channel_list[i]);
		}
	}

	params.diag_token = plm->diag_token;
	params.meas_token = plm->meas_token;
	params.num_bursts = plm->numBursts;
	params.burst_int = plm->burstInt;
	params.meas_duration = plm->measDuration;
	params.burst_len = plm->burstLen;
	params.desired_tx_pwr = plm->desiredTxPwr;
	params.plm_num_ch = plm->plmNumCh;
	params.session_id = plm->sessionId;
	params.enable = plm->enable;
	qdf_mem_copy(&params.mac_addr, &plm->mac_addr,
			sizeof(struct qdf_mac_addr));
	qdf_mem_copy(params.plm_ch_list, plm->plmChList,
				WMI_CFG_VALID_CHANNEL_LIST_LEN);

	status = wmi_unified_plm_start_cmd(wma->wmi_handle,
				&params, channel_list);
	if (QDF_IS_STATUS_ERROR(status)) {
		qdf_mem_free(channel_list);
		return status;
	}

	qdf_mem_free(channel_list);
	wma->interfaces[plm->sessionId].plm_in_progress = true;

	WMA_LOGD("Plm start request sent successfully for vdev %d",
		 plm->sessionId);

	return status;
}

/**
 * wma_plm_stop() - plm stop request
 * @wma: wma handle
 * @plm: plm request parameters
 *
 * This function request FW to stop PLM.
 *
 * Return: QDF status
 */
QDF_STATUS wma_plm_stop(tp_wma_handle wma, const tpSirPlmReq plm)
{
	struct plm_req_params params = {0};
	QDF_STATUS status;

	if (NULL == plm || NULL == wma) {
		WMA_LOGE("%s: input pointer is NULL ", __func__);
		return QDF_STATUS_E_FAILURE;
	}

	if (false == wma->interfaces[plm->sessionId].plm_in_progress) {
		WMA_LOGE("No active plm req found, skip plm stop req");
		return QDF_STATUS_E_FAILURE;
	}

	WMA_LOGD("PLM Stop");

	params.diag_token = plm->diag_token;
	params.meas_token = plm->meas_token;
	params.num_bursts = plm->numBursts;
	params.burst_int = plm->burstInt;
	params.meas_duration = plm->measDuration;
	params.burst_len = plm->burstLen;
	params.desired_tx_pwr = plm->desiredTxPwr;
	params.plm_num_ch = plm->plmNumCh;
	params.session_id = plm->sessionId;
	params.enable = plm->enable;
	qdf_mem_copy(&params.mac_addr, &plm->mac_addr,
			sizeof(struct qdf_mac_addr));
	qdf_mem_copy(params.plm_ch_list, plm->plmChList,
				WMI_CFG_VALID_CHANNEL_LIST_LEN);

	status = wmi_unified_plm_stop_cmd(wma->wmi_handle,
						&params);
	if (QDF_IS_STATUS_ERROR(status))
		return status;

	wma->interfaces[plm->sessionId].plm_in_progress = false;

	WMA_LOGD("Plm stop request sent successfully for vdev %d",
		 plm->sessionId);

	return status;
}

/**
 * wma_config_plm()- config PLM
 * @wma: wma handle
 * @plm: plm request parameters
 *
 * Return: none
 */
void wma_config_plm(tp_wma_handle wma, tpSirPlmReq plm)
{
	QDF_STATUS ret = 0;

	if (NULL == plm || NULL == wma)
		return;

	if (plm->enable)
		ret = wma_plm_start(wma, plm);
	else
		ret = wma_plm_stop(wma, plm);

	if (ret)
		WMA_LOGE("%s: PLM %s failed %d", __func__,
			 plm->enable ? "start" : "stop", ret);

	/* SME expects WMA to free tpSirPlmReq memory after
	 * processing PLM request. */
	qdf_mem_free(plm);
	plm = NULL;
}
#endif

/**
 * wma_scan_cache_updated_ind() - scan update indication
 * @wma: wma handle
 * @sessionId: session ID
 *
 * After pushing cached scan results (that are stored in LIM) to SME,
 * PE will post WMA_SME_SCAN_CACHE_UPDATED message indication to
 * wma and intern this function handles that message. This function will
 * check for PNO completion (by checking NLO match event) and post PNO
 * completion back to SME if PNO operation is completed successfully.
 *
 * Return: none
 */
void wma_scan_cache_updated_ind(tp_wma_handle wma, uint8_t sessionId)
{
	tSirPrefNetworkFoundInd *nw_found_ind;
	QDF_STATUS status;
	cds_msg_t cds_msg;
	uint8_t len, i;

	for (i = 0; i < wma->max_bssid; i++) {
		if (wma->interfaces[i].nlo_match_evt_received)
			break;
	}

	if (i == wma->max_bssid) {
		WMA_LOGD("PNO match event is not received in any vdev, skip scan cache update indication");
		return;
	}
	wma->interfaces[i].nlo_match_evt_received = false;

	WMA_LOGD("Posting PNO completion to umac");

	len = sizeof(tSirPrefNetworkFoundInd);
	nw_found_ind = (tSirPrefNetworkFoundInd *) qdf_mem_malloc(len);

	if (NULL == nw_found_ind) {
		WMA_LOGE("%s: Memory allocation failure", __func__);
		return;
	}

	nw_found_ind->mesgType = eWNI_SME_PREF_NETWORK_FOUND_IND;
	nw_found_ind->mesgLen = len;
	nw_found_ind->sessionId = sessionId;

	cds_msg.type = eWNI_SME_PREF_NETWORK_FOUND_IND;
	cds_msg.bodyptr = (void *)nw_found_ind;
	cds_msg.bodyval = 0;

	status = cds_mq_post_message(CDS_MQ_ID_SME, &cds_msg);
	if (status != QDF_STATUS_SUCCESS) {
		WMA_LOGE("%s: Failed to post PNO completion match event to SME",
			 __func__);
		qdf_mem_free(nw_found_ind);
	}
}

#ifdef FEATURE_WLAN_EXTSCAN
/**
 * wma_extscan_wow_event_callback() - extscan wow event callback
 * @handle: WMA handle
 * @event: event buffer
 * @len: length of @event buffer
 *
 * In wow case, the wow event is followed by the payload of the event
 * which generated the wow event.
 * payload is 4 bytes of length followed by event buffer. the first 4 bytes
 * of event buffer is common tlv header, which is a combination
 * of tag (higher 2 bytes) and length (lower 2 bytes). The tag is used to
 * identify the event which triggered wow event.
 * Payload is extracted and converted into generic tlv structure before
 * being passed to this function.
 *
 * @Return: none
 */
void wma_extscan_wow_event_callback(void *handle, void *event, uint32_t len)
{
	uint32_t tag = WMITLV_GET_TLVTAG(WMITLV_GET_HDR(event));

	switch (tag) {
	case WMITLV_TAG_STRUC_wmi_extscan_start_stop_event_fixed_param:
		wma_extscan_start_stop_event_handler(handle, event, len);
		break;

	case WMITLV_TAG_STRUC_wmi_extscan_operation_event_fixed_param:
		wma_extscan_operations_event_handler(handle, event, len);
		break;

	case WMITLV_TAG_STRUC_wmi_extscan_table_usage_event_fixed_param:
		wma_extscan_table_usage_event_handler(handle, event, len);
		break;

	case WMITLV_TAG_STRUC_wmi_extscan_cached_results_event_fixed_param:
		wma_extscan_cached_results_event_handler(handle, event, len);
		break;

	case WMITLV_TAG_STRUC_wmi_extscan_wlan_change_results_event_fixed_param:
		wma_extscan_change_results_event_handler(handle, event, len);
		break;

	case WMITLV_TAG_STRUC_wmi_extscan_hotlist_match_event_fixed_param:
		wma_extscan_hotlist_match_event_handler(handle,	event, len);
		break;

	case WMITLV_TAG_STRUC_wmi_extscan_capabilities_event_fixed_param:
		wma_extscan_capabilities_event_handler(handle, event, len);
		break;

	default:
		WMA_LOGE(FL("Unknown tag: %d"), tag);
		break;
	}

	return;
}
#endif

/**
 * wma_nlo_match_evt_handler() - nlo match event handler
 * @handle: wma handle
 * @event: event data
 * @len: data length
 *
 * Record NLO match event comes from FW. It's a indication that
 * one of the profile is matched.
 *
 * Return: 0 for success or error code.
 */
int wma_nlo_match_evt_handler(void *handle, uint8_t *event,
				     uint32_t len)
{
	tp_wma_handle wma = (tp_wma_handle) handle;
	wmi_nlo_event *nlo_event;
	WMI_NLO_MATCH_EVENTID_param_tlvs *param_buf =
		(WMI_NLO_MATCH_EVENTID_param_tlvs *) event;
	struct wma_txrx_node *node;

	if (!param_buf) {
		WMA_LOGE("Invalid NLO match event buffer");
		return -EINVAL;
	}

	nlo_event = param_buf->fixed_param;
	WMA_LOGD("PNO match event received for vdev %d", nlo_event->vdev_id);

	node = &wma->interfaces[nlo_event->vdev_id];
	if (node)
		node->nlo_match_evt_received = true;

	cds_host_diag_log_work(&wma->pno_wake_lock,
			       WMA_PNO_MATCH_WAKE_LOCK_TIMEOUT,
			       WIFI_POWER_EVENT_WAKELOCK_PNO);
	qdf_wake_lock_timeout_acquire(&wma->pno_wake_lock,
				      WMA_PNO_MATCH_WAKE_LOCK_TIMEOUT);

	return 0;
}

/**
 * wma_nlo_scan_cmp_evt_handler() - nlo scan completion handler
 * @handle: wma handle
 * @event: event handler
 * @len: length of data
 *
 * This function handles NLO scan completion event.
 *
 * Return: 0 for success or error code.
 */
int wma_nlo_scan_cmp_evt_handler(void *handle, uint8_t *event,
					uint32_t len)
{
	tp_wma_handle wma = (tp_wma_handle) handle;
	wmi_nlo_event *nlo_event;
	WMI_NLO_SCAN_COMPLETE_EVENTID_param_tlvs *param_buf =
		(WMI_NLO_SCAN_COMPLETE_EVENTID_param_tlvs *) event;
	tSirScanOffloadEvent *scan_event;
	struct wma_txrx_node *node;

	if (!param_buf) {
		WMA_LOGE("Invalid NLO scan comp event buffer");
		return -EINVAL;
	}

	nlo_event = param_buf->fixed_param;
	WMA_LOGD("PNO scan completion event received for vdev %d",
		 nlo_event->vdev_id);

	node = &wma->interfaces[nlo_event->vdev_id];

	/* Handle scan completion event only after NLO match event. */
	if (!node || !node->nlo_match_evt_received) {
		WMA_LOGD("NLO match not received skip PNO complete ind for vdev %d",
			nlo_event->vdev_id);
		goto skip_pno_cmp_ind;
	}

	qdf_wake_lock_release(&wma->pno_wake_lock,
		WIFI_POWER_EVENT_WAKELOCK_PNO);
	node->wow_stats.pno_complete++;

	scan_event = (tSirScanOffloadEvent *)
		qdf_mem_malloc(sizeof(tSirScanOffloadEvent));
	if (scan_event) {
		/* Posting scan completion msg would take scan cache result
		 * from LIM module and update in scan cache maintained in SME.*/
		cds_host_diag_log_work(&wma->pno_wake_lock,
			WMA_PNO_SCAN_COMPLETE_WAKE_LOCK_TIMEOUT,
			WIFI_POWER_EVENT_WAKELOCK_PNO);
		qdf_wake_lock_timeout_acquire(&wma->pno_wake_lock,
				WMA_PNO_SCAN_COMPLETE_WAKE_LOCK_TIMEOUT);
		qdf_mem_zero(scan_event, sizeof(tSirScanOffloadEvent));
		scan_event->reasonCode = eSIR_PNO_SCAN_SUCCESS;
		scan_event->event = SIR_SCAN_EVENT_COMPLETED;
		scan_event->sessionId = nlo_event->vdev_id;
		wma_send_msg(wma, WMA_RX_SCAN_EVENT, (void *)scan_event, 0);
	} else {
		WMA_LOGE("Memory allocation failed for tSirScanOffloadEvent");
	}

skip_pno_cmp_ind:
	return 0;
}

#endif

/**
 * wma_register_extscan_event_handler() - register extscan event handler
 * @wma_handle: wma handle
 *
 * This function register extscan related event handlers.
 *
 * Return: none
 */
void wma_register_extscan_event_handler(tp_wma_handle wma_handle)
{
	if (!wma_handle) {
		WMA_LOGE("%s: extscan wma_handle is NULL", __func__);
		return;
	}
	wmi_unified_register_event_handler(wma_handle->wmi_handle,
					   WMI_EXTSCAN_START_STOP_EVENTID,
					   wma_extscan_start_stop_event_handler,
					   WMA_RX_SERIALIZER_CTX);

	wmi_unified_register_event_handler(wma_handle->wmi_handle,
					WMI_EXTSCAN_CAPABILITIES_EVENTID,
					wma_extscan_capabilities_event_handler,
					WMA_RX_SERIALIZER_CTX);

	wmi_unified_register_event_handler(wma_handle->wmi_handle,
				WMI_EXTSCAN_HOTLIST_MATCH_EVENTID,
				wma_extscan_hotlist_match_event_handler,
				WMA_RX_SERIALIZER_CTX);

	wmi_unified_register_event_handler(wma_handle->wmi_handle,
				WMI_EXTSCAN_WLAN_CHANGE_RESULTS_EVENTID,
				wma_extscan_change_results_event_handler,
				WMA_RX_SERIALIZER_CTX);

	wmi_unified_register_event_handler(wma_handle->wmi_handle,
				WMI_EXTSCAN_OPERATION_EVENTID,
				wma_extscan_operations_event_handler,
				WMA_RX_SERIALIZER_CTX);
	wmi_unified_register_event_handler(wma_handle->wmi_handle,
				WMI_EXTSCAN_TABLE_USAGE_EVENTID,
				wma_extscan_table_usage_event_handler,
				WMA_RX_SERIALIZER_CTX);

	wmi_unified_register_event_handler(wma_handle->wmi_handle,
				WMI_EXTSCAN_CACHED_RESULTS_EVENTID,
				wma_extscan_cached_results_event_handler,
				WMA_RX_SERIALIZER_CTX);

	wmi_unified_register_event_handler(wma_handle->wmi_handle,
			WMI_PASSPOINT_MATCH_EVENTID,
			wma_passpoint_match_event_handler,
			WMA_RX_SERIALIZER_CTX);

	return;
}

#ifdef FEATURE_WLAN_EXTSCAN

/**
 * wma_extscan_start_stop_event_handler() -  extscan start/stop event handler
 * @handle: wma handle
 * @cmd_param_info: event buffer
 * @len: data length
 *
 * This function handles different extscan related commands
 * like start/stop/get results etc and indicate to upper layers.
 *
 * Return: 0 for success or error code.
 */
int wma_extscan_start_stop_event_handler(void *handle,
					 uint8_t *cmd_param_info,
					 uint32_t len)
{
	WMI_EXTSCAN_START_STOP_EVENTID_param_tlvs *param_buf;
	wmi_extscan_start_stop_event_fixed_param *event;
	struct sir_extscan_generic_response   *extscan_ind;
	uint16_t event_type;
	tpAniSirGlobal pMac = cds_get_context(QDF_MODULE_ID_PE);
	if (!pMac) {
		WMA_LOGE("%s: Invalid pMac", __func__);
		return -EINVAL;
	}
	if (!pMac->sme.pExtScanIndCb) {
		WMA_LOGE("%s: Callback not registered", __func__);
		return -EINVAL;
	}
	param_buf = (WMI_EXTSCAN_START_STOP_EVENTID_param_tlvs *)
		    cmd_param_info;
	if (!param_buf) {
		WMA_LOGE("%s: Invalid extscan event", __func__);
		return -EINVAL;
	}
	event = param_buf->fixed_param;
	extscan_ind = qdf_mem_malloc(sizeof(*extscan_ind));
	if (!extscan_ind) {
		WMA_LOGE("%s: extscan memory allocation failed", __func__);
		return -ENOMEM;
	}
	switch (event->command) {
	case WMI_EXTSCAN_START_CMDID:
		event_type = eSIR_EXTSCAN_START_RSP;
		extscan_ind->status = event->status;
		extscan_ind->request_id = event->request_id;
		break;
	case WMI_EXTSCAN_STOP_CMDID:
		event_type = eSIR_EXTSCAN_STOP_RSP;
		extscan_ind->status = event->status;
		extscan_ind->request_id = event->request_id;
		break;
	case WMI_EXTSCAN_CONFIGURE_WLAN_CHANGE_MONITOR_CMDID:
		extscan_ind->status = event->status;
		extscan_ind->request_id = event->request_id;
		if (event->mode == WMI_EXTSCAN_MODE_STOP) {
			event_type =
				eSIR_EXTSCAN_RESET_SIGNIFICANT_WIFI_CHANGE_RSP;
		} else {
			event_type =
				eSIR_EXTSCAN_SET_SIGNIFICANT_WIFI_CHANGE_RSP;
		}
		break;
	case WMI_EXTSCAN_CONFIGURE_HOTLIST_MONITOR_CMDID:
		extscan_ind->status = event->status;
		extscan_ind->request_id = event->request_id;
		if (event->mode == WMI_EXTSCAN_MODE_STOP) {
			event_type = eSIR_EXTSCAN_RESET_BSSID_HOTLIST_RSP;
		} else {
			event_type = eSIR_EXTSCAN_SET_BSSID_HOTLIST_RSP;
		}
		break;
	case WMI_EXTSCAN_GET_CACHED_RESULTS_CMDID:
		extscan_ind->status = event->status;
		extscan_ind->request_id = event->request_id;
		event_type = eSIR_EXTSCAN_CACHED_RESULTS_RSP;
		break;
	case WMI_EXTSCAN_CONFIGURE_HOTLIST_SSID_MONITOR_CMDID:
		extscan_ind->status = event->status;
		extscan_ind->request_id = event->request_id;
		if (event->mode == WMI_EXTSCAN_MODE_STOP) {
			event_type =
				eSIR_EXTSCAN_RESET_SSID_HOTLIST_RSP;
		} else {
			event_type =
				eSIR_EXTSCAN_SET_SSID_HOTLIST_RSP;
		}
		break;
	default:
		WMA_LOGE("%s: Unknown event(%d) from target",
			 __func__, event->status);
		qdf_mem_free(extscan_ind);
		return -EINVAL;
	}
	pMac->sme.pExtScanIndCb(pMac->hHdd, event_type, extscan_ind);
	WMA_LOGD("%s: sending event to umac for requestid %u"
		 "with status %d", __func__,
		 extscan_ind->request_id, extscan_ind->status);
	qdf_mem_free(extscan_ind);
	return 0;
}

/**
 * wma_extscan_operations_event_handler() - extscan operation event handler
 * @handle: wma handle
 * @cmd_param_info: event buffer
 * @len: length
 *
 * This function handles different operations related event and indicate
 * upper layers with appropriate callback.
 *
 * Return: 0 for success or error code.
 */
int wma_extscan_operations_event_handler(void *handle,
					 uint8_t *cmd_param_info,
					 uint32_t len)
{
	tp_wma_handle wma = (tp_wma_handle) handle;
	WMI_EXTSCAN_OPERATION_EVENTID_param_tlvs *param_buf;
	wmi_extscan_operation_event_fixed_param *oprn_event;
	tSirExtScanOnScanEventIndParams *oprn_ind;
	uint32_t cnt;

	tpAniSirGlobal pMac = cds_get_context(QDF_MODULE_ID_PE);
	if (!pMac) {
		WMA_LOGE("%s: Invalid pMac", __func__);
		return -EINVAL;
	}
	if (!pMac->sme.pExtScanIndCb) {
		WMA_LOGE("%s: Callback not registered", __func__);
		return -EINVAL;
	}
	param_buf = (WMI_EXTSCAN_OPERATION_EVENTID_param_tlvs *)
		    cmd_param_info;
	if (!param_buf) {
		WMA_LOGE("%s: Invalid scan operation event", __func__);
		return -EINVAL;
	}
	oprn_event = param_buf->fixed_param;
	oprn_ind = qdf_mem_malloc(sizeof(*oprn_ind));
	if (!oprn_ind) {
		WMA_LOGE("%s: extscan memory allocation failed", __func__);
		qdf_mem_free(oprn_ind);
		return -ENOMEM;
	}

	oprn_ind->requestId = oprn_event->request_id;

	switch (oprn_event->event) {
	case WMI_EXTSCAN_BUCKET_COMPLETED_EVENT:
		oprn_ind->status = 0;
		goto exit_handler;
	case WMI_EXTSCAN_CYCLE_STARTED_EVENT:
		WMA_LOGD("%s: received WMI_EXTSCAN_CYCLE_STARTED_EVENT",
			 __func__);
		cds_host_diag_log_work(&wma->extscan_wake_lock,
				       WMA_EXTSCAN_CYCLE_WAKE_LOCK_DURATION,
				       WIFI_POWER_EVENT_WAKELOCK_EXT_SCAN);
		qdf_wake_lock_timeout_acquire(&wma->extscan_wake_lock,
				      WMA_EXTSCAN_CYCLE_WAKE_LOCK_DURATION);
		oprn_ind->scanEventType = WIFI_EXTSCAN_CYCLE_STARTED_EVENT;
		oprn_ind->status = 0;
		oprn_ind->buckets_scanned = 0;
		for (cnt = 0; cnt < oprn_event->num_buckets; cnt++)
			oprn_ind->buckets_scanned |=
				(1 << param_buf->bucket_id[cnt]);
		WMA_LOGD(FL("num_buckets %u request_id %u buckets_scanned %u"),
			oprn_event->num_buckets, oprn_ind->requestId,
			oprn_ind->buckets_scanned);
		break;
	case WMI_EXTSCAN_CYCLE_COMPLETED_EVENT:
		WMA_LOGD("%s: received WMI_EXTSCAN_CYCLE_COMPLETED_EVENT",
			 __func__);
		qdf_wake_lock_release(&wma->extscan_wake_lock,
				      WIFI_POWER_EVENT_WAKELOCK_EXT_SCAN);
		oprn_ind->scanEventType = WIFI_EXTSCAN_CYCLE_COMPLETED_EVENT;
		oprn_ind->status = 0;
		/* Set bucket scanned mask to zero on cycle complete */
		oprn_ind->buckets_scanned = 0;
		break;
	case WMI_EXTSCAN_BUCKET_STARTED_EVENT:
		WMA_LOGD("%s: received WMI_EXTSCAN_BUCKET_STARTED_EVENT",
			__func__);
		oprn_ind->scanEventType = WIFI_EXTSCAN_BUCKET_STARTED_EVENT;
		oprn_ind->status = 0;
		goto exit_handler;
	case WMI_EXTSCAN_THRESHOLD_NUM_SCANS:
		WMA_LOGD("%s: received WMI_EXTSCAN_THRESHOLD_NUM_SCANS",
			__func__);
		oprn_ind->scanEventType = WIFI_EXTSCAN_THRESHOLD_NUM_SCANS;
		oprn_ind->status = 0;
		break;
	case WMI_EXTSCAN_THRESHOLD_PERCENT:
		WMA_LOGD("%s: received WMI_EXTSCAN_THRESHOLD_PERCENT",
			__func__);
		oprn_ind->scanEventType = WIFI_EXTSCAN_THRESHOLD_PERCENT;
		oprn_ind->status = 0;
		break;
	default:
		WMA_LOGE("%s: Unknown event(%d) from target",
			 __func__, oprn_event->event);
		qdf_mem_free(oprn_ind);
		return -EINVAL;
	}
	pMac->sme.pExtScanIndCb(pMac->hHdd,
				eSIR_EXTSCAN_SCAN_PROGRESS_EVENT_IND, oprn_ind);
	WMA_LOGI("%s: sending scan progress event to hdd", __func__);
exit_handler:
	qdf_mem_free(oprn_ind);
	return 0;
}

/**
 * wma_extscan_table_usage_event_handler() - extscan table usage event handler
 * @handle: wma handle
 * @cmd_param_info: event buffer
 * @len: length
 *
 * This function handles table usage related event and indicate
 * upper layers with appropriate callback.
 *
 * Return: 0 for success or error code.
 */
int wma_extscan_table_usage_event_handler(void *handle,
					  uint8_t *cmd_param_info,
					  uint32_t len)
{
	WMI_EXTSCAN_TABLE_USAGE_EVENTID_param_tlvs *param_buf;
	wmi_extscan_table_usage_event_fixed_param *event;
	tSirExtScanResultsAvailableIndParams *tbl_usg_ind;
	tpAniSirGlobal pMac = cds_get_context(QDF_MODULE_ID_PE);
	if (!pMac) {
		WMA_LOGE("%s: Invalid pMac", __func__);
		return -EINVAL;
	}
	if (!pMac->sme.pExtScanIndCb) {
		WMA_LOGE("%s: Callback not registered", __func__);
		return -EINVAL;
	}
	param_buf = (WMI_EXTSCAN_TABLE_USAGE_EVENTID_param_tlvs *)
		    cmd_param_info;
	if (!param_buf) {
		WMA_LOGE("%s: Invalid table usage event", __func__);
		return -EINVAL;
	}
	event = param_buf->fixed_param;
	tbl_usg_ind = qdf_mem_malloc(sizeof(*tbl_usg_ind));
	if (!tbl_usg_ind) {
		WMA_LOGE("%s: table usage allocation failed", __func__);
		return -ENOMEM;
	}
	tbl_usg_ind->requestId = event->request_id;
	tbl_usg_ind->numResultsAvailable = event->entries_in_use;

	pMac->sme.pExtScanIndCb(pMac->hHdd,
				eSIR_EXTSCAN_SCAN_RES_AVAILABLE_IND,
				tbl_usg_ind);
	WMA_LOGI("%s: sending scan_res available event to hdd", __func__);
	qdf_mem_free(tbl_usg_ind);
	return 0;
}

/**
 * wma_extscan_capabilities_event_handler() - extscan capabilities event handler
 * @handle: wma handle
 * @cmd_param_info: event buffer
 * @len: length
 *
 * This function handles capabilities event and indicate
 * upper layers with registered callback.
 *
 * Return: 0 for success or error code.
 */
int wma_extscan_capabilities_event_handler(void *handle,
					   uint8_t *cmd_param_info,
					   uint32_t len)
{
	WMI_EXTSCAN_CAPABILITIES_EVENTID_param_tlvs *param_buf;
	wmi_extscan_capabilities_event_fixed_param *event;
	wmi_extscan_cache_capabilities *src_cache;
	wmi_extscan_hotlist_monitor_capabilities *src_hotlist;
	wmi_extscan_wlan_change_monitor_capabilities *src_change;

	struct ext_scan_capabilities_response  *dest_capab;
	tpAniSirGlobal pMac = cds_get_context(QDF_MODULE_ID_PE);
	if (!pMac) {
		WMA_LOGE("%s: Invalid pMac", __func__);
		return -EINVAL;
	}
	if (!pMac->sme.pExtScanIndCb) {
		WMA_LOGE("%s: Callback not registered", __func__);
		return -EINVAL;
	}
	param_buf = (WMI_EXTSCAN_CAPABILITIES_EVENTID_param_tlvs *)
		    cmd_param_info;
	if (!param_buf) {
		WMA_LOGE("%s: Invalid capabilities event", __func__);
		return -EINVAL;
	}
	event = param_buf->fixed_param;
	src_cache = param_buf->extscan_cache_capabilities;
	src_hotlist = param_buf->hotlist_capabilities;
	src_change = param_buf->wlan_change_capabilities;

	if (!src_cache || !src_hotlist || !src_change) {
		WMA_LOGE("%s: Invalid capabilities list", __func__);
		return -EINVAL;
	}
	dest_capab = qdf_mem_malloc(sizeof(*dest_capab));
	if (!dest_capab) {
		WMA_LOGE("%s: Allocation failed for capabilities buffer",
			 __func__);
		return -ENOMEM;
	}
	dest_capab->requestId = event->request_id;
	dest_capab->max_scan_buckets = src_cache->max_buckets;
	dest_capab->max_scan_cache_size = src_cache->scan_cache_entry_size;
	dest_capab->max_ap_cache_per_scan = src_cache->max_bssid_per_scan;
	dest_capab->max_scan_reporting_threshold =
		src_cache->max_table_usage_threshold;

	dest_capab->max_hotlist_bssids = src_hotlist->max_hotlist_entries;
	dest_capab->max_rssi_sample_size = src_change->max_rssi_averaging_samples;
	dest_capab->max_bssid_history_entries =
		src_change->max_rssi_history_entries;
	dest_capab->max_significant_wifi_change_aps =
		src_change->max_wlan_change_entries;
	dest_capab->max_hotlist_ssids =
				event->num_extscan_hotlist_ssid;
	dest_capab->max_number_epno_networks =
				event->num_epno_networks;
	dest_capab->max_number_epno_networks_by_ssid =
				event->num_epno_networks;
	dest_capab->max_number_of_white_listed_ssid =
				event->num_roam_ssid_whitelist;
	dest_capab->max_number_of_black_listed_bssid =
				event->num_roam_bssid_blacklist;
	dest_capab->status = 0;

	WMA_LOGD("%s: request_id: %u status: %d",
		__func__, dest_capab->requestId, dest_capab->status);

	WMA_LOGD("%s: Capabilities: max_scan_buckets: %d,"
		"max_hotlist_bssids: %d, max_scan_cache_size: %d,"
		"max_ap_cache_per_scan: %d, max_scan_reporting_threshold: %d,"
		"max_rssi_sample_size: %d, max_bssid_history_entries: %d,"
		"max_significant_wifi_change_aps: %d",
		 __func__, dest_capab->max_scan_buckets,
		dest_capab->max_hotlist_bssids,
		dest_capab->max_scan_cache_size,
		dest_capab->max_ap_cache_per_scan,
		dest_capab->max_scan_reporting_threshold,
		dest_capab->max_rssi_sample_size,
		dest_capab->max_bssid_history_entries,
		dest_capab->max_significant_wifi_change_aps);

	WMA_LOGD("%s: Capabilities: max_hotlist_ssids: %d,"
		 "max_number_epno_networks: %d, max_number_epno_networks_by_ssid: %d,"
		 "max_number_of_white_listed_ssid: %d,"
		 "max_number_of_black_listed_bssid: %d",
		 __func__, dest_capab->max_hotlist_ssids,
		dest_capab->max_number_epno_networks,
		dest_capab->max_number_epno_networks_by_ssid,
		dest_capab->max_number_of_white_listed_ssid,
		dest_capab->max_number_of_black_listed_bssid);

	pMac->sme.pExtScanIndCb(pMac->hHdd,
				eSIR_EXTSCAN_GET_CAPABILITIES_IND, dest_capab);
	qdf_mem_free(dest_capab);
	return 0;
}

/**
 * wma_extscan_hotlist_match_event_handler() - hotlist match event handler
 * @handle: wma handle
 * @cmd_param_info: event buffer
 * @len: length
 *
 * This function handles hotlist match event and indicate
 * upper layers with registered callback.
 *
 * Return: 0 for success or error code.
 */
int wma_extscan_hotlist_match_event_handler(void *handle,
					    uint8_t *cmd_param_info,
					    uint32_t len)
{
	WMI_EXTSCAN_HOTLIST_MATCH_EVENTID_param_tlvs *param_buf;
	wmi_extscan_hotlist_match_event_fixed_param *event;
	struct extscan_hotlist_match *dest_hotlist;
	tSirWifiScanResult *dest_ap;
	wmi_extscan_wlan_descriptor *src_hotlist;
	int numap, j, ap_found = 0;
	tpAniSirGlobal pMac = cds_get_context(QDF_MODULE_ID_PE);

	if (!pMac) {
		WMA_LOGE("%s: Invalid pMac", __func__);
		return -EINVAL;
	}
	if (!pMac->sme.pExtScanIndCb) {
		WMA_LOGE("%s: Callback not registered", __func__);
		return -EINVAL;
	}
	param_buf = (WMI_EXTSCAN_HOTLIST_MATCH_EVENTID_param_tlvs *)
		    cmd_param_info;
	if (!param_buf) {
		WMA_LOGE("%s: Invalid hotlist match event", __func__);
		return -EINVAL;
	}
	event = param_buf->fixed_param;
	src_hotlist = param_buf->hotlist_match;
	numap = event->total_entries;

	if (!src_hotlist || !numap) {
		WMA_LOGE("%s: Hotlist AP's list invalid", __func__);
		return -EINVAL;
	}
	dest_hotlist = qdf_mem_malloc(sizeof(*dest_hotlist) +
				      sizeof(*dest_ap) * numap);
	if (!dest_hotlist) {
		WMA_LOGE("%s: Allocation failed for hotlist buffer", __func__);
		return -ENOMEM;
	}
	dest_ap = &dest_hotlist->ap[0];
	dest_hotlist->numOfAps = event->total_entries;
	dest_hotlist->requestId = event->config_request_id;

	if (event->first_entry_index +
		event->num_entries_in_page < event->total_entries)
		dest_hotlist->moreData = 1;
	else
		dest_hotlist->moreData = 0;

	WMA_LOGD("%s: Hotlist match: requestId: %u,"
		 "numOfAps: %d", __func__,
		 dest_hotlist->requestId, dest_hotlist->numOfAps);

	/*
	 * Currently firmware sends only one bss information in-case
	 * of both hotlist ap found and lost.
	 */
	for (j = 0; j < numap; j++) {
		dest_ap->rssi = 0;
		dest_ap->channel = src_hotlist->channel;
		dest_ap->ts = src_hotlist->tstamp;
		ap_found = src_hotlist->flags & WMI_HOTLIST_FLAG_PRESENCE;
		dest_ap->rtt = src_hotlist->rtt;
		dest_ap->rtt_sd = src_hotlist->rtt_sd;
		dest_ap->beaconPeriod = src_hotlist->beacon_interval;
		dest_ap->capability = src_hotlist->capabilities;
		dest_ap->ieLength = src_hotlist->ie_length;
		WMI_MAC_ADDR_TO_CHAR_ARRAY(&src_hotlist->bssid,
					   dest_ap->bssid.bytes);
		qdf_mem_copy(dest_ap->ssid, src_hotlist->ssid.ssid,
			     src_hotlist->ssid.ssid_len);
		dest_ap->ssid[src_hotlist->ssid.ssid_len] = '\0';
		dest_ap++;
		src_hotlist++;
	}
	dest_hotlist->ap_found = ap_found;
	pMac->sme.pExtScanIndCb(pMac->hHdd,
				eSIR_EXTSCAN_HOTLIST_MATCH_IND, dest_hotlist);
	WMA_LOGI("%s: sending hotlist match event to hdd", __func__);
	qdf_mem_free(dest_hotlist);
	return 0;
}

/** wma_extscan_find_unique_scan_ids() - find unique scan ids
 * @cmd_param_info: event data.
 *
 * This utility function parses the input bss table of information
 * and find the unique number of scan ids
 *
 * Return: 0 on success; error number otherwise
 */
static int wma_extscan_find_unique_scan_ids(const u_int8_t *cmd_param_info)
{
	WMI_EXTSCAN_CACHED_RESULTS_EVENTID_param_tlvs *param_buf;
	wmi_extscan_cached_results_event_fixed_param  *event;
	wmi_extscan_wlan_descriptor  *src_hotlist;
	wmi_extscan_rssi_info  *src_rssi;
	int prev_scan_id, scan_ids_cnt, i;

	param_buf = (WMI_EXTSCAN_CACHED_RESULTS_EVENTID_param_tlvs *)
						cmd_param_info;
	event = param_buf->fixed_param;
	src_hotlist = param_buf->bssid_list;
	src_rssi = param_buf->rssi_list;

	/* Find the unique number of scan_id's for grouping */
	prev_scan_id = src_rssi->scan_cycle_id;
	scan_ids_cnt = 1;
	for (i = 1; i < event->num_entries_in_page; i++) {
		src_rssi++;

		if (prev_scan_id != src_rssi->scan_cycle_id) {
			scan_ids_cnt++;
			prev_scan_id = src_rssi->scan_cycle_id;
		}
	}

	return scan_ids_cnt;
}

/** wma_fill_num_results_per_scan_id() - fill number of bss per scan id
 * @cmd_param_info: event data.
 * @scan_id_group: pointer to scan id group.
 *
 * This utility function parses the input bss table of information
 * and finds how many bss are there per unique scan id.
 *
 * Return: 0 on success; error number otherwise
 */
static int wma_fill_num_results_per_scan_id(const u_int8_t *cmd_param_info,
			struct extscan_cached_scan_result *scan_id_group)
{
	WMI_EXTSCAN_CACHED_RESULTS_EVENTID_param_tlvs *param_buf;
	wmi_extscan_cached_results_event_fixed_param  *event;
	wmi_extscan_wlan_descriptor  *src_hotlist;
	wmi_extscan_rssi_info  *src_rssi;
	struct extscan_cached_scan_result *t_scan_id_grp;
	int i, prev_scan_id;

	param_buf = (WMI_EXTSCAN_CACHED_RESULTS_EVENTID_param_tlvs *)
						cmd_param_info;
	event = param_buf->fixed_param;
	src_hotlist = param_buf->bssid_list;
	src_rssi = param_buf->rssi_list;
	t_scan_id_grp = scan_id_group;

	prev_scan_id = src_rssi->scan_cycle_id;

	t_scan_id_grp->scan_id = src_rssi->scan_cycle_id;
	t_scan_id_grp->flags = src_rssi->flags;
	t_scan_id_grp->buckets_scanned = src_rssi->buckets_scanned;
	t_scan_id_grp->num_results = 1;
	for (i = 1; i < event->num_entries_in_page; i++) {
		src_rssi++;
		if (prev_scan_id == src_rssi->scan_cycle_id) {
			t_scan_id_grp->num_results++;
		} else {
			t_scan_id_grp++;
			prev_scan_id = t_scan_id_grp->scan_id =
				src_rssi->scan_cycle_id;
			t_scan_id_grp->flags = src_rssi->flags;
			t_scan_id_grp->buckets_scanned =
				src_rssi->buckets_scanned;
			t_scan_id_grp->num_results = 1;
		}
	}
	return 0;
}

/** wma_group_num_bss_to_scan_id() - group bss to scan id table
 * @cmd_param_info: event data.
 * @cached_result: pointer to cached table.
 *
 * This function reads the bss information from the format
 * ------------------------------------------------------------------------
 * | bss info {rssi, channel, ssid, bssid, timestamp} | scan id_1 | flags |
 * | bss info {rssi, channel, ssid, bssid, timestamp} | scan id_2 | flags |
 * ........................................................................
 * | bss info {rssi, channel, ssid, bssid, timestamp} | scan id_N | flags |
 * ------------------------------------------------------------------------
 *
 * and converts it into the below format and store it
 *
 * ------------------------------------------------------------------------
 * | scan id_1 | -> bss info_1 -> bss info_2 -> .... bss info_M1
 * | scan id_2 | -> bss info_1 -> bss info_2 -> .... bss info_M2
 * ......................
 * | scan id_N | -> bss info_1 -> bss info_2 -> .... bss info_Mn
 * ------------------------------------------------------------------------
 *
 * Return: 0 on success; error number otherwise
 */
static int wma_group_num_bss_to_scan_id(const u_int8_t *cmd_param_info,
			struct extscan_cached_scan_results *cached_result)
{
	WMI_EXTSCAN_CACHED_RESULTS_EVENTID_param_tlvs *param_buf;
	wmi_extscan_cached_results_event_fixed_param  *event;
	wmi_extscan_wlan_descriptor  *src_hotlist;
	wmi_extscan_rssi_info  *src_rssi;
	struct extscan_cached_scan_results *t_cached_result;
	struct extscan_cached_scan_result *t_scan_id_grp;
	int i, j;
	tSirWifiScanResult *ap;

	param_buf = (WMI_EXTSCAN_CACHED_RESULTS_EVENTID_param_tlvs *)
						cmd_param_info;
	event = param_buf->fixed_param;
	src_hotlist = param_buf->bssid_list;
	src_rssi = param_buf->rssi_list;
	t_cached_result = cached_result;
	t_scan_id_grp = &t_cached_result->result[0];

	WMA_LOGD("%s: num_scan_ids:%d", __func__,
			t_cached_result->num_scan_ids);
	for (i = 0; i < t_cached_result->num_scan_ids; i++) {
		WMA_LOGD("%s: num_results:%d", __func__,
			t_scan_id_grp->num_results);
		t_scan_id_grp->ap = qdf_mem_malloc(t_scan_id_grp->num_results *
						sizeof(*ap));
		if (!t_scan_id_grp->ap) {
			WMA_LOGD("%s: qdf_mem_malloc failed", __func__);
			return -ENOMEM;
		}

		ap = &t_scan_id_grp->ap[0];
		for (j = 0; j < t_scan_id_grp->num_results; j++) {
			ap->channel = src_hotlist->channel;
			ap->ts = WMA_MSEC_TO_USEC(src_rssi->tstamp);
			ap->rtt = src_hotlist->rtt;
			ap->rtt_sd = src_hotlist->rtt_sd;
			ap->beaconPeriod = src_hotlist->beacon_interval;
			ap->capability = src_hotlist->capabilities;
			ap->ieLength = src_hotlist->ie_length;

			/* Firmware already applied noise floor adjustment and
			 * due to WMI interface "UINT32 rssi", host driver
			 * receives a positive value, hence convert to
			 * signed char to get the absolute rssi.
			 */
			ap->rssi = (signed char) src_rssi->rssi;
			WMI_MAC_ADDR_TO_CHAR_ARRAY(&src_hotlist->bssid,
						   ap->bssid.bytes);

			qdf_mem_copy(ap->ssid, src_hotlist->ssid.ssid,
					src_hotlist->ssid.ssid_len);
			ap->ssid[src_hotlist->ssid.ssid_len] = '\0';
			ap++;
			src_rssi++;
			src_hotlist++;
		}
		t_scan_id_grp++;
	}
	return 0;
}

/**
 * wma_extscan_cached_results_event_handler() - cached results event handler
 * @handle: wma handle
 * @cmd_param_info: event buffer
 * @len: length of @cmd_param_info
 *
 * This function handles cached results event and indicate
 * cached results to upper layer.
 *
 * Return: 0 for success or error code.
 */
int wma_extscan_cached_results_event_handler(void *handle,
					     uint8_t *cmd_param_info,
					     uint32_t len)
{
	WMI_EXTSCAN_CACHED_RESULTS_EVENTID_param_tlvs *param_buf;
	wmi_extscan_cached_results_event_fixed_param *event;
	struct extscan_cached_scan_results *dest_cachelist;
	struct extscan_cached_scan_result *dest_result;
	struct extscan_cached_scan_results empty_cachelist;
	wmi_extscan_wlan_descriptor *src_hotlist;
	wmi_extscan_rssi_info *src_rssi;
	int numap, i, moredata, scan_ids_cnt, buf_len;

	tpAniSirGlobal pMac = cds_get_context(QDF_MODULE_ID_PE);
	if (!pMac) {
		WMA_LOGE("%s: Invalid pMac", __func__);
		return -EINVAL;
	}
	if (!pMac->sme.pExtScanIndCb) {
		WMA_LOGE("%s: Callback not registered", __func__);
		return -EINVAL;
	}
	param_buf = (WMI_EXTSCAN_CACHED_RESULTS_EVENTID_param_tlvs *)
		    cmd_param_info;
	if (!param_buf) {
		WMA_LOGE("%s: Invalid cached results event", __func__);
		return -EINVAL;
	}
	event = param_buf->fixed_param;
	src_hotlist = param_buf->bssid_list;
	src_rssi = param_buf->rssi_list;
	numap = event->num_entries_in_page;
	WMA_LOGI("Total_entries: %u first_entry_index: %u num_entries_in_page: %d",
			event->total_entries,
			event->first_entry_index, numap);
	if (!src_hotlist || !src_rssi || !numap) {
		WMA_LOGW("%s: Cached results empty, send 0 results", __func__);
		goto noresults;
	}
	if (event->first_entry_index +
	    event->num_entries_in_page < event->total_entries)
		moredata = 1;
	else
		moredata = 0;

	dest_cachelist = qdf_mem_malloc(sizeof(*dest_cachelist));
	if (!dest_cachelist) {
		WMA_LOGE("%s: qdf_mem_malloc failed", __func__);
		return -ENOMEM;
	}
	qdf_mem_zero(dest_cachelist, sizeof(*dest_cachelist));
	dest_cachelist->request_id = event->request_id;
	dest_cachelist->more_data = moredata;

	scan_ids_cnt = wma_extscan_find_unique_scan_ids(cmd_param_info);
	WMA_LOGI("%s: scan_ids_cnt %d", __func__, scan_ids_cnt);
	dest_cachelist->num_scan_ids = scan_ids_cnt;

	buf_len = sizeof(*dest_result) * scan_ids_cnt;
	dest_cachelist->result = qdf_mem_malloc(buf_len);
	if (!dest_cachelist->result) {
		WMA_LOGE("%s: Allocation failed for scanid grouping", __func__);
		qdf_mem_free(dest_cachelist);
		return -ENOMEM;
	}

	dest_result = dest_cachelist->result;
	wma_fill_num_results_per_scan_id(cmd_param_info, dest_result);
	wma_group_num_bss_to_scan_id(cmd_param_info, dest_cachelist);

	pMac->sme.pExtScanIndCb(pMac->hHdd,
				eSIR_EXTSCAN_CACHED_RESULTS_IND,
				dest_cachelist);
	dest_result = dest_cachelist->result;
	for (i = 0; i < dest_cachelist->num_scan_ids; i++) {
		qdf_mem_free(dest_result->ap);
		dest_result++;
	}
	qdf_mem_free(dest_cachelist->result);
	qdf_mem_free(dest_cachelist);
	return 0;

noresults:
	empty_cachelist.request_id = event->request_id;
	empty_cachelist.more_data = 0;
	empty_cachelist.num_scan_ids = 0;

	pMac->sme.pExtScanIndCb(pMac->hHdd,
				eSIR_EXTSCAN_CACHED_RESULTS_IND,
				&empty_cachelist);
	return 0;
}

/**
 * wma_extscan_change_results_event_handler() - change results event handler
 * @handle: wma handle
 * @cmd_param_info: event buffer
 * @len: length
 *
 * This function handles change results event and indicate
 * change results to upper layer.
 *
 * Return: 0 for success or error code.
 */
int wma_extscan_change_results_event_handler(void *handle,
					     uint8_t *cmd_param_info,
					     uint32_t len)
{
	WMI_EXTSCAN_WLAN_CHANGE_RESULTS_EVENTID_param_tlvs *param_buf;
	wmi_extscan_wlan_change_results_event_fixed_param *event;
	tSirWifiSignificantChangeEvent *dest_chglist;
	tSirWifiSignificantChange *dest_ap;
	wmi_extscan_wlan_change_result_bssid *src_chglist;

	int numap;
	int i, k;
	uint8_t *src_rssi;
	int count = 0;
	int moredata;
	int rssi_num = 0;
	tpAniSirGlobal pMac = cds_get_context(QDF_MODULE_ID_PE);
	if (!pMac) {
		WMA_LOGE("%s: Invalid pMac", __func__);
		return -EINVAL;
	}
	if (!pMac->sme.pExtScanIndCb) {
		WMA_LOGE("%s: Callback not registered", __func__);
		return -EINVAL;
	}
	param_buf = (WMI_EXTSCAN_WLAN_CHANGE_RESULTS_EVENTID_param_tlvs *)
		    cmd_param_info;
	if (!param_buf) {
		WMA_LOGE("%s: Invalid change monitor event", __func__);
		return -EINVAL;
	}
	event = param_buf->fixed_param;
	src_chglist = param_buf->bssid_signal_descriptor_list;
	src_rssi = param_buf->rssi_list;
	numap = event->num_entries_in_page;

	if (!src_chglist || !numap) {
		WMA_LOGE("%s: Results invalid", __func__);
		return -EINVAL;
	}
	for (i = 0; i < numap; i++) {
		rssi_num += src_chglist->num_rssi_samples;
	}
	if (event->first_entry_index +
	    event->num_entries_in_page < event->total_entries) {
		moredata = 1;
	} else {
		moredata = 0;
	}
	dest_chglist = qdf_mem_malloc(sizeof(*dest_chglist) +
				      sizeof(*dest_ap) * numap +
				      sizeof(int32_t) * rssi_num);
	if (!dest_chglist) {
		WMA_LOGE("%s: Allocation failed for change monitor", __func__);
		return -ENOMEM;
	}
	dest_ap = &dest_chglist->ap[0];
	for (i = 0; i < numap; i++) {
		dest_ap->channel = src_chglist->channel;
		WMI_MAC_ADDR_TO_CHAR_ARRAY(&src_chglist->bssid,
					   dest_ap->bssid.bytes);
		dest_ap->numOfRssi = src_chglist->num_rssi_samples;
		if (dest_ap->numOfRssi) {
			for (k = 0; k < dest_ap->numOfRssi; k++) {
				dest_ap->rssi[k] = WMA_TGT_NOISE_FLOOR_DBM +
						   src_rssi[count++];
			}
		}
		dest_ap += dest_ap->numOfRssi * sizeof(int32_t);
		src_chglist++;
	}
	dest_chglist->requestId = event->request_id;
	dest_chglist->moreData = moredata;
	dest_chglist->numResults = event->total_entries;

	pMac->sme.pExtScanIndCb(pMac->hHdd,
				eSIR_EXTSCAN_SIGNIFICANT_WIFI_CHANGE_RESULTS_IND,
				dest_chglist);
	WMA_LOGI("%s: sending change monitor results", __func__);
	qdf_mem_free(dest_chglist);
	return 0;
}

/**
 * wma_passpoint_match_event_handler() - passpoint match found event handler
 * @handle: WMA handle
 * @cmd_param_info: event data
 * @len: event data length
 *
 * This is the passpoint match found event handler; it reads event data from
 * @cmd_param_info and fill in the destination buffer and sends indication
 * up layer.
 *
 * Return: 0 on success; error number otherwise
 */
int wma_passpoint_match_event_handler(void *handle,
				     uint8_t  *cmd_param_info,
				     uint32_t len)
{
	WMI_PASSPOINT_MATCH_EVENTID_param_tlvs *param_buf;
	wmi_passpoint_event_hdr  *event;
	struct wifi_passpoint_match  *dest_match;
	tSirWifiScanResult      *dest_ap;
	uint8_t *buf_ptr;
	tpAniSirGlobal mac = cds_get_context(QDF_MODULE_ID_PE);

	if (!mac) {
		WMA_LOGE("%s: Invalid mac", __func__);
		return -EINVAL;
	}
	if (!mac->sme.pExtScanIndCb) {
		WMA_LOGE("%s: Callback not registered", __func__);
		return -EINVAL;
	}

	param_buf = (WMI_PASSPOINT_MATCH_EVENTID_param_tlvs *) cmd_param_info;
	if (!param_buf) {
		WMA_LOGE("%s: Invalid passpoint match event", __func__);
		return -EINVAL;
	}
	event = param_buf->fixed_param;
	buf_ptr = (uint8_t *)param_buf->fixed_param;

	dest_match = qdf_mem_malloc(sizeof(*dest_match) +
				event->ie_length + event->anqp_length);
	if (!dest_match) {
		WMA_LOGE("%s: qdf_mem_malloc failed", __func__);
		return -EINVAL;
	}
	dest_ap = &dest_match->ap;
	dest_match->request_id = 0;
	dest_match->id = event->id;
	dest_match->anqp_len = event->anqp_length;
	WMA_LOGI("%s: passpoint match: id: %u anqp length %u", __func__,
		 dest_match->id, dest_match->anqp_len);

	dest_ap->channel = event->channel_mhz;
	dest_ap->ts = event->timestamp;
	dest_ap->rtt = event->rtt;
	dest_ap->rssi = event->rssi;
	dest_ap->rtt_sd = event->rtt_sd;
	dest_ap->beaconPeriod = event->beacon_period;
	dest_ap->capability = event->capability;
	dest_ap->ieLength = event->ie_length;
	WMI_MAC_ADDR_TO_CHAR_ARRAY(&event->bssid, dest_ap->bssid.bytes);
	qdf_mem_copy(dest_ap->ssid, event->ssid.ssid,
				event->ssid.ssid_len);
	dest_ap->ssid[event->ssid.ssid_len] = '\0';
	qdf_mem_copy(dest_ap->ieData, buf_ptr + sizeof(*event) +
			WMI_TLV_HDR_SIZE, dest_ap->ieLength);
	qdf_mem_copy(dest_match->anqp, buf_ptr + sizeof(*event) +
			WMI_TLV_HDR_SIZE + dest_ap->ieLength,
			dest_match->anqp_len);

	mac->sme.pExtScanIndCb(mac->hHdd,
				eSIR_PASSPOINT_NETWORK_FOUND_IND,
				dest_match);
	WMA_LOGI("%s: sending passpoint match event to hdd", __func__);
	qdf_mem_free(dest_match);
	return 0;
}

/**
 * wma_get_buf_extscan_start_cmd() - Fill extscan start request
 * @handle: wma handle
 * @pstart: scan command request params
 * @buf: event buffer
 * @buf_len: length of buffer
 *
 * This function fills individual elements of extscan request and
 * TLV for buckets, channel list.
 *
 * Return: QDF Status.
 */
QDF_STATUS wma_get_buf_extscan_start_cmd(tp_wma_handle wma_handle,
					 tSirWifiScanCmdReqParams *pstart,
					 wmi_buf_t *buf, int *buf_len)
{
	wmi_extscan_start_cmd_fixed_param *cmd;
	wmi_extscan_bucket *dest_blist;
	wmi_extscan_bucket_channel *dest_clist;
	tSirWifiScanBucketSpec *src_bucket = pstart->buckets;
	tSirWifiScanChannelSpec *src_channel = src_bucket->channels;
	tSirWifiScanChannelSpec save_channel[WLAN_EXTSCAN_MAX_CHANNELS];

	uint8_t *buf_ptr;
	int i, k, count = 0;
	int len = sizeof(*cmd);
	int nbuckets = pstart->numBuckets;
	int nchannels = 0;

	/* These TLV's are are NULL by default */
	uint32_t ie_len_with_pad = 0;
	int num_ssid = 0;
	int num_bssid = 0;
	int ie_len = 0;

	uint32_t base_period = pstart->basePeriod;

	/* TLV placeholder for ssid_list (NULL) */
	len += WMI_TLV_HDR_SIZE;
	len += num_ssid * sizeof(wmi_ssid);

	/* TLV placeholder for bssid_list (NULL) */
	len += WMI_TLV_HDR_SIZE;
	len += num_bssid * sizeof(wmi_mac_addr);

	/* TLV placeholder for ie_data (NULL) */
	len += WMI_TLV_HDR_SIZE;
	len += ie_len * sizeof(uint32_t);

	/* TLV placeholder for bucket */
	len += WMI_TLV_HDR_SIZE;
	len += nbuckets * sizeof(wmi_extscan_bucket);

	/* TLV channel placeholder */
	len += WMI_TLV_HDR_SIZE;
	for (i = 0; i < nbuckets; i++) {
		nchannels += src_bucket->numChannels;
		src_bucket++;
	}

	len += nchannels * sizeof(wmi_extscan_bucket_channel);
	/* Allocate the memory */
	*buf = wmi_buf_alloc(wma_handle->wmi_handle, len);
	if (!*buf) {
		WMA_LOGP("%s: failed to allocate memory"
			 " for start extscan cmd", __func__);
		return QDF_STATUS_E_NOMEM;
	}
	buf_ptr = (uint8_t *) wmi_buf_data(*buf);
	cmd = (wmi_extscan_start_cmd_fixed_param *) buf_ptr;
	WMITLV_SET_HDR(&cmd->tlv_header,
		       WMITLV_TAG_STRUC_wmi_extscan_start_cmd_fixed_param,
		       WMITLV_GET_STRUCT_TLVLEN
			       (wmi_extscan_start_cmd_fixed_param));

	cmd->request_id = pstart->requestId;
	cmd->vdev_id = pstart->sessionId;
	cmd->base_period = pstart->basePeriod;
	cmd->num_buckets = nbuckets;
	cmd->configuration_flags = 0;
	if (pstart->configuration_flags & EXTSCAN_LP_EXTENDED_BATCHING)
		cmd->configuration_flags |= WMI_EXTSCAN_EXTENDED_BATCHING_EN;
	WMA_LOGI("%s: Total buckets: %d total #of channels is %d cfgn_flags: 0x%x",
			 __func__, nbuckets, nchannels,
			cmd->configuration_flags);

	cmd->min_rest_time = WMA_EXTSCAN_REST_TIME;
	cmd->max_rest_time = WMA_EXTSCAN_REST_TIME;
	cmd->max_bssids_per_scan_cycle = pstart->maxAPperScan;

	/* The max dwell time is retrieved from the first channel
	 * of the first bucket and kept common for all channels.
	 */
	cmd->min_dwell_time_active = pstart->min_dwell_time_active;
	cmd->max_dwell_time_active = pstart->max_dwell_time_active;
	cmd->min_dwell_time_passive = pstart->min_dwell_time_passive;
	cmd->max_dwell_time_passive = pstart->max_dwell_time_passive;
	cmd->max_bssids_per_scan_cycle = pstart->maxAPperScan;
	cmd->max_table_usage = pstart->report_threshold_percent;
	cmd->report_threshold_num_scans = pstart->report_threshold_num_scans;

	cmd->repeat_probe_time = cmd->max_dwell_time_active /
					WMA_SCAN_NPROBES_DEFAULT;
	cmd->max_scan_time = WMA_EXTSCAN_MAX_SCAN_TIME;
	cmd->probe_delay = 0;
	cmd->probe_spacing_time = 0;
	cmd->idle_time = 0;
	cmd->burst_duration = WMA_EXTSCAN_BURST_DURATION;
	cmd->scan_ctrl_flags = WMI_SCAN_ADD_BCAST_PROBE_REQ |
			       WMI_SCAN_ADD_CCK_RATES |
			       WMI_SCAN_ADD_OFDM_RATES |
			       WMI_SCAN_ADD_SPOOFED_MAC_IN_PROBE_REQ |
			       WMI_SCAN_ADD_DS_IE_IN_PROBE_REQ;

	cmd->scan_priority = WMI_SCAN_PRIORITY_HIGH;
	cmd->num_ssids = 0;
	cmd->num_bssid = 0;
	cmd->ie_len = 0;
	cmd->n_probes = (cmd->repeat_probe_time > 0) ?
			cmd->max_dwell_time_active / cmd->repeat_probe_time : 0;

	buf_ptr += sizeof(*cmd);
	WMITLV_SET_HDR(buf_ptr,
		       WMITLV_TAG_ARRAY_FIXED_STRUC,
		       num_ssid * sizeof(wmi_ssid));
	buf_ptr += WMI_TLV_HDR_SIZE + (num_ssid * sizeof(wmi_ssid));

	WMITLV_SET_HDR(buf_ptr,
		       WMITLV_TAG_ARRAY_FIXED_STRUC,
		       num_bssid * sizeof(wmi_mac_addr));
	buf_ptr += WMI_TLV_HDR_SIZE + (num_bssid * sizeof(wmi_mac_addr));

	ie_len_with_pad = 0;
	WMITLV_SET_HDR(buf_ptr, WMITLV_TAG_ARRAY_BYTE, ie_len_with_pad);
	buf_ptr += WMI_TLV_HDR_SIZE + ie_len_with_pad;

	WMITLV_SET_HDR(buf_ptr,
		       WMITLV_TAG_ARRAY_STRUC,
		       nbuckets * sizeof(wmi_extscan_bucket));
	dest_blist = (wmi_extscan_bucket *)
		     (buf_ptr + WMI_TLV_HDR_SIZE);
	src_bucket = pstart->buckets;

	/* Retrieve scanning information from each bucket and
	 * channels and send it to the target
	 */
	for (i = 0; i < nbuckets; i++) {
		WMITLV_SET_HDR(dest_blist,
			       WMITLV_TAG_STRUC_wmi_extscan_bucket_cmd_fixed_param,
			       WMITLV_GET_STRUCT_TLVLEN(wmi_extscan_bucket));

		dest_blist->bucket_id = src_bucket->bucket;
		dest_blist->base_period_multiplier =
			src_bucket->period / base_period;
		dest_blist->min_period = src_bucket->period;
		dest_blist->max_period = src_bucket->max_period;
		dest_blist->exp_backoff = src_bucket->exponent;
		dest_blist->exp_max_step_count = src_bucket->step_count;
		dest_blist->channel_band = src_bucket->band;
		dest_blist->num_channels = src_bucket->numChannels;
		dest_blist->notify_extscan_events = 0;

		if (src_bucket->reportEvents & EXTSCAN_REPORT_EVENTS_EACH_SCAN)
			dest_blist->notify_extscan_events =
					WMI_EXTSCAN_BUCKET_COMPLETED_EVENT;

		if (src_bucket->reportEvents &
				EXTSCAN_REPORT_EVENTS_FULL_RESULTS) {
			dest_blist->forwarding_flags =
				WMI_EXTSCAN_FORWARD_FRAME_TO_HOST;
			dest_blist->notify_extscan_events |=
				WMI_EXTSCAN_BUCKET_COMPLETED_EVENT |
				WMI_EXTSCAN_CYCLE_STARTED_EVENT |
				WMI_EXTSCAN_CYCLE_COMPLETED_EVENT;
		} else {
			dest_blist->forwarding_flags =
				WMI_EXTSCAN_NO_FORWARDING;
		}

		if (src_bucket->reportEvents & EXTSCAN_REPORT_EVENTS_NO_BATCH)
			dest_blist->configuration_flags = 0;
		else
			dest_blist->configuration_flags =
				WMI_EXTSCAN_BUCKET_CACHE_RESULTS;

		if (src_bucket->reportEvents &
			EXTSCAN_REPORT_EVENTS_CONTEXT_HUB)
			dest_blist->configuration_flags |=
				WMI_EXTSCAN_REPORT_EVENT_CONTEXT_HUB;

		WMA_LOGI("%s: ntfy_extscan_events:%u cfg_flags:%u fwd_flags:%u",
			__func__, dest_blist->notify_extscan_events,
			dest_blist->configuration_flags,
			dest_blist->forwarding_flags);

		dest_blist->min_dwell_time_active = src_bucket->min_dwell_time_active;
		dest_blist->max_dwell_time_active = src_bucket->max_dwell_time_active;
		dest_blist->min_dwell_time_passive = src_bucket->min_dwell_time_passive;
		dest_blist->max_dwell_time_passive = src_bucket->max_dwell_time_passive;
		src_channel = src_bucket->channels;

		/* save the channel info to later populate
		 * the  channel TLV
		 */
		for (k = 0; k < src_bucket->numChannels; k++) {
			save_channel[count++].channel = src_channel->channel;
			src_channel++;
		}
		dest_blist++;
		src_bucket++;
	}
	buf_ptr += WMI_TLV_HDR_SIZE + (nbuckets * sizeof(wmi_extscan_bucket));
	WMITLV_SET_HDR(buf_ptr,
		       WMITLV_TAG_ARRAY_STRUC,
		       nchannels * sizeof(wmi_extscan_bucket_channel));
	dest_clist = (wmi_extscan_bucket_channel *)
		     (buf_ptr + WMI_TLV_HDR_SIZE);

	/* Active or passive scan is based on the bucket dwell time
	 * and channel specific active,passive scans are not
	 * supported yet
	 */
	for (i = 0; i < nchannels; i++) {
		WMITLV_SET_HDR(dest_clist,
			       WMITLV_TAG_STRUC_wmi_extscan_bucket_channel_event_fixed_param,
			       WMITLV_GET_STRUCT_TLVLEN
				       (wmi_extscan_bucket_channel));
		dest_clist->channel = save_channel[i].channel;
		dest_clist++;
	}
	buf_ptr += WMI_TLV_HDR_SIZE +
		   (nchannels * sizeof(wmi_extscan_bucket_channel));
	*buf_len = len;
	return QDF_STATUS_SUCCESS;
}

/**
 * wma_start_extscan() - start extscan command to fw.
 * @handle: wma handle
 * @pstart: scan command request params
 *
 * This function sends start extscan request to fw.
 *
 * Return: QDF Status.
 */
QDF_STATUS wma_start_extscan(tp_wma_handle wma,
			     tSirWifiScanCmdReqParams *pstart)
{
	struct wifi_scan_cmd_req_params *params = {0};
	int i, j;
	QDF_STATUS status;

	if (!wma || !wma->wmi_handle) {
		WMA_LOGE("%s: WMA is closed,can not issue extscan cmd",
			 __func__);
		return QDF_STATUS_E_INVAL;
	}
	if (!WMI_SERVICE_IS_ENABLED(wma->wmi_service_bitmap,
				    WMI_SERVICE_EXTSCAN)) {
		WMA_LOGE("%s: extscan feature bit not enabled", __func__);
		return QDF_STATUS_E_FAILURE;
	}

	params = qdf_mem_malloc(sizeof(struct wifi_scan_cmd_req_params));
	if (params == NULL) {
		WMA_LOGE("%s : Memory allocation failed", __func__);
		return QDF_STATUS_E_NOMEM;
	}

	params->basePeriod = pstart->basePeriod;
	params->maxAPperScan = pstart->maxAPperScan;
	params->report_threshold_percent = pstart->report_threshold_percent;
	params->report_threshold_num_scans = pstart->report_threshold_num_scans;
	params->requestId = pstart->requestId;
	params->sessionId = pstart->sessionId;
	params->numBuckets = pstart->numBuckets;
	params->min_dwell_time_active = pstart->min_dwell_time_active;
	params->min_dwell_time_passive = pstart->min_dwell_time_passive;
	params->max_dwell_time_active = pstart->max_dwell_time_active;
	params->max_dwell_time_passive = pstart->max_dwell_time_passive;
	params->configuration_flags = pstart->configuration_flags;
	params->extscan_adaptive_dwell_mode =
			pstart->extscan_adaptive_dwell_mode;
	for (i = 0; i < WMI_WLAN_EXTSCAN_MAX_BUCKETS; i++) {
		params->buckets[i].bucket = pstart->buckets[i].bucket;
		params->buckets[i].band =
			(enum wmi_wifi_band) pstart->buckets[i].band;
		params->buckets[i].period = pstart->buckets[i].period;
		params->buckets[i].reportEvents =
			pstart->buckets[i].reportEvents;
		params->buckets[i].max_period = pstart->buckets[i].max_period;
		params->buckets[i].exponent = pstart->buckets[i].exponent;
		params->buckets[i].step_count = pstart->buckets[i].step_count;
		params->buckets[i].numChannels = pstart->buckets[i].numChannels;
		params->buckets[i].min_dwell_time_active =
			pstart->buckets[i].min_dwell_time_active;
		params->buckets[i].min_dwell_time_passive =
			pstart->buckets[i].min_dwell_time_passive;
		params->buckets[i].max_dwell_time_active =
			pstart->buckets[i].max_dwell_time_active;
		params->buckets[i].max_dwell_time_passive =
			pstart->buckets[i].max_dwell_time_passive;
		for (j = 0; j < WLAN_EXTSCAN_MAX_CHANNELS; j++) {
			params->buckets[i].channels[j].channel =
				pstart->buckets[i].channels[j].channel;
			params->buckets[i].channels[j].dwellTimeMs =
				pstart->buckets[i].channels[j].dwellTimeMs;
			params->buckets[i].channels[j].passive =
				pstart->buckets[i].channels[j].passive;
			params->buckets[i].channels[j].chnlClass =
				pstart->buckets[i].channels[j].chnlClass;
		}
	}

	status = wmi_unified_start_extscan_cmd(wma->wmi_handle,
					params);
	if (QDF_IS_STATUS_ERROR(status))
		return status;

	wma->interfaces[pstart->sessionId].extscan_in_progress = true;
	WMA_LOGD("Extscan start request sent successfully for vdev %d",
		 pstart->sessionId);

	return status;
}

/**
 * wma_stop_extscan() - stop extscan command to fw.
 * @handle: wma handle
 * @pstopcmd: stop scan command request params
 *
 * This function sends stop extscan request to fw.
 *
 * Return: QDF Status.
 */
QDF_STATUS wma_stop_extscan(tp_wma_handle wma,
			    tSirExtScanStopReqParams *pstopcmd)
{
	struct extscan_stop_req_params params = {0};
	QDF_STATUS status;

	if (!wma || !wma->wmi_handle) {
		WMA_LOGE("%s: WMA is closed, cannot issue cmd", __func__);
		return QDF_STATUS_E_INVAL;
	}
	if (!WMI_SERVICE_IS_ENABLED(wma->wmi_service_bitmap,
				    WMI_SERVICE_EXTSCAN)) {
		WMA_LOGE("%s: extscan not enabled", __func__);
		return QDF_STATUS_E_FAILURE;
	}

	params.request_id = pstopcmd->requestId;
	params.session_id = pstopcmd->sessionId;

	status = wmi_unified_stop_extscan_cmd(wma->wmi_handle,
						&params);
	if (QDF_IS_STATUS_ERROR(status))
		return status;

	wma->interfaces[pstopcmd->sessionId].extscan_in_progress = false;
	WMA_LOGD("Extscan stop request sent successfully for vdev %d",
		 pstopcmd->sessionId);

	return status;
}

/** wma_get_hotlist_entries_per_page() - hotlist entries per page
 * @wmi_handle: wmi handle.
 * @cmd: size of command structure.
 * @per_entry_size: per entry size.
 *
 * This utility function calculates how many hotlist entries can
 * fit in one page.
 *
 * Return: number of entries
 */
static inline int wma_get_hotlist_entries_per_page(wmi_unified_t wmi_handle,
						   size_t cmd_size,
						   size_t per_entry_size)
{
	uint32_t avail_space = 0;
	int num_entries = 0;
	uint16_t max_msg_len = wmi_get_max_msg_len(wmi_handle);

	/* Calculate number of hotlist entries that can
	 * be passed in wma message request.
	 */
	avail_space = max_msg_len - cmd_size;
	num_entries = avail_space / per_entry_size;
	return num_entries;
}

/**
 * wma_get_buf_extscan_hotlist_cmd() - prepare hotlist command
 * @handle: wma handle
 * @photlist: hotlist command params
 * @buf_len: buffer length
 *
 * This function fills individual elements for  hotlist request and
 * TLV for bssid entries
 *
 * Return: QDF Status.
 */
QDF_STATUS wma_get_buf_extscan_hotlist_cmd(tp_wma_handle wma_handle,
					   tSirExtScanSetBssidHotListReqParams *
					   photlist, int *buf_len)
{
	return wmi_unified_get_buf_extscan_hotlist_cmd(wma_handle->wmi_handle,
			 (struct ext_scan_setbssi_hotlist_params *)photlist,
			  buf_len);
}

/**
 * wma_extscan_start_hotlist_monitor() - start hotlist monitor
 * @wma: wma handle
 * @photlist: hotlist request params
 *
 * This function configures hotlist monitor in fw.
 *
 * Return: QDF status
 */
QDF_STATUS wma_extscan_start_hotlist_monitor(tp_wma_handle wma,
					     tSirExtScanSetBssidHotListReqParams
					     *photlist)
{
	QDF_STATUS qdf_status = QDF_STATUS_SUCCESS;
	int len;

	if (!wma || !wma->wmi_handle) {
		WMA_LOGE("%s: WMA is closed, can not issue hotlist cmd",
			 __func__);
		return QDF_STATUS_E_INVAL;
	}
	/* Fill individual elements for  hotlist request and
	 * TLV for bssid entries
	 */
	qdf_status = wma_get_buf_extscan_hotlist_cmd(wma, photlist, &len);
	if (qdf_status != QDF_STATUS_SUCCESS) {
		WMA_LOGE("%s: Failed to get buffer"
			 "for hotlist scan cmd", __func__);
		return QDF_STATUS_E_FAILURE;
	}
	return QDF_STATUS_SUCCESS;
}

/**
 * wma_extscan_stop_hotlist_monitor() - stop hotlist monitor
 * @wma: wma handle
 * @photlist_reset: hotlist reset params
 *
 * This function configures hotlist monitor to stop in fw.
 *
 * Return: QDF status
 */
QDF_STATUS wma_extscan_stop_hotlist_monitor(tp_wma_handle wma,
					    tSirExtScanResetBssidHotlistReqParams
					    *photlist_reset)
{
	struct extscan_bssid_hotlist_reset_params params = {0};

	if (!wma || !wma->wmi_handle) {
		WMA_LOGE("%s: WMA is closed, can not issue  cmd", __func__);
		return QDF_STATUS_E_INVAL;
	}
	if (!photlist_reset) {
		WMA_LOGE("%s: Invalid reset hotlist buffer", __func__);
		return QDF_STATUS_E_INVAL;
	}
	if (!WMI_SERVICE_IS_ENABLED(wma->wmi_service_bitmap,
				    WMI_SERVICE_EXTSCAN)) {
		WMA_LOGE("%s: extscan not enabled", __func__);
		return QDF_STATUS_E_FAILURE;
	}

	params.request_id = photlist_reset->requestId;
	params.session_id = photlist_reset->requestId;

	return wmi_unified_extscan_stop_hotlist_monitor_cmd(wma->wmi_handle,
				&params);
}

/**
 * wma_get_buf_extscan_change_monitor_cmd() - fill change monitor request
 * @wma: wma handle
 * @psigchange: change monitor request params
 * @buf: wmi buffer
 * @buf_len: buffer length
 *
 * This function fills elements of change monitor request buffer.
 *
 * Return: QDF status
 */
QDF_STATUS wma_get_buf_extscan_change_monitor_cmd(tp_wma_handle wma_handle,
						  tSirExtScanSetSigChangeReqParams
						  *psigchange, wmi_buf_t *buf,
						  int *buf_len)
{
	wmi_extscan_configure_wlan_change_monitor_cmd_fixed_param *cmd;
	wmi_extscan_wlan_change_bssid_param *dest_chglist;
	uint8_t *buf_ptr;
	int j;
	int len = sizeof(*cmd);
	int numap = psigchange->numAp;
	tSirAPThresholdParam *src_ap = psigchange->ap;

	if (!numap) {
		WMA_LOGE("%s: Invalid number of bssid's", __func__);
		return QDF_STATUS_E_INVAL;
	}
	len += WMI_TLV_HDR_SIZE;
	len += numap * sizeof(wmi_extscan_wlan_change_bssid_param);

	*buf = wmi_buf_alloc(wma_handle->wmi_handle, len);
	if (!*buf) {
		WMA_LOGP("%s: failed to allocate memory for change monitor cmd",
			 __func__);
		return QDF_STATUS_E_FAILURE;
	}
	buf_ptr = (uint8_t *) wmi_buf_data(*buf);
	cmd =
		(wmi_extscan_configure_wlan_change_monitor_cmd_fixed_param *)
		buf_ptr;
	WMITLV_SET_HDR(&cmd->tlv_header,
		       WMITLV_TAG_STRUC_wmi_extscan_configure_wlan_change_monitor_cmd_fixed_param,
		       WMITLV_GET_STRUCT_TLVLEN
			       (wmi_extscan_configure_wlan_change_monitor_cmd_fixed_param));

	cmd->request_id = psigchange->requestId;
	cmd->vdev_id = psigchange->sessionId;
	cmd->total_entries = numap;
	cmd->mode = 1;
	cmd->num_entries_in_page = numap;
	cmd->lost_ap_scan_count = psigchange->lostApSampleSize;
	cmd->max_rssi_samples = psigchange->rssiSampleSize;
	cmd->rssi_averaging_samples = psigchange->rssiSampleSize;
	cmd->max_out_of_range_count = psigchange->minBreaching;

	buf_ptr += sizeof(*cmd);
	WMITLV_SET_HDR(buf_ptr,
		       WMITLV_TAG_ARRAY_STRUC,
		       numap * sizeof(wmi_extscan_wlan_change_bssid_param));
	dest_chglist = (wmi_extscan_wlan_change_bssid_param *)
		       (buf_ptr + WMI_TLV_HDR_SIZE);

	for (j = 0; j < numap; j++) {
		WMITLV_SET_HDR(dest_chglist,
			       WMITLV_TAG_STRUC_wmi_extscan_bucket_cmd_fixed_param,
			       WMITLV_GET_STRUCT_TLVLEN
				       (wmi_extscan_wlan_change_bssid_param));

		dest_chglist->lower_rssi_limit = src_ap->low;
		dest_chglist->upper_rssi_limit = src_ap->high;
		WMI_CHAR_ARRAY_TO_MAC_ADDR(src_ap->bssid.bytes,
					   &dest_chglist->bssid);

		WMA_LOGD("%s: min_rssi %d", __func__,
			 dest_chglist->lower_rssi_limit);
		dest_chglist++;
		src_ap++;
	}
	buf_ptr += WMI_TLV_HDR_SIZE +
		   (numap * sizeof(wmi_extscan_wlan_change_bssid_param));
	*buf_len = len;
	return QDF_STATUS_SUCCESS;
}

/**
 * wma_extscan_start_change_monitor() - send start change monitor cmd
 * @wma: wma handle
 * @psigchange: change monitor request params
 *
 * This function sends start change monitor request to fw.
 *
 * Return: QDF status
 */
QDF_STATUS wma_extscan_start_change_monitor(tp_wma_handle wma,
					    tSirExtScanSetSigChangeReqParams *
					    psigchange)
{
	int i = 0;
	QDF_STATUS status;
	struct extscan_set_sig_changereq_params *params_ptr;

	if (!wma || !wma->wmi_handle) {
		WMA_LOGE("%s: WMA is closed,can not issue extscan cmd",
			 __func__);
		return QDF_STATUS_E_INVAL;
	}

	params_ptr = qdf_mem_malloc(sizeof(*params_ptr));

	if (!params_ptr) {
		WMA_LOGE(
			"%s: unable to allocate memory for extscan_set_sig_changereq_params",
			 __func__);
		return QDF_STATUS_E_NOMEM;
	}

	params_ptr->request_id = psigchange->requestId;
	params_ptr->session_id = psigchange->sessionId;
	params_ptr->rssi_sample_size = psigchange->rssiSampleSize;
	params_ptr->lostap_sample_size = psigchange->lostApSampleSize;
	params_ptr->min_breaching = psigchange->minBreaching;
	params_ptr->num_ap = psigchange->numAp;
	for (i = 0; i < WLAN_EXTSCAN_MAX_SIGNIFICANT_CHANGE_APS; i++) {
		qdf_mem_copy(&params_ptr->ap[i].bssid,
				&psigchange->ap[i].bssid,
				sizeof(struct qdf_mac_addr));
		params_ptr->ap[i].high = psigchange->ap[i].high;
		params_ptr->ap[i].low = psigchange->ap[i].low;
	}

	status = wmi_unified_extscan_start_change_monitor_cmd
							(wma->wmi_handle,
							params_ptr);
	qdf_mem_free(params_ptr);
	return status;
}

/**
 * wma_extscan_stop_change_monitor() - send stop change monitor cmd
 * @wma: wma handle
 * @pResetReq: Reset change request params
 *
 * This function sends stop change monitor request to fw.
 *
 * Return: QDF status
 */
QDF_STATUS wma_extscan_stop_change_monitor(tp_wma_handle wma,
					   tSirExtScanResetSignificantChangeReqParams
					   *pResetReq)
{
	struct extscan_capabilities_reset_params params = {0};

	if (!wma || !wma->wmi_handle) {
		WMA_LOGE("%s: WMA is closed, can not issue  cmd", __func__);
		return QDF_STATUS_E_INVAL;
	}
	if (!WMI_SERVICE_IS_ENABLED(wma->wmi_service_bitmap,
				    WMI_SERVICE_EXTSCAN)) {
		WMA_LOGE("%s: ext scan not enabled", __func__);
		return QDF_STATUS_E_FAILURE;
	}

	params.request_id = pResetReq->requestId;
	params.session_id = pResetReq->sessionId;

	return wmi_unified_extscan_stop_change_monitor_cmd(wma->wmi_handle,
					&params);
}

/**
 * wma_extscan_get_cached_results() - extscan get cached results
 * @wma: wma handle
 * @pcached_results: cached results parameters
 *
 * This function send request to fw to get cached results.
 *
 * Return: QDF status
 */
QDF_STATUS wma_extscan_get_cached_results(tp_wma_handle wma,
					  tSirExtScanGetCachedResultsReqParams *
					  pcached_results)
{
	struct extscan_cached_result_params params = {0};

	if (!wma || !wma->wmi_handle) {
		WMA_LOGE("%s: WMA is closed, cannot issue cmd", __func__);
		return QDF_STATUS_E_INVAL;
	}
	if (!WMI_SERVICE_IS_ENABLED(wma->wmi_service_bitmap,
				    WMI_SERVICE_EXTSCAN)) {
		WMA_LOGE("%s: extscan not enabled", __func__);
		return QDF_STATUS_E_FAILURE;
	}

	params.request_id = pcached_results->requestId;
	params.session_id = pcached_results->sessionId;
	params.flush = pcached_results->flush;

	return wmi_unified_extscan_get_cached_results_cmd(wma->wmi_handle,
					&params);
}

/**
 * wma_extscan_get_capabilities() - extscan get capabilities
 * @wma: wma handle
 * @pgetcapab: get capabilities params
 *
 * This function send request to fw to get extscan capabilities.
 *
 * Return: QDF status
 */
QDF_STATUS wma_extscan_get_capabilities(tp_wma_handle wma,
					tSirGetExtScanCapabilitiesReqParams *
					pgetcapab)
{
	struct extscan_capabilities_params params = {0};

	if (!wma || !wma->wmi_handle) {
		WMA_LOGE("%s: WMA is closed, can not issue  cmd", __func__);
		return QDF_STATUS_E_INVAL;
	}
	if (!WMI_SERVICE_IS_ENABLED(wma->wmi_service_bitmap,
				    WMI_SERVICE_EXTSCAN)) {
		WMA_LOGE("%s: extscan not enabled", __func__);
		return QDF_STATUS_E_FAILURE;
	}

	params.request_id = pgetcapab->requestId;
	params.session_id = pgetcapab->sessionId;

	return wmi_unified_extscan_get_capabilities_cmd(wma->wmi_handle,
						&params);
}

QDF_STATUS  wma_ipa_offload_enable_disable(tp_wma_handle wma,
		struct sir_ipa_offload_enable_disable *ipa_offload)
{
	ol_txrx_vdev_handle vdev;
	int32_t intra_bss_fwd = 0;
	struct ipa_offload_control_params params = {0};
	QDF_STATUS status;
	uint8_t rx_fwd_disabled;

	if (!wma || !wma->wmi_handle) {
		WMA_LOGE("%s: WMA is closed, can not issue  cmd",
			__func__);
		return QDF_STATUS_E_INVAL;
	}

	if (!WMI_SERVICE_IS_ENABLED(wma->wmi_service_bitmap,
			((ipa_offload->offload_type == AP_RX_DATA_OFFLOAD) ?
			WMI_SERVICE_HSOFFLOAD :
			WMI_SERVICE_STA_RX_IPA_OFFLOAD_SUPPORT))) {
		WMA_LOGE("%s: %s not supported", __func__,
			((ipa_offload->offload_type == AP_RX_DATA_OFFLOAD) ?
			"WMI_SERVICE_HSOFFLOAD" :
			"WMI_SERVICE_STA_RX_IPA_OFFLOAD_SUPPORT"));
		return QDF_STATUS_E_FAILURE;
	}

	if (ipa_offload->offload_type > STA_RX_DATA_OFFLOAD) {
		return QDF_STATUS_E_INVAL;
	}

	params.offload_type = ipa_offload->offload_type;
	params.vdev_id = ipa_offload->vdev_id;
	params.enable = ipa_offload->enable;

	status = wmi_unified_ipa_offload_control_cmd(wma->wmi_handle,
						&params);
	if (QDF_IS_STATUS_ERROR(status))
		return status;

	/*
	 * Check if VDEV is already deleted. If deleted, don't
	 * send INTRA BSS FWD WMI command
	 */
	vdev = wma_find_vdev_by_id(wma, ipa_offload->vdev_id);
	if (!vdev)
		return QDF_STATUS_SUCCESS;

	/* Disable Intra-BSS FWD offload when gDisableIntraBssFwd=1 in INI */
	rx_fwd_disabled = ol_txrx_is_rx_fwd_disabled(vdev);
	if (!ipa_offload->enable || rx_fwd_disabled) {
		WMA_LOGE("%s: ipa_offload->enable=%d, rx_fwd_disabled=%d",
				__func__,
				ipa_offload->enable, rx_fwd_disabled);
		intra_bss_fwd = 1;
	}

	/* Disable/enable WMI_VDEV_PARAM_INTRA_BSS_FWD */
	status = wma_vdev_set_param(wma->wmi_handle,
		ipa_offload->vdev_id, WMI_VDEV_PARAM_INTRA_BSS_FWD,
		intra_bss_fwd);
	if (QDF_IS_STATUS_ERROR(status)) {
		WMA_LOGE("Failed to disable WMI_VDEV_PARAM_INTRA_BSS_FWD");
		return status;
	}

	return status;
}

/** wma_set_epno_network_list() - set epno network list
 * @wma: WMA handle
 * @req: epno config params request structure
 *
 * This function reads the incoming epno config request structure
 * and constructs the WMI message to the firmware.
 *
 * Returns: 0 on success, error number otherwise
 */
QDF_STATUS wma_set_epno_network_list(tp_wma_handle wma,
		struct wifi_epno_params *req)
{
	struct wifi_enhanched_pno_params *params;
	uint8_t i = 0;
	QDF_STATUS status;
	size_t params_len;

	WMA_LOGD("wma_set_epno_network_list");

	if (!wma || !wma->wmi_handle) {
		WMA_LOGE("%s: WMA is closed, can not issue cmd", __func__);
		return QDF_STATUS_E_FAILURE;
	}
	if (!WMI_SERVICE_IS_ENABLED(wma->wmi_service_bitmap,
			WMI_SERVICE_EXTSCAN)) {
		WMA_LOGE("%s: extscan not enabled", __func__);
		return QDF_STATUS_E_NOSUPPORT;
	}

	params_len = sizeof(*params) + (req->num_networks *
			sizeof(struct wifi_epno_network_params));
	params = qdf_mem_malloc(params_len);
	if (params == NULL) {
		WMA_LOGE(FL("memory allocation failed"));
		return QDF_STATUS_E_NOMEM;
	}

	params->request_id = req->request_id;
	params->session_id = req->session_id;
	params->num_networks = req->num_networks;

	/* Fill only when num_networks are non zero */
	if (req->num_networks) {
		params->min_5ghz_rssi = req->min_5ghz_rssi;
		params->min_24ghz_rssi = req->min_24ghz_rssi;
		params->initial_score_max = req->initial_score_max;
		params->same_network_bonus = req->same_network_bonus;
		params->secure_bonus = req->secure_bonus;
		params->band_5ghz_bonus = req->band_5ghz_bonus;
		params->current_connection_bonus =
			req->current_connection_bonus;

		for (i = 0; i < req->num_networks; i++) {
			params->networks[i].flags = req->networks[i].flags;
			params->networks[i].auth_bit_field =
					req->networks[i].auth_bit_field;
			params->networks[i].ssid.length =
					req->networks[i].ssid.length;
			qdf_mem_copy(params->networks[i].ssid.mac_ssid,
					req->networks[i].ssid.ssId,
					WMI_MAC_MAX_SSID_LENGTH);
		}
	}

	status = wmi_unified_set_epno_network_list_cmd(wma->wmi_handle, params);
	qdf_mem_free(params);

	if (QDF_IS_STATUS_ERROR(status))
		return status;

	WMA_LOGD("set ePNO list request sent successfully for vdev %d",
		 req->session_id);

	return status;
}

/**
 * wma_set_passpoint_network_list() - set passpoint network list
 * @handle: WMA handle
 * @req: passpoint network request structure
 *
 * This function reads the incoming @req and fill in the destination
 * WMI structure and send down the passpoint configs down to the firmware
 *
 * Return: QDF_STATUS enumeration
 */
QDF_STATUS wma_set_passpoint_network_list(tp_wma_handle wma,
					struct wifi_passpoint_req *req)
{
	struct wifi_passpoint_req_param *params;
	int i = 0;
	QDF_STATUS status;
	size_t params_len;

	WMA_LOGD("wma_set_passpoint_network_list");

	if (!wma || !wma->wmi_handle) {
		WMA_LOGE("%s: WMA is closed, can not issue cmd", __func__);
		return QDF_STATUS_E_FAILURE;
	}
	if (!WMI_SERVICE_IS_ENABLED(wma->wmi_service_bitmap,
			WMI_SERVICE_EXTSCAN)) {
		WMA_LOGE("%s: extscan not enabled", __func__);
		return QDF_STATUS_E_NOSUPPORT;
	}

	params_len = sizeof(*params) + (req->num_networks *
				sizeof(struct wifi_passpoint_network_param));
	params = qdf_mem_malloc(params_len);
	if (params == NULL) {
		WMA_LOGE(FL("memory allocation failed"));
		return QDF_STATUS_E_NOMEM;
	}

	params->request_id = req->request_id;
	params->session_id = req->session_id;
	params->num_networks = req->num_networks;
	for (i = 0; i < req->num_networks; i++) {
		params->networks[i].id = req->networks[i].id;
		qdf_mem_copy(params->networks[i].realm, req->networks[i].realm,
				WMI_PASSPOINT_REALM_LEN);
		qdf_mem_copy(params->networks[i].roaming_consortium_ids,
				req->networks[i].roaming_consortium_ids,
				WMI_PASSPOINT_ROAMING_CONSORTIUM_ID_NUM *
				sizeof(int64_t));
		qdf_mem_copy(params->networks[i].plmn, req->networks[i].plmn,
				WMI_PASSPOINT_PLMN_LEN);
	}

	status = wmi_unified_set_passpoint_network_list_cmd(wma->wmi_handle,
							params);
	qdf_mem_free(params);

	if (QDF_IS_STATUS_ERROR(status))
		return status;

	WMA_LOGD("Set passpoint network list request is sent successfully for vdev %d",
		 req->session_id);

	return status;
}

/**
 * wma_reset_passpoint_network_list() - reset passpoint network list
 * @handle: WMA handle
 * @req: passpoint network request structure
 *
 * This function sends down WMI command with network id set to wildcard id.
 * firmware shall clear all the config entries
 *
 * Return: QDF_STATUS enumeration
 */
QDF_STATUS wma_reset_passpoint_network_list(tp_wma_handle wma,
					struct wifi_passpoint_req *req)
{
	struct wifi_passpoint_req_param *params;
	int i = 0;
	QDF_STATUS status;
	size_t params_len;

	WMA_LOGD("wma_reset_passpoint_network_list");

	if (!wma || !wma->wmi_handle) {
		WMA_LOGE("%s: WMA is closed, can not issue cmd", __func__);
		return QDF_STATUS_E_FAILURE;
	}
	if (!WMI_SERVICE_IS_ENABLED(wma->wmi_service_bitmap,
			WMI_SERVICE_EXTSCAN)) {
		WMA_LOGE("%s: extscan not enabled", __func__);
		return QDF_STATUS_E_NOSUPPORT;
	}

	params_len = sizeof(*params) + (req->num_networks *
				sizeof(struct wifi_passpoint_network_param));
	params = qdf_mem_malloc(params_len);
	if (params == NULL) {
		WMA_LOGE(FL("memory allocation failed"));
		return QDF_STATUS_E_NOMEM;
	}

	params->request_id = req->request_id;
	params->session_id = req->session_id;
	params->num_networks = req->num_networks;
	for (i = 0; i < req->num_networks; i++) {
		params->networks[i].id = req->networks[i].id;
		qdf_mem_copy(params->networks[i].realm, req->networks[i].realm,
				WMI_PASSPOINT_REALM_LEN);
		qdf_mem_copy(params->networks[i].roaming_consortium_ids,
				req->networks[i].roaming_consortium_ids,
				WMI_PASSPOINT_ROAMING_CONSORTIUM_ID_NUM *
				sizeof(int64_t));
		qdf_mem_copy(params->networks[i].plmn, req->networks[i].plmn,
				WMI_PASSPOINT_PLMN_LEN);
	}

	status = wmi_unified_reset_passpoint_network_list_cmd(wma->wmi_handle,
							params);
	qdf_mem_free(params);

	return status;
}

#endif

/**
 * wma_scan_probe_setoui() - set scan probe OUI
 * @wma: wma handle
 * @psetoui: OUI parameters
 *
 * set scan probe OUI parameters in firmware
 *
 * Return: QDF status
 */
QDF_STATUS wma_scan_probe_setoui(tp_wma_handle wma, tSirScanMacOui *psetoui)
{
	struct scan_mac_oui set_oui;
	uint32_t i = 0;

	qdf_mem_set(&set_oui, sizeof(struct scan_mac_oui), 0);

	if (!wma || !wma->wmi_handle) {
		WMA_LOGE("%s: WMA is closed, can not issue  cmd", __func__);
		return QDF_STATUS_E_INVAL;
	}

	qdf_mem_copy(set_oui.oui, psetoui->oui,
				WMI_WIFI_SCANNING_MAC_OUI_LENGTH);

	set_oui.vdev_id = psetoui->vdev_id;
	set_oui.enb_probe_req_sno_randomization =
				psetoui->enb_probe_req_sno_randomization;

	/* probe req ie whitelisting attributes */
	set_oui.ie_whitelist = psetoui->ie_whitelist;
	if (set_oui.ie_whitelist) {
		for (i = 0; i < PROBE_REQ_BITMAP_LEN; i++)
			set_oui.probe_req_ie_bitmap[i] =
						psetoui->probe_req_ie_bitmap[i];
		set_oui.num_vendor_oui = psetoui->num_vendor_oui;
		set_oui.oui_field_len = psetoui->num_vendor_oui *
					sizeof(struct vendor_oui);
		set_oui.voui = (uint8_t *)psetoui;
	}

	return wmi_unified_scan_probe_setoui_cmd(wma->wmi_handle,
						&set_oui);
}

/**
 * wma_scan_event_callback() - scan event callback
 * @handle: wma handle
 * @data: event data
 * @len: data length
 *
 * This function process scan event and provide indication
 * to upper layers.
 *
 * Return: 0 for success or error code.
 */
int wma_scan_event_callback(WMA_HANDLE handle, uint8_t *data,
			    uint32_t len)
{
	tp_wma_handle wma_handle = (tp_wma_handle) handle;
	WMI_SCAN_EVENTID_param_tlvs *param_buf = NULL;
	wmi_scan_event_fixed_param *wmi_event = NULL;
	tSirScanOffloadEvent *scan_event;
	uint8_t vdev_id;
	uint32_t scan_id;

	param_buf = (WMI_SCAN_EVENTID_param_tlvs *) data;
	wmi_event = param_buf->fixed_param;
	vdev_id = wmi_event->vdev_id;
	scan_id = wma_handle->interfaces[vdev_id].scan_info.scan_id;

	scan_event = (tSirScanOffloadEvent *) qdf_mem_malloc
			     (sizeof(tSirScanOffloadEvent));
	if (!scan_event) {
		WMA_LOGE("Memory allocation failed for tSirScanOffloadEvent");
		return -ENOMEM;
	}

	WMA_LOGD("scan_event: %u, id: 0x%x, requestor: 0x%x, freq: %u, reason: %u",
		 wmi_event->event, wmi_event->scan_id, wmi_event->requestor,
		 wmi_event->channel_freq, wmi_event->reason);

	scan_event->event = wmi_event->event;
	scan_event->scanId = wmi_event->scan_id;
	scan_event->requestor = wmi_event->requestor;
	scan_event->chanFreq = wmi_event->channel_freq;
	scan_event->sessionId = vdev_id;
	scan_event->reasonCode = eSIR_SME_SCAN_FAILED;

	switch (wmi_event->event) {
	case WMI_SCAN_EVENT_COMPLETED:
	case WMI_SCAN_EVENT_DEQUEUED:
		/*
		 * return success always so that SME can pick whatever scan
		 * results is available in scan cache(due to partial or
		 * aborted scan)
		 */
		scan_event->event = WMI_SCAN_EVENT_COMPLETED;
		scan_event->reasonCode = eSIR_SME_SUCCESS;
		break;
	case WMI_SCAN_EVENT_START_FAILED:
		scan_event->event = WMI_SCAN_EVENT_COMPLETED;
		scan_event->reasonCode = eSIR_SME_SCAN_FAILED;
		break;
	case WMI_SCAN_EVENT_PREEMPTED:
		WMA_LOGW("%s: Unhandled Scan Event WMI_SCAN_EVENT_PREEMPTED",
			 __func__);
		break;
	case WMI_SCAN_EVENT_RESTARTED:
		WMA_LOGW("%s: Unhandled Scan Event WMI_SCAN_EVENT_RESTARTED",
			 __func__);
		break;
	}

	/* Stop scan completion timeout if event is WMI_SCAN_EVENT_COMPLETED */
	if (scan_event->event ==
			(enum sir_scan_event_type) WMI_SCAN_EVENT_COMPLETED) {
		WMA_LOGI("scan complete:scan_id 0x%x, requestor 0x%x, vdev %d",
			 wmi_event->scan_id, wmi_event->requestor, vdev_id);
	}

	wma_send_msg(wma_handle, WMA_RX_SCAN_EVENT, (void *)scan_event, 0);

	if ((wmi_event->event & WMA_SCAN_END_EVENT) > 0)
		wma_dec_pending_scans(wma_handle);

	return 0;
}

/**
 * wma_roam_better_ap_handler() - better ap event handler
 * @wma: wma handle
 * @vdev_id: vdev id
 *
 * Handler for WMI_ROAM_REASON_BETTER_AP event from roam firmware in Rome.
 * This event means roam algorithm in Rome has found a better matching
 * candidate AP. The indication is sent to SME.
 *
 * Return: none
 */
void wma_roam_better_ap_handler(tp_wma_handle wma, uint32_t vdev_id)
{
	cds_msg_t cds_msg;
	tSirSmeCandidateFoundInd *candidate_ind;
	struct scan_param *params;

	params = &wma->interfaces[vdev_id].scan_info;
	/* abort existing scans from GUI, but not roaming preauth scan */
	if (params->scan_id != 0 && params->chan_freq == 0 &&
	    params->scan_requestor_id == USER_SCAN_REQUESTOR_ID) {
		tAbortScanParams abortScan;
		abortScan.SessionId = vdev_id;
		abortScan.scan_id = params->scan_id;
		abortScan.scan_requestor_id = params->scan_requestor_id;
		wma_stop_scan(wma, &abortScan);
	}

	candidate_ind = qdf_mem_malloc(sizeof(tSirSmeCandidateFoundInd));
	if (!candidate_ind) {
		WMA_LOGE("%s: Alloc failed for tSirSmeCandidateFoundInd",
			__func__);
		return;
	}
	WMA_LOGD("%s: roaming in progress for vdev %d",
			__func__, vdev_id);
	wma->interfaces[vdev_id].roaming_in_progress = true;

	candidate_ind->messageType = eWNI_SME_CANDIDATE_FOUND_IND;
	candidate_ind->sessionId = vdev_id;
	candidate_ind->length = sizeof(tSirSmeCandidateFoundInd);

	cds_msg.type = eWNI_SME_CANDIDATE_FOUND_IND;
	cds_msg.bodyptr = candidate_ind;
	QDF_TRACE(QDF_MODULE_ID_WMA, QDF_TRACE_LEVEL_INFO,
		  FL("posting candidate ind to SME"));

	if (QDF_STATUS_SUCCESS != cds_mq_post_message(CDS_MQ_ID_SME,
						(cds_msg_t *) &cds_msg)) {
		qdf_mem_free(candidate_ind);
		QDF_TRACE(QDF_MODULE_ID_WMA, QDF_TRACE_LEVEL_ERROR,
			  FL("Failed to post candidate ind to SME"));
	}
}

/**
 * wma_roam_event_callback() - roam event callback
 * @handle: wma handle
 * @event_buf: event buffer
 * @len: buffer length
 *
 * Handler for all events from roam engine in firmware
 *
 * Return: 0 for success or error code
 */
int wma_roam_event_callback(WMA_HANDLE handle, uint8_t *event_buf,
				   uint32_t len)
{
	tp_wma_handle wma_handle = (tp_wma_handle) handle;
	WMI_ROAM_EVENTID_param_tlvs *param_buf;
	wmi_roam_event_fixed_param *wmi_event;
	struct sSirSmeRoamOffloadSynchInd *roam_synch_data;
	enum sir_roam_op_code op_code = {0};

	param_buf = (WMI_ROAM_EVENTID_param_tlvs *) event_buf;
	if (!param_buf) {
		WMA_LOGE("Invalid roam event buffer");
		return -EINVAL;
	}

	wmi_event = param_buf->fixed_param;
	WMA_LOGD("%s: Reason %x, Notif %x for vdevid %x, rssi %d",
		 __func__, wmi_event->reason, wmi_event->notif,
		 wmi_event->vdev_id, wmi_event->rssi);
	wma_peer_debug_log(wmi_event->vdev_id, DEBUG_ROAM_EVENT,
			   DEBUG_INVALID_PEER_ID, NULL, NULL,
			   wmi_event->reason,
			   (wmi_event->reason == WMI_ROAM_REASON_INVALID) ?
				wmi_event->notif : wmi_event->rssi);


	DPTRACE(qdf_dp_trace_record_event(QDF_DP_TRACE_EVENT_RECORD,
		wmi_event->vdev_id, QDF_PROTO_TYPE_EVENT, QDF_ROAM_EVENTID));

	switch (wmi_event->reason) {
	case WMI_ROAM_REASON_BMISS:
		WMA_LOGD("Beacon Miss for vdevid %x", wmi_event->vdev_id);
		wma_beacon_miss_handler(wma_handle, wmi_event->vdev_id,
					wmi_event->rssi);
		wma_sta_kickout_event(HOST_STA_KICKOUT_REASON_BMISS,
						wmi_event->vdev_id, NULL);
		break;
	case WMI_ROAM_REASON_BETTER_AP:
		WMA_LOGD("%s:Better AP found for vdevid %x, rssi %d", __func__,
			 wmi_event->vdev_id, wmi_event->rssi);
		wma_handle->suitable_ap_hb_failure = false;
		wma_roam_better_ap_handler(wma_handle, wmi_event->vdev_id);
		break;
	case WMI_ROAM_REASON_SUITABLE_AP:
		wma_handle->suitable_ap_hb_failure = true;
		wma_handle->suitable_ap_hb_failure_rssi = wmi_event->rssi;
		WMA_LOGD("%s:Bmiss scan AP found for vdevid %x, rssi %d",
			 __func__, wmi_event->vdev_id, wmi_event->rssi);
		wma_roam_better_ap_handler(wma_handle, wmi_event->vdev_id);
		break;
#ifdef WLAN_FEATURE_ROAM_OFFLOAD
	case WMI_ROAM_REASON_HO_FAILED:
		WMA_LOGE("LFR3:Hand-Off Failed for vdevid %x",
			 wmi_event->vdev_id);
		wma_roam_ho_fail_handler(wma_handle, wmi_event->vdev_id);
		break;
#endif
	case WMI_ROAM_REASON_INVALID:
		roam_synch_data = qdf_mem_malloc(sizeof(*roam_synch_data));
		if (NULL == roam_synch_data) {
			WMA_LOGE("Memory unavailable for roam synch data");
			return -ENOMEM;
		}
		if (wmi_event->notif == WMI_ROAM_NOTIF_ROAM_START)
			op_code = SIR_ROAMING_START;
		if (wmi_event->notif == WMI_ROAM_NOTIF_ROAM_ABORT)
			op_code = SIR_ROAMING_ABORT;
		roam_synch_data->roamedVdevId = wmi_event->vdev_id;
		wma_handle->csr_roam_synch_cb(
				(tpAniSirGlobal)wma_handle->mac_context,
				roam_synch_data, NULL, op_code);
		qdf_mem_free(roam_synch_data);
		break;
	case WMI_ROAM_REASON_RSO_STATUS:
		wma_rso_cmd_status_event_handler(wmi_event);
		break;
	default:
		WMA_LOGD("%s:Unhandled Roam Event %x for vdevid %x", __func__,
			 wmi_event->reason, wmi_event->vdev_id);
		break;
	}
	/*
	 * LFR3 module will only send ROAM_ABORT, HO_FAILED, or ROAM_SUCCESS up
	 * on ROAM_START indication. ROAM_SUCCESS is handled in seperate
	 * function. WMI_ROAM_REASON_INVOKE_ROAM_FAIL can be send when LFR3
	 * can't find AP on that channel, so it can't start ROAMING
	 */
	if (((WMI_ROAM_REASON_INVALID == wmi_event->reason) &&
				(WMI_ROAM_NOTIF_ROAM_ABORT ==
						wmi_event->notif))
			|| (WMI_ROAM_REASON_HO_FAILED == wmi_event->reason)
			|| (WMI_ROAM_REASON_INVOKE_ROAM_FAIL ==
				wmi_event->reason)) {
		WMA_LOGI(FL("SELF-REASSOC: Roam reason-%x notif-%x vdevid-%x"),
			 wmi_event->reason, wmi_event->notif,
			 wmi_event->vdev_id);
		wma_roam_remove_self_reassoc(wma_handle, wmi_event->vdev_id);
		cds_restart_opportunistic_timer(false);
	}

	return 0;
}


/**
 * wma_set_rssi_monitoring() - set rssi monitoring
 * @handle: WMA handle
 * @req: rssi monitoring request structure
 *
 * This function reads the incoming @req and fill in the destination
 * WMI structure and send down the rssi monitoring configs down to the firmware
 *
 * Return: 0 on success; error number otherwise
 */
QDF_STATUS wma_set_rssi_monitoring(tp_wma_handle wma,
					struct rssi_monitor_req *req)
{
	struct rssi_monitor_param params = {0};

	if (!wma) {
		WMA_LOGE("%s: wma handle is NULL", __func__);
		return QDF_STATUS_E_INVAL;
	}

	 params.request_id = req->request_id;
	 params.session_id = req->session_id;
	 params.min_rssi = req->min_rssi;
	 params.max_rssi = req->max_rssi;
	 params.control = req->control;

	return wmi_unified_set_rssi_monitoring_cmd(wma->wmi_handle,
						&params);
}

/**
 * wma_get_scan_id() - Generates scan id
 * @scan_id: Scan id
 *
 * This function generates the scan id.
 *
 * Return: QDF_STATUS
 */

QDF_STATUS wma_get_scan_id(uint32_t *scan_id)
{
	tp_wma_handle wma = cds_get_context(QDF_MODULE_ID_WMA);

	if (!scan_id) {
		WMA_LOGE("Scan_id is NULL");
		return QDF_STATUS_E_FAULT;
	}

	/* host need to cycle through the lower 12 bits to generate ids */
	*scan_id = qdf_atomic_inc_return(&wma->scan_id_counter) &
			WMA_SCAN_ID_MASK;
	/*
	 * Firmware expects the host scan request id appended
	 * by PREFIX 0xA000
	 */
	*scan_id = *scan_id | WMI_HOST_SCAN_REQ_ID_PREFIX;
	return QDF_STATUS_SUCCESS;
}

#ifdef FEATURE_LFR_SUBNET_DETECTION
/**
 * wma_set_gateway_params() - set gateway parameters
 * @wma: WMA handle
 * @req: gateway parameter update request structure
 *
 * This function reads the incoming @req and fill in the destination
 * WMI structure and sends down the gateway configs down to the firmware
 *
 * Return: QDF_STATUS
 */
QDF_STATUS wma_set_gateway_params(tp_wma_handle wma,
					struct gateway_param_update_req *req)
{
	struct gateway_update_req_param params = {0};

	if (!wma) {
		WMA_LOGE("%s: wma handle is NULL", __func__);
		return QDF_STATUS_E_INVAL;
	}

	params.request_id = req->request_id;
	params.session_id = req->session_id;
	params.max_retries = req->max_retries;
	params.timeout = req->timeout;
	params.ipv4_addr_type = req->ipv4_addr_type;
	params.ipv6_addr_type = req->ipv6_addr_type;
	qdf_mem_copy(&params.gw_mac_addr, &req->gw_mac_addr,
			sizeof(struct qdf_mac_addr));
	qdf_mem_copy(params.ipv4_addr, req->ipv4_addr,
				QDF_IPV4_ADDR_SIZE);
	qdf_mem_copy(params.ipv6_addr, req->ipv6_addr,
				QDF_IPV6_ADDR_SIZE);

	return wmi_unified_set_gateway_params_cmd(wma->wmi_handle,
							&params);
}
#endif /* FEATURE_LFR_SUBNET_DETECTION */

/**
 * wma_ht40_stop_obss_scan() - ht40 obss stop scan
 * @wma: WMA handel
 * @vdev_id: vdev identifier
 *
 * Return: Return QDF_STATUS, otherwise appropriate failure code
 */
QDF_STATUS wma_ht40_stop_obss_scan(tp_wma_handle wma, int32_t vdev_id)
{

	wmi_buf_t buf;
	wmi_obss_scan_disable_cmd_fixed_param *cmd;
	int ret;
	int len = sizeof(*cmd);

	buf = wmi_buf_alloc(wma->wmi_handle, len);
	if (!buf) {
		WMA_LOGP("%s: wmi_buf_alloc failed", __func__);
		return QDF_STATUS_E_NOMEM;
	}

	WMA_LOGD("cmd %x vdev_id %d", WMI_OBSS_SCAN_DISABLE_CMDID, vdev_id);

	cmd = (wmi_obss_scan_disable_cmd_fixed_param *) wmi_buf_data(buf);
	WMITLV_SET_HDR(&cmd->tlv_header,
		WMITLV_TAG_STRUC_wmi_obss_scan_disable_cmd_fixed_param,
		WMITLV_GET_STRUCT_TLVLEN(
			wmi_obss_scan_disable_cmd_fixed_param));

	cmd->vdev_id = vdev_id;
	ret = wmi_unified_cmd_send(wma->wmi_handle, buf, len,
				WMI_OBSS_SCAN_DISABLE_CMDID);
	if (ret != EOK) {
		WMA_LOGE("Failed to send gw config parameter to fw, ret: %d",
			ret);
		wmi_buf_free(buf);
		return QDF_STATUS_E_FAILURE;
	}

	return QDF_STATUS_SUCCESS;
}

/**
 * wma_send_ht40_obss_scanind() - ht40 obss start scan indication
 * @wma: WMA handel
 * @req: start scan request
 *
 * Return: Return QDF_STATUS, otherwise appropriate failure code
 */
QDF_STATUS wma_send_ht40_obss_scanind(tp_wma_handle wma,
				struct obss_ht40_scanind *req)
{
	wmi_buf_t buf;
	wmi_obss_scan_enable_cmd_fixed_param *cmd;
	int ret;
	int len = 0;
	uint8_t *buf_ptr, i;
	uint8_t *channel_list;

	len += sizeof(wmi_obss_scan_enable_cmd_fixed_param);

	len += WMI_TLV_HDR_SIZE;
	len += qdf_roundup(sizeof(uint8_t) * req->channel_count,
				sizeof(uint32_t));

	len += WMI_TLV_HDR_SIZE;
	len += qdf_roundup(sizeof(uint8_t) * 1, sizeof(uint32_t));

	WMA_LOGE("cmdlen %d vdev_id %d channel count %d iefield_len %d",
			len, req->bss_id, req->channel_count, req->iefield_len);

	WMA_LOGE("scantype %d active_time %d passive %d Obss interval %d",
			req->scan_type, req->obss_active_dwelltime,
			req->obss_passive_dwelltime,
			req->obss_width_trigger_interval);

	buf = wmi_buf_alloc(wma->wmi_handle, len);
	if (!buf) {
		WMA_LOGP("%s: wmi_buf_alloc failed", __func__);
		return QDF_STATUS_E_NOMEM;
	}

	cmd = (wmi_obss_scan_enable_cmd_fixed_param *) wmi_buf_data(buf);
	WMITLV_SET_HDR(&cmd->tlv_header,
		WMITLV_TAG_STRUC_wmi_obss_scan_enable_cmd_fixed_param,
		WMITLV_GET_STRUCT_TLVLEN(wmi_obss_scan_enable_cmd_fixed_param));

	buf_ptr = (uint8_t *) cmd;

	cmd->vdev_id = req->bss_id;
	cmd->scan_type = req->scan_type;
	cmd->obss_scan_active_dwell =
		req->obss_active_dwelltime;
	cmd->obss_scan_passive_dwell =
		req->obss_passive_dwelltime;
	cmd->bss_channel_width_trigger_scan_interval =
		req->obss_width_trigger_interval;
	cmd->bss_width_channel_transition_delay_factor =
		req->bsswidth_ch_trans_delay;
	cmd->obss_scan_active_total_per_channel =
		req->obss_active_total_per_channel;
	cmd->obss_scan_passive_total_per_channel =
		req->obss_passive_total_per_channel;
	cmd->obss_scan_activity_threshold =
		req->obss_activity_threshold;

	cmd->channel_len = req->channel_count;
	cmd->forty_mhz_intolerant =  req->fortymhz_intolerent;
	cmd->current_operating_class = req->current_operatingclass;
	cmd->ie_len = req->iefield_len;

	buf_ptr += sizeof(wmi_obss_scan_enable_cmd_fixed_param);
	WMITLV_SET_HDR(buf_ptr, WMITLV_TAG_ARRAY_BYTE,
		qdf_roundup(req->channel_count, sizeof(uint32_t)));

	buf_ptr += WMI_TLV_HDR_SIZE;
	channel_list = (uint8_t *) buf_ptr;

	for (i = 0; i < req->channel_count; i++) {
		channel_list[i] = req->channels[i];
		WMA_LOGD("Ch[%d]: %d ", i, channel_list[i]);
	}

	buf_ptr += qdf_roundup(sizeof(uint8_t) * req->channel_count,
				sizeof(uint32_t));
	WMITLV_SET_HDR(buf_ptr, WMITLV_TAG_ARRAY_BYTE,
			qdf_roundup(1, sizeof(uint32_t)));
	buf_ptr += WMI_TLV_HDR_SIZE;

	ret = wmi_unified_cmd_send(wma->wmi_handle, buf, len,
				WMI_OBSS_SCAN_ENABLE_CMDID);
	if (ret != EOK) {
		WMA_LOGE("Failed to send gw config parameter to fw, ret: %d",
			ret);
		wmi_buf_free(buf);
		return QDF_STATUS_E_FAILURE;
	}
	return QDF_STATUS_SUCCESS;
}<|MERGE_RESOLUTION|>--- conflicted
+++ resolved
@@ -3195,14 +3195,11 @@
 	qdf_mem_copy(params->mac_addr_mask, pno->mac_addr_mask,
 		     QDF_MAC_ADDR_SIZE);
 
-<<<<<<< HEAD
-=======
 	params->relative_rssi_set = pno->relative_rssi_set;
 	params->relative_rssi = pno->relative_rssi;
 	params->band_rssi_pref.band = pno->band_rssi_pref.band;
 	params->band_rssi_pref.rssi = pno->band_rssi_pref.rssi;
 
->>>>>>> 4f53db07
 	/* probe req ie whitelisting attributes */
 	params->ie_whitelist = pno->ie_whitelist;
 	if (params->ie_whitelist) {
@@ -3215,14 +3212,6 @@
 		params->voui = (uint8_t *)pno;
 	}
 
-<<<<<<< HEAD
-	params->relative_rssi_set = pno->relative_rssi_set;
-	params->relative_rssi = pno->relative_rssi;
-	params->band_rssi_pref.band = pno->band_rssi_pref.band;
-	params->band_rssi_pref.rssi = pno->band_rssi_pref.rssi;
-
-=======
->>>>>>> 4f53db07
 	status = wmi_unified_pno_start_cmd(wma->wmi_handle,
 					params, channel_list);
 	if (QDF_IS_STATUS_SUCCESS(status)) {
