--- conflicted
+++ resolved
@@ -296,15 +296,12 @@
 
 #define MAX_PROBE_REQ_OUIS 16
 
-<<<<<<< HEAD
 /*
  * Maximum no.of random mac addresses supported by firmware
  * for transmitting management action frames
  */
 #define MAX_RANDOM_MAC_ADDRS 16
 
-=======
->>>>>>> 4f53db07
 /*
  * Generic asynchronous request/response support
  *
@@ -1263,14 +1260,11 @@
 	 */
 	uint8_t cfg80211_disconnect_reason;
 	struct lfr_firmware_status lfr_fw_status;
-<<<<<<< HEAD
 	/* random address management for management action frames */
 	spinlock_t random_mac_lock;
 	struct action_frame_random_mac random_mac[MAX_RANDOM_MAC_ADDRS];
-=======
 	bool con_status;
 	bool dad;
->>>>>>> 4f53db07
 };
 
 /*
@@ -1750,8 +1744,6 @@
 	struct vendor_oui *probe_req_voui;
 	int user_configured_pkt_filter_rules;
 
-	uint32_t no_of_probe_req_ouis;
-	struct vendor_oui *probe_req_voui;
 	struct hdd_nud_stats_context nud_stats_context;
 };
 
