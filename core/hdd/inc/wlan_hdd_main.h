/*
 * Copyright (c) 2012-2017 The Linux Foundation. All rights reserved.
 *
 * Previously licensed under the ISC license by Qualcomm Atheros, Inc.
 *
 *
 * Permission to use, copy, modify, and/or distribute this software for
 * any purpose with or without fee is hereby granted, provided that the
 * above copyright notice and this permission notice appear in all
 * copies.
 *
 * THE SOFTWARE IS PROVIDED "AS IS" AND THE AUTHOR DISCLAIMS ALL
 * WARRANTIES WITH REGARD TO THIS SOFTWARE INCLUDING ALL IMPLIED
 * WARRANTIES OF MERCHANTABILITY AND FITNESS. IN NO EVENT SHALL THE
 * AUTHOR BE LIABLE FOR ANY SPECIAL, DIRECT, INDIRECT, OR CONSEQUENTIAL
 * DAMAGES OR ANY DAMAGES WHATSOEVER RESULTING FROM LOSS OF USE, DATA OR
 * PROFITS, WHETHER IN AN ACTION OF CONTRACT, NEGLIGENCE OR OTHER
 * TORTIOUS ACTION, ARISING OUT OF OR IN CONNECTION WITH THE USE OR
 * PERFORMANCE OF THIS SOFTWARE.
 */

/*
 * This file was originally distributed by Qualcomm Atheros, Inc.
 * under proprietary terms before Copyright ownership was assigned
 * to the Linux Foundation.
 */

#if !defined(WLAN_HDD_MAIN_H)
#define WLAN_HDD_MAIN_H
/**===========================================================================

   \file  WLAN_HDD_MAIN_H.h

   \brief Linux HDD Adapter Type

   ==========================================================================*/

/*---------------------------------------------------------------------------
   Include files
   -------------------------------------------------------------------------*/

#include <linux/netdevice.h>
#include <linux/skbuff.h>
#include <net/cfg80211.h>
#include <qdf_list.h>
#include <qdf_types.h>
#include "sir_mac_prot_def.h"
#include "csr_api.h"
#include <wlan_hdd_assoc.h>
#include <wlan_hdd_wmm.h>
#include <wlan_hdd_cfg.h>
#include <linux/spinlock.h>
#if defined(WLAN_OPEN_SOURCE) && defined(CONFIG_HAS_WAKELOCK)
#include <linux/wakelock.h>
#endif
#include <wlan_hdd_ftm.h>
#include "wlan_hdd_tdls.h"
#include "wlan_hdd_tsf.h"
#include "wlan_hdd_cfg80211.h"
#include <qdf_defer.h>
#include "sap_api.h"
#include "ol_txrx_osif_api.h"
#include "ol_txrx_ctrl_api.h"
#include <wlan_hdd_lro.h>
#include "cdp_txrx_flow_ctrl_legacy.h"
#include <cdp_txrx_peer_ops.h>
#include "wlan_hdd_nan_datapath.h"
#include "wlan_tgt_def_config.h"

/*---------------------------------------------------------------------------
   Preprocessor definitions and constants
   -------------------------------------------------------------------------*/
/** Number of Tx Queues */
#ifdef QCA_LL_TX_FLOW_CONTROL_V2
#define NUM_TX_QUEUES 5
#else
#define NUM_TX_QUEUES 4
#endif

/** Length of the TX queue for the netdev */
#define HDD_NETDEV_TX_QUEUE_LEN (3000)

/** Hdd Tx Time out value */
#ifdef LIBRA_LINUX_PC
#define HDD_TX_TIMEOUT          (8000)
#else
#define HDD_TX_TIMEOUT          msecs_to_jiffies(5000)
#endif
/** Hdd Default MTU */
#define HDD_DEFAULT_MTU         (1500)

#ifdef QCA_CONFIG_SMP
#define NUM_CPUS NR_CPUS
#else
#define NUM_CPUS 1
#endif

/**event flags registered net device*/
#define NET_DEVICE_REGISTERED  (0)
#define SME_SESSION_OPENED     (1)
#define INIT_TX_RX_SUCCESS     (2)
#define WMM_INIT_DONE          (3)
#define SOFTAP_BSS_STARTED     (4)
#define DEVICE_IFACE_OPENED    (5)
#define TDLS_INIT_DONE         (6)
#define ACS_PENDING            (7)
#define SOFTAP_INIT_DONE       (8)

/* HDD global event flags */
#define ACS_IN_PROGRESS        (0)

/** Maximum time(ms)to wait for disconnect to complete **/
#ifdef QCA_WIFI_3_0_EMU
#define WLAN_WAIT_TIME_DISCONNECT  5000
#else
#define WLAN_WAIT_TIME_DISCONNECT  5000
#endif
#define WLAN_WAIT_TIME_STATS       800
#define WLAN_WAIT_TIME_POWER       800
#define WLAN_WAIT_TIME_COUNTRY     1000
#define WLAN_WAIT_TIME_LINK_STATUS 800
#define WLAN_WAIT_TIME_POWER_STATS 800
/* Amount of time to wait for sme close session callback.
   This value should be larger than the timeout used by WDI to wait for
   a response from WCNSS */
#define WLAN_WAIT_TIME_SESSIONOPENCLOSE  15000
#define WLAN_WAIT_TIME_ABORTSCAN         2000

/** Maximum time(ms) to wait for mc thread suspend **/
#define WLAN_WAIT_TIME_MCTHREAD_SUSPEND  1200

/** Maximum time(ms) to wait for target to be ready for suspend **/
#define WLAN_WAIT_TIME_READY_TO_SUSPEND  2000

/** Maximum time(ms) to wait for tdls add sta to complete **/
#define WAIT_TIME_TDLS_ADD_STA      1500

/** Maximum time(ms) to wait for tdls del sta to complete **/
#define WAIT_TIME_TDLS_DEL_STA      1500

/** Maximum time(ms) to wait for Link Establish Req to complete **/
#define WAIT_TIME_TDLS_LINK_ESTABLISH_REQ      1500

/** Maximum time(ms) to wait for tdls mgmt to complete **/
#define WAIT_TIME_TDLS_MGMT         11000

/* Scan Req Timeout */
#define WLAN_WAIT_TIME_SCAN_REQ 100

#define WLAN_WAIT_TIME_ANTENNA_MODE_REQ 3000
#define WLAN_WAIT_TIME_SET_DUAL_MAC_CFG 1500

#define WLAN_WAIT_TIME_BPF     1000

/* rcpi request timeout in milli seconds */
#define WLAN_WAIT_TIME_RCPI 500
/* Maximum time(ms) to wait for RSO CMD status event */
#define WAIT_TIME_RSO_CMD_STATUS 2000

#define WLAN_WAIT_TIME_SET_RND 100

#define MAX_NUMBER_OF_ADAPTERS 4

#define MAX_CFG_STRING_LEN  255

#define MAC_ADDR_ARRAY(a) (a)[0], (a)[1], (a)[2], (a)[3], (a)[4], (a)[5]
/** Mac Address string **/
#define MAC_ADDRESS_STR "%02x:%02x:%02x:%02x:%02x:%02x"
#define MAC_ADDRESS_STR_LEN 18  /* Including null terminator */
#define MAX_GENIE_LEN 512

#define WLAN_CHIP_VERSION   "WCNSS"

#define hdd_log(level, args...) QDF_TRACE(QDF_MODULE_ID_HDD, level, ## args)
#define hdd_logfl(level, format, args...) hdd_log(level, FL(format), ## args)

#define hdd_alert(format, args...) \
		hdd_logfl(QDF_TRACE_LEVEL_FATAL, format, ## args)
#define hdd_err(format, args...) \
		hdd_logfl(QDF_TRACE_LEVEL_ERROR, format, ## args)
#define hdd_warn(format, args...) \
		hdd_logfl(QDF_TRACE_LEVEL_WARN, format, ## args)
#define hdd_notice(format, args...) \
		hdd_logfl(QDF_TRACE_LEVEL_INFO, format, ## args)
#define hdd_info(format, args...) \
		hdd_logfl(QDF_TRACE_LEVEL_INFO_HIGH, format, ## args)
#define hdd_debug(format, args...) \
		hdd_logfl(QDF_TRACE_LEVEL_DEBUG, format, ## args)

#define ENTER() hdd_logfl(QDF_TRACE_LEVEL_INFO_LOW, "enter")
#define ENTER_DEV(dev) \
		hdd_logfl(QDF_TRACE_LEVEL_INFO_LOW, "enter(%s)", (dev)->name)
#define EXIT() hdd_logfl(QDF_TRACE_LEVEL_INFO_LOW, "exit")

#define WLAN_HDD_GET_PRIV_PTR(__dev__) (hdd_adapter_t *)(netdev_priv((__dev__)))

#define MAX_NO_OF_2_4_CHANNELS 14

#define WLAN_HDD_PUBLIC_ACTION_FRAME 4
#define WLAN_HDD_PUBLIC_ACTION_FRAME_OFFSET 24
#define WLAN_HDD_PUBLIC_ACTION_FRAME_BODY_OFFSET 24
#define WLAN_HDD_PUBLIC_ACTION_FRAME_TYPE_OFFSET 30
#define WLAN_HDD_PUBLIC_ACTION_FRAME_CATEGORY_OFFSET 0
#define WLAN_HDD_PUBLIC_ACTION_FRAME_ACTION_OFFSET 1
#define WLAN_HDD_PUBLIC_ACTION_FRAME_OUI_OFFSET 2
#define WLAN_HDD_PUBLIC_ACTION_FRAME_OUI_TYPE_OFFSET 5
#define WLAN_HDD_VENDOR_SPECIFIC_ACTION 0x09
#define WLAN_HDD_WFA_OUI   0x506F9A
#define WLAN_HDD_WFA_P2P_OUI_TYPE 0x09
#define WLAN_HDD_P2P_SOCIAL_CHANNELS 3
#define WLAN_HDD_P2P_SINGLE_CHANNEL_SCAN 1
#define WLAN_HDD_PUBLIC_ACTION_FRAME_SUB_TYPE_OFFSET 6

#define WLAN_HDD_IS_SOCIAL_CHANNEL(center_freq)	\
	(((center_freq) == 2412) || ((center_freq) == 2437) || ((center_freq) == 2462))

#define WLAN_HDD_CHANNEL_IN_UNII_1_BAND(center_freq) \
	(((center_freq) == 5180) || ((center_freq) == 5200) \
	 || ((center_freq) == 5220) || ((center_freq) == 5240))

#ifdef WLAN_FEATURE_11W
#define WLAN_HDD_SA_QUERY_ACTION_FRAME 8
#endif

#define WLAN_HDD_PUBLIC_ACTION_TDLS_DISC_RESP 14
#define WLAN_HDD_TDLS_ACTION_FRAME 12

#define WLAN_HDD_QOS_ACTION_FRAME 1
#define WLAN_HDD_QOS_MAP_CONFIGURE 4
#define HDD_SAP_WAKE_LOCK_DURATION 10000        /* in msecs */

#if defined(CONFIG_HL_SUPPORT)
#define HDD_MOD_EXIT_SSR_MAX_RETRIES 200
#else
#define HDD_MOD_EXIT_SSR_MAX_RETRIES 75
#endif

#ifdef WLAN_FEATURE_GTK_OFFLOAD
#define GTK_OFFLOAD_ENABLE  0
#define GTK_OFFLOAD_DISABLE 1
#endif

#define MAX_USER_COMMAND_SIZE 4096

#define HDD_MIN_TX_POWER (-100) /* minimum tx power */
#define HDD_MAX_TX_POWER (+100) /* maximum tx power */

/* FW expects burst duration in 1020*ms */
#define SIFS_BURST_DUR_MULTIPLIER 1020
#define SIFS_BURST_DUR_MAX        12240

/* If IPA UC data path is enabled, target should reserve extra tx descriptors
 * for IPA data path.
 * Then host data path should allow less TX packet pumping in case
 * IPA data path enabled
 */
#define WLAN_TFC_IPAUC_TX_DESC_RESERVE   100

/*
 * NET_NAME_UNKNOWN is only introduced after Kernel 3.17, to have a macro
 * here if the Kernel version is less than 3.17 to avoid the interleave
 * conditional compilation.
 */
#if !((LINUX_VERSION_CODE >= KERNEL_VERSION(3, 17, 0)) || defined(WITH_BACKPORTS))
#define NET_NAME_UNKNOWN	0
#endif

#define PRE_CAC_SSID "pre_cac_ssid"

/* session ID invalid */
#define HDD_SESSION_ID_INVALID    0xFF

#define SCAN_REJECT_THRESHOLD_TIME 300000 /* Time is in msec, equal to 5 mins */

/* wait time for nud stats in milliseconds */
#define WLAN_WAIT_TIME_NUD_STATS 800
/* nud stats skb max length */
#define WLAN_NUD_STATS_LEN 800
/* ARP packet type for NUD debug stats */
#define WLAN_NUD_STATS_ARP_PKT_TYPE 1

/*
 * @eHDD_SCAN_REJECT_DEFAULT: default value
 * @eHDD_CONNECTION_IN_PROGRESS: connection is in progress
 * @eHDD_REASSOC_IN_PROGRESS: reassociation is in progress
 * @eHDD_EAPOL_IN_PROGRESS: STA/P2P-CLI is in middle of EAPOL/WPS exchange
 * @eHDD_SAP_EAPOL_IN_PROGRESS: SAP/P2P-GO is in middle of EAPOL/WPS exchange
 */
typedef enum {
	eHDD_SCAN_REJECT_DEFAULT = 0,
	eHDD_CONNECTION_IN_PROGRESS,
	eHDD_REASSOC_IN_PROGRESS,
	eHDD_EAPOL_IN_PROGRESS,
	eHDD_SAP_EAPOL_IN_PROGRESS,
} scan_reject_states;

#define MAX_PROBE_REQ_OUIS 16

/*
 * Maximum no.of random mac addresses supported by firmware
 * for transmitting management action frames
 */
<<<<<<< HEAD
#define MAX_RANDOM_MAC_ADDRS 16
=======
#define MAX_RANDOM_MAC_ADDRS 4
>>>>>>> b63a507d

/*
 * Generic asynchronous request/response support
 *
 * Many of the APIs supported by HDD require a call to SME to
 * perform an action or to retrieve some data.  In most cases SME
 * performs the operation asynchronously, and will execute a provided
 * callback function when the request has completed.  In order to
 * synchronize this the HDD API allocates a context which is then
 * passed to SME, and which is then, in turn, passed back to the
 * callback function when the operation completes.  The callback
 * function then sets a completion variable inside the context which
 * the HDD API is waiting on.  In an ideal world the HDD API would
 * wait forever (or at least for a long time) for the response to be
 * received and for the completion variable to be set.  However in
 * most cases these HDD APIs are being invoked in the context of a
 * user space thread which has invoked either a cfg80211 API or a
 * wireless extensions ioctl and which has taken the kernel rtnl_lock.
 * Since this lock is used to synchronize many of the kernel tasks, we
 * do not want to hold it for a long time.  In addition we do not want
 * to block user space threads (such as the wpa supplicant's main
 * thread) for an extended time.  Therefore we only block for a short
 * time waiting for the response before we timeout.  This means that
 * it is possible for the HDD API to timeout, and for the callback to
 * be invoked afterwards.  In order for the callback function to
 * determine if the HDD API is still waiting, a magic value is also
 * stored in the shared context.  Only if the context has a valid
 * magic will the callback routine do any work.  In order to further
 * synchronize these activities a spinlock is used so that if any HDD
 * API timeout coincides with its callback, the operations of the two
 * threads will be serialized.
 */

struct statsContext {
	struct completion completion;
	hdd_adapter_t *pAdapter;
	unsigned int magic;
};

struct linkspeedContext {
	struct completion completion;
	hdd_adapter_t *pAdapter;
	unsigned int magic;
};

/**
 * struct random_mac_context - Context used with hdd_random_mac_callback
 * @random_mac_completion: Event on which hdd_set_random_mac will wait
 * @adapter: Pointer to adapter
 * @magic: For valid context this is set to ACTION_FRAME_RANDOM_CONTEXT_MAGIC
 * @set_random_addr: Status of random filter set
 */
struct random_mac_context {
	struct completion random_mac_completion;
	hdd_adapter_t *adapter;
	unsigned int magic;
	bool set_random_addr;
};

extern spinlock_t hdd_context_lock;

#define STATS_CONTEXT_MAGIC 0x53544154  /* STAT */
#define RSSI_CONTEXT_MAGIC  0x52535349  /* RSSI */
#define POWER_CONTEXT_MAGIC 0x504F5752  /* POWR */
#define SNR_CONTEXT_MAGIC   0x534E5200  /* SNR */
#define LINK_CONTEXT_MAGIC  0x4C494E4B  /* LINKSPEED */
#define LINK_STATUS_MAGIC   0x4C4B5354  /* LINKSTATUS(LNST) */
#define TEMP_CONTEXT_MAGIC  0x74656d70   /* TEMP (temperature) */
#define BPF_CONTEXT_MAGIC 0x4575354    /* BPF */
#define POWER_STATS_MAGIC 0x14111990
#define RCPI_CONTEXT_MAGIC  0x7778888  /* RCPI */
#define ACTION_FRAME_RANDOM_CONTEXT_MAGIC 0x87878787

/* MAX OS Q block time value in msec
 * Prevent from permanent stall, resume OS Q if timer expired */
#define WLAN_HDD_TX_FLOW_CONTROL_OS_Q_BLOCK_TIME 1000
#define WLAN_SAP_HDD_TX_FLOW_CONTROL_OS_Q_BLOCK_TIME 100
#define WLAN_HDD_TX_FLOW_CONTROL_MAX_24BAND_CH   14

#define NUM_TX_RX_HISTOGRAM 128
#define NUM_TX_RX_HISTOGRAM_MASK (NUM_TX_RX_HISTOGRAM - 1)

/**
 * struct hdd_tx_rx_histogram - structure to keep track of tx and rx packets
 *				received over 100ms intervals
 * @interval_rx:	# of rx packets received in the last 100ms interval
 * @interval_tx:	# of tx packets received in the last 100ms interval
 * @next_vote_level:	pld_bus_width_type voting level (high or low)
 *			determined on the basis of total tx and rx packets
 *			received in the last 100ms interval
 * @next_rx_level:	pld_bus_width_type voting level (high or low)
 *			determined on the basis of rx packets received in the
 *			last 100ms interval
 * @next_tx_level:	pld_bus_width_type voting level (high or low)
 *			determined on the basis of tx packets received in the
 *			last 100ms interval
 * @qtime		timestamp when the record is added
 *
 * The structure keeps track of throughput requirements of wlan driver.
 * An entry is added if either of next_vote_level, next_rx_level or
 * next_tx_level changes. An entry is not added for every 100ms interval.
 */
struct hdd_tx_rx_histogram {
	uint64_t interval_rx;
	uint64_t interval_tx;
	uint32_t next_vote_level;
	uint32_t next_rx_level;
	uint32_t next_tx_level;
	uint64_t qtime;
};

typedef struct hdd_tx_rx_stats_s {
	/* start_xmit stats */
	__u32    txXmitCalled;
	__u32    txXmitDropped;
	__u32    txXmitOrphaned;
	__u32    txXmitClassifiedAC[NUM_TX_QUEUES];
	__u32    txXmitDroppedAC[NUM_TX_QUEUES];

	/* rx stats */
	__u32 rxPackets[NUM_CPUS];
	__u32 rxDropped[NUM_CPUS];
	__u32 rxDelivered[NUM_CPUS];
	__u32 rxRefused[NUM_CPUS];

	/* txflow stats */
	bool     is_txflow_paused;
	__u32    txflow_pause_cnt;
	__u32    txflow_unpause_cnt;
	__u32    txflow_timer_cnt;
} hdd_tx_rx_stats_t;

#ifdef WLAN_FEATURE_11W
typedef struct hdd_pmf_stats_s {
	uint8_t numUnprotDeauthRx;
	uint8_t numUnprotDisassocRx;
} hdd_pmf_stats_t;
#endif

struct hdd_arp_stats_s {
	uint16_t tx_arp_req_count;
	uint16_t rx_arp_rsp_count;
	uint16_t tx_dropped;
	uint16_t rx_dropped;
	uint16_t rx_delivered;
	uint16_t rx_refused;
	uint16_t tx_host_fw_sent;
	uint16_t rx_host_drop_reorder;
	uint16_t rx_fw_cnt;
	uint16_t tx_ack_cnt;
};

typedef struct hdd_stats_s {
	tCsrSummaryStatsInfo summary_stat;
	tCsrGlobalClassAStatsInfo ClassA_stat;
	tCsrGlobalClassDStatsInfo ClassD_stat;
	struct csr_per_chain_rssi_stats_info  per_chain_rssi_stats;
	hdd_tx_rx_stats_t hddTxRxStats;
	struct hdd_arp_stats_s hdd_arp_stats;
#ifdef WLAN_FEATURE_11W
	hdd_pmf_stats_t hddPmfStats;
#endif
} hdd_stats_t;

typedef enum {
	HDD_ROAM_STATE_NONE,

	/* Issuing a disconnect due to transition into low power states. */
	HDD_ROAM_STATE_DISCONNECTING_POWER,

	/* move to this state when HDD sets a key with SME/CSR.  Note this is */
	/* an important state to get right because we will get calls into our SME */
	/* callback routine for SetKey activity that we did not initiate! */
	HDD_ROAM_STATE_SETTING_KEY,
} HDD_ROAM_STATE;

typedef struct roaming_info_s {
	HDD_ROAM_STATE roamingState;
	qdf_event_t roamingEvent;

	tSirMacAddr bssid;
	tSirMacAddr peerMac;
	uint32_t roamId;
	eRoamCmdStatus roamStatus;
	bool deferKeyComplete;

} roaming_info_t;

#ifdef FEATURE_WLAN_WAPI
/* Define WAPI macros for Length, BKID count etc*/
#define MAX_WPI_KEY_LENGTH    16
#define MAX_NUM_PN            16
#define MAC_ADDR_LEN           6
#define MAX_ADDR_INDEX        12
#define MAX_NUM_AKM_SUITES    16
#define MAX_NUM_UNI_SUITES    16
#define MAX_NUM_BKIDS         16

/** WAPI AUTH mode definition */
enum _WAPIAuthMode {
	WAPI_AUTH_MODE_OPEN = 0,
	WAPI_AUTH_MODE_PSK = 1,
	WAPI_AUTH_MODE_CERT
} __packed;
typedef enum _WAPIAuthMode WAPIAuthMode;

/** WAPI Work mode structure definition */
#define   WZC_ORIGINAL      0
#define   WAPI_EXTENTION    1

struct _WAPI_FUNCTION_MODE {
	unsigned char wapiMode;
} __packed;

typedef struct _WAPI_FUNCTION_MODE WAPI_FUNCTION_MODE;

typedef struct _WAPI_BKID {
	uint8_t bkid[16];
} WAPI_BKID, *pWAPI_BKID;

/** WAPI Association information structure definition */
struct _WAPI_AssocInfo {
	uint8_t elementID;
	uint8_t length;
	uint16_t version;
	uint16_t akmSuiteCount;
	uint32_t akmSuite[MAX_NUM_AKM_SUITES];
	uint16_t unicastSuiteCount;
	uint32_t unicastSuite[MAX_NUM_UNI_SUITES];
	uint32_t multicastSuite;
	uint16_t wapiCability;
	uint16_t bkidCount;
	WAPI_BKID bkidList[MAX_NUM_BKIDS];
} __packed;

typedef struct _WAPI_AssocInfo WAPI_AssocInfo;
typedef struct _WAPI_AssocInfo *pWAPI_IEAssocInfo;

/** WAPI KEY Type definition */
enum _WAPIKeyType {
	PAIRWISE_KEY,           /* 0 */
	GROUP_KEY               /* 1 */
} __packed;
typedef enum _WAPIKeyType WAPIKeyType;

/** WAPI KEY Direction definition */
enum _KEY_DIRECTION {
	None,
	Rx,
	Tx,
	Rx_Tx
} __packed;

typedef enum _KEY_DIRECTION WAPI_KEY_DIRECTION;

/* WAPI KEY structure definition */
struct WLAN_WAPI_KEY {
	WAPIKeyType keyType;
	WAPI_KEY_DIRECTION keyDirection;        /*reserved for future use */
	uint8_t keyId;
	uint8_t addrIndex[MAX_ADDR_INDEX];      /*reserved for future use */
	int wpiekLen;
	uint8_t wpiek[MAX_WPI_KEY_LENGTH];
	int wpickLen;
	uint8_t wpick[MAX_WPI_KEY_LENGTH];
	uint8_t pn[MAX_NUM_PN]; /*reserved for future use */
} __packed;

typedef struct WLAN_WAPI_KEY WLAN_WAPI_KEY;
typedef struct WLAN_WAPI_KEY *pWLAN_WAPI_KEY;

#define WPA_GET_LE16(a) ((u16) (((a)[1] << 8) | (a)[0]))
#define WPA_GET_BE24(a) ((u32) ((a[0] << 16) | (a[1] << 8) | a[2]))
#define WLAN_EID_WAPI 68
#define WAPI_PSK_AKM_SUITE  0x02721400
#define WAPI_CERT_AKM_SUITE 0x01721400

/* WAPI BKID List structure definition */
struct _WLAN_BKID_LIST {
	uint32_t length;
	uint32_t BKIDCount;
	WAPI_BKID BKID[1];
} __packed;

typedef struct _WLAN_BKID_LIST WLAN_BKID_LIST;
typedef struct _WLAN_BKID_LIST *pWLAN_BKID_LIST;

/* WAPI Information structure definition */
struct hdd_wapi_info_s {
	uint32_t nWapiMode;
	bool fIsWapiSta;
	struct qdf_mac_addr cachedMacAddr;
	uint8_t wapiAuthMode;
} __packed;
typedef struct hdd_wapi_info_s hdd_wapi_info_t;
#endif /* FEATURE_WLAN_WAPI */

typedef struct beacon_data_s {
	u8 *head;
	u8 *tail;
	u8 *proberesp_ies;
	u8 *assocresp_ies;
	int head_len;
	int tail_len;
	int proberesp_ies_len;
	int assocresp_ies_len;
	int dtim_period;
} beacon_data_t;

typedef enum rem_on_channel_request_type {
	REMAIN_ON_CHANNEL_REQUEST,
	OFF_CHANNEL_ACTION_TX,
} rem_on_channel_request_type_t;

typedef struct action_pkt_buffer {
	uint8_t *frame_ptr;
	uint32_t frame_length;
	uint16_t freq;
} action_pkt_buffer_t;

typedef struct hdd_remain_on_chan_ctx {
	struct net_device *dev;
	struct ieee80211_channel chan;
	enum nl80211_channel_type chan_type;
	unsigned int duration;
	u64 cookie;
	rem_on_channel_request_type_t rem_on_chan_request;
	qdf_mc_timer_t hdd_remain_on_chan_timer;
	action_pkt_buffer_t action_pkt_buff;
	bool hdd_remain_on_chan_cancel_in_progress;
	uint32_t scan_id;
} hdd_remain_on_chan_ctx_t;

/* RoC Request entry */
typedef struct hdd_roc_req {
	qdf_list_node_t node;   /* MUST be first element */
	hdd_adapter_t *pAdapter;
	hdd_remain_on_chan_ctx_t *pRemainChanCtx;
} hdd_roc_req_t;

/**
 * struct hdd_scan_req - Scan Request entry
 * @node : List entry element
 * @adapter: Adapter address
 * @scan_request: scan request holder
 * @scan_id: scan identifier used across host layers which is generated at WMI
 * @cookie: scan request identifier sent to userspace
 * @source: scan request originator (NL/Vendor scan)
 * @timestamp: scan request timestamp
 *
 * Scan request linked list element
 */
struct hdd_scan_req {
	qdf_list_node_t node;
	hdd_adapter_t *adapter;
	struct cfg80211_scan_request *scan_request;
	uint32_t scan_id;
	uint8_t source;
	uint32_t timestamp;
};

typedef enum {
	HDD_IDLE,
	HDD_PD_REQ_ACK_PENDING,
	HDD_GO_NEG_REQ_ACK_PENDING,
	HDD_INVALID_STATE,
} eP2PActionFrameState;

typedef enum {
	WLAN_HDD_GO_NEG_REQ,
	WLAN_HDD_GO_NEG_RESP,
	WLAN_HDD_GO_NEG_CNF,
	WLAN_HDD_INVITATION_REQ,
	WLAN_HDD_INVITATION_RESP,
	WLAN_HDD_DEV_DIS_REQ,
	WLAN_HDD_DEV_DIS_RESP,
	WLAN_HDD_PROV_DIS_REQ,
	WLAN_HDD_PROV_DIS_RESP,
} tActionFrmType;

typedef struct hdd_cfg80211_state_s {
	uint16_t current_freq;
	u64 action_cookie;
	uint8_t *buf;
	size_t len;
	hdd_remain_on_chan_ctx_t *remain_on_chan_ctx;
	struct mutex remain_on_chan_ctx_lock;
	eP2PActionFrameState actionFrmState;
	/* is_go_neg_ack_received flag is set to 1 when
	* the pending ack for GO negotiation req is
	* received.
	*/
	bool is_go_neg_ack_received;
} hdd_cfg80211_state_t;

/**
 * struct hdd_mon_set_ch_info - Holds monitor mode channel switch params
 * @channel: Channel number.
 * @cb_mode: Channel bonding
 * @channel_width: Channel width 0/1/2 for 20/40/80MHz respectively.
 * @phy_mode: PHY mode
 */
struct hdd_mon_set_ch_info {
	uint8_t channel;
	uint8_t cb_mode;
	uint32_t channel_width;
	eCsrPhyMode phy_mode;
};

/**
 * struct action_frame_cookie - Action frame cookie item in cookie list
 * @cookie_node: List item
 * @cookie: Cookie value
 */
struct action_frame_cookie {
	struct list_head cookie_node;
	uint64_t cookie;
};

/**
 * struct action_frame_random_mac - Action Frame random mac addr &
 * related attrs
 * @in_use: Checks whether random mac is in use
 * @addr: Contains random mac addr
<<<<<<< HEAD
=======
 * @freq: Channel frequency
>>>>>>> b63a507d
 * @cookie_list: List of cookies tied with random mac
 */
struct action_frame_random_mac {
	bool in_use;
	uint8_t addr[QDF_MAC_ADDR_SIZE];
<<<<<<< HEAD
=======
	uint32_t freq;
>>>>>>> b63a507d
	struct list_head cookie_list;
};

struct hdd_station_ctx {
	/** Handle to the Wireless Extension State */
	hdd_wext_state_t WextState;

#ifdef FEATURE_WLAN_TDLS
	tdlsCtx_t *pHddTdlsCtx;
#endif

	/**Connection information*/
	connection_info_t conn_info;

	roaming_info_t roam_info;

	int ft_carrier_on;

#ifdef WLAN_FEATURE_GTK_OFFLOAD
	tSirGtkOffloadParams gtkOffloadReqParams;
#endif
	/*Increment whenever ibss New peer joins and departs the network */
	int ibss_sta_generation;

	/* Indication of wep/wpa-none keys installation */
	bool ibss_enc_key_installed;

	/*Save the wep/wpa-none keys */
	tCsrRoamSetKey ibss_enc_key;
	tSirPeerInfoRspParams ibss_peer_info;

	bool hdd_ReassocScenario;

	/* STA ctx debug variables */
	int staDebugState;

	uint8_t broadcast_staid;

	struct hdd_mon_set_ch_info ch_info;
#ifdef WLAN_FEATURE_NAN_DATAPATH
	struct nan_datapath_ctx ndp_ctx;
#endif
};

#define BSS_STOP    0
#define BSS_START   1
typedef struct hdd_hostapd_state_s {
	int bssState;
	qdf_event_t qdf_event;
	qdf_event_t qdf_stop_bss_event;
	qdf_event_t qdf_sta_disassoc_event;
	QDF_STATUS qdf_status;
	bool bCommit;

} hdd_hostapd_state_t;

/**
 * enum bss_stop_reason - reasons why a BSS is stopped.
 * @BSS_STOP_REASON_INVALID: no reason specified explicitly.
 * @BSS_STOP_DUE_TO_MCC_SCC_SWITCH: BSS stopped due to host
 *  driver is trying to switch AP role to a different channel
 *  to maintain SCC mode with the STA role on the same card.
 *  this usually happens when STA is connected to an external
 *  AP that runs on a different channel
 */
enum bss_stop_reason {
	BSS_STOP_REASON_INVALID = 0,
	BSS_STOP_DUE_TO_MCC_SCC_SWITCH = 1,
};

/*
 * Per station structure kept in HDD for multiple station support for SoftAP
 */
typedef struct {
	/** The station entry is used or not  */
	bool isUsed;

	/** Station ID reported back from HAL (through SAP). Broadcast
	 *  uses station ID zero by default in both libra and volans. */
	uint8_t ucSTAId;

	/** MAC address of the station */
	struct qdf_mac_addr macAddrSTA;

	/** Current Station state so HDD knows how to deal with packet
	 *  queue. Most recent states used to change TLSHIM STA state */
	enum ol_txrx_peer_state tlSTAState;

	/** Track QoS status of station */
	bool isQosEnabled;

	/** The station entry for which Deauth is in progress  */
	bool isDeauthInProgress;

	/** Number of spatial streams supported */
	uint8_t   nss;

	/** Rate Flags for this connection */
	uint32_t  rate_flags;
} hdd_station_info_t;

struct hdd_ap_ctx_s {
	hdd_hostapd_state_t HostapdState;

	/* Memory differentiation mode is enabled */
	/* uint16_t uMemoryDiffThreshold; */
	/* uint8_t uNumActiveAC; */
	/* uint8_t uActiveACMask; */

	/** Packet Count to update uNumActiveAC and uActiveACMask */
	/* uint16_t uUpdatePktCount; */

	/** Station ID assigned after BSS starts */
	uint8_t uBCStaId;

	uint8_t uPrivacy;       /* The privacy bits of configuration */

	tSirWPSPBCProbeReq WPSPBCProbeReq;

	tsap_Config_t sapConfig;

	struct semaphore semWpsPBCOverlapInd;

	bool apDisableIntraBssFwd;

	qdf_mc_timer_t hdd_ap_inactivity_timer;

	uint8_t operatingChannel;

	bool uIsAuthenticated;

	eCsrEncryptionType ucEncryptType;

	/* This will point to group key data, if it is received before start bss. */
	tCsrRoamSetKey groupKey;
	/* This will have WEP key data, if it is received before start bss */
	tCsrRoamSetKey wepKey[CSR_MAX_NUM_KEY];

	/* WEP default key index */
	uint8_t wep_def_key_idx;

	beacon_data_t *beacon;

	bool bApActive;

	/* SAP Context */
	void *sapContext;

	bool dfs_cac_block_tx;

	enum bss_stop_reason bss_stop_reason;
};

typedef struct hdd_scaninfo_s {
	/* The scan pending  */
	uint32_t mScanPending;

	/* Counter for mScanPending so that the scan pending
	   error log is not printed for more than 5 times    */
	uint32_t mScanPendingCounter;

	/* Additional IE for scan */
	tSirAddie scanAddIE;

	uint8_t *default_scan_ies;
	uint8_t default_scan_ies_len;
	/* Scan mode */
	tSirScanType scan_mode;

	/* completion variable for abortscan */
	struct completion abortscan_event_var;

} hdd_scaninfo_t;

#define WLAN_HDD_MAX_MC_ADDR_LIST CFG_TGT_MAX_MULTICAST_FILTER_ENTRIES

#ifdef WLAN_FEATURE_PACKET_FILTERING
typedef struct multicast_addr_list {
	uint8_t isFilterApplied;
	uint8_t mc_cnt;
	uint8_t addr[WLAN_HDD_MAX_MC_ADDR_LIST][ETH_ALEN];
} t_multicast_add_list;
#endif

#define WLAN_HDD_MAX_HISTORY_ENTRY		10

/**
 * struct hdd_netif_queue_stats - netif queue operation statistics
 * @pause_count - pause counter
 * @unpause_count - unpause counter
 */
struct hdd_netif_queue_stats {
	uint16_t pause_count;
	uint16_t unpause_count;
	qdf_time_t total_pause_time;
};

/**
 * struct hdd_netif_queue_history - netif queue operation history
 * @time: timestamp
 * @netif_action: action type
 * @netif_reason: reason type
 * @pause_map: pause map
 */
struct hdd_netif_queue_history {
	qdf_time_t time;
	uint16_t netif_action;
	uint16_t netif_reason;
	uint32_t pause_map;
};

/**
 * struct hdd_chan_change_params - channel related information
 * @chan: operating channel
 * @chan_params: channel parameters
 */
struct hdd_chan_change_params {
	uint8_t chan;
	struct ch_params_s chan_params;
};

/**
 * struct hdd_runtime_pm_context - context to prevent/allow runtime pm
 * @scan: scan context to prvent/allow runtime pm
 *
 * Prevent Runtime PM for scan
 */
struct hdd_runtime_pm_context {
	qdf_runtime_lock_t scan;
	qdf_runtime_lock_t roc;
	qdf_runtime_lock_t dfs;
};

/**
 * struct hdd_connect_pm_context - Runtime PM connect context per adapter
 * @connect: Runtime Connect Context
 *
 * Structure to hold runtime pm connect context for each adapter.
 */
struct hdd_connect_pm_context {
	qdf_runtime_lock_t connect;
};

/*
 * WLAN_HDD_ADAPTER_MAGIC is a magic number used to identify net devices
 * belonging to this driver from net devices belonging to other devices.
 * Therefore, the magic number must be unique relative to the numbers for
 * other drivers in the system. If WLAN_HDD_ADAPTER_MAGIC is already defined
 * (e.g. by compiler argument), then use that. If it's not already defined,
 * then use the first 4 characters of MULTI_IF_NAME to construct the magic
 * number. If MULTI_IF_NAME is not defined, then use a default magic number.
 */
#ifndef WLAN_HDD_ADAPTER_MAGIC
#ifdef MULTI_IF_NAME
#define WLAN_HDD_ADAPTER_MAGIC                                          \
	(MULTI_IF_NAME[0] == 0 ? 0x574c414e :                           \
	(MULTI_IF_NAME[1] == 0 ? (MULTI_IF_NAME[0] << 24) :             \
	(MULTI_IF_NAME[2] == 0 ? (MULTI_IF_NAME[0] << 24) |             \
		(MULTI_IF_NAME[1] << 16) :                              \
	(MULTI_IF_NAME[0] << 24) | (MULTI_IF_NAME[1] << 16) |           \
	(MULTI_IF_NAME[2] << 8) | MULTI_IF_NAME[3])))
#else
#define WLAN_HDD_ADAPTER_MAGIC 0x574c414e       /* ASCII "WLAN" */
#endif
#endif

/**
 * struct rcpi_info - rcpi info
 * @rcpi: computed value in dB
 * @mac_addr: peer mac addr for which rcpi is computed
 */
struct rcpi_info {
	int32_t rcpi;
	struct qdf_mac_addr mac_addr;
};

struct hdd_adapter_s {
	/* Magic cookie for adapter sanity verification.  Note that this
	 * needs to be at the beginning of the private data structure so
	 * that it will exists at the beginning of dev->priv and hence
	 * will always be in mapped memory
	 */
	uint32_t magic;

	void *pHddCtx;

	/** Handle to the network device */
	struct net_device *dev;

	enum tQDF_ADAPTER_MODE device_mode;

	/** IPv4 notifier callback for handling ARP offload on change in IP */
	struct work_struct ipv4NotifierWorkQueue;
#ifdef WLAN_NS_OFFLOAD
	/** IPv6 notifier callback for handling NS offload on change in IP */
	struct work_struct ipv6NotifierWorkQueue;
#endif

	/* TODO Move this to sta Ctx */
	struct wireless_dev wdev;
	struct cfg80211_scan_request *request;

	/** ops checks if Opportunistic Power Save is Enable or Not
	 * ctw stores ctWindow value once we receive Opps command from
	 * wpa_supplicant then using ctWindow value we need to Enable
	 * Opportunistic Power Save
	 */
	uint8_t ops;
	uint32_t ctw;

	/** Current MAC Address for the adapter  */
	struct qdf_mac_addr macAddressCurrent;

	/**Event Flags*/
	unsigned long event_flags;

	/**Device TX/RX statistics*/
	struct net_device_stats stats;
	/** HDD statistics*/
	hdd_stats_t hdd_stats;
	/** linkspeed statistics */
	tSirLinkSpeedInfo ls_stats;

	uint8_t sessionId;

	/* Completion variable for session close */
	struct completion session_close_comp_var;

	/* Completion variable for session open */
	struct completion session_open_comp_var;

	/* TODO: move these to sta ctx. These may not be used in AP */
	/** completion variable for disconnect callback */
	struct completion disconnect_comp_var;

	/** Completion of change country code */
	struct completion change_country_code;

	/* completion variable for Linkup Event */
	struct completion linkup_event_var;

	/* completion variable for cancel remain on channel Event */
	struct completion cancel_rem_on_chan_var;

	/* completion variable for off channel  remain on channel Event */
	struct completion offchannel_tx_event;
	/* Completion variable for action frame */
	struct completion tx_action_cnf_event;
	/* Completion variable for remain on channel ready */
	struct completion rem_on_chan_ready_event;

	struct completion sta_authorized_event;
#ifdef FEATURE_WLAN_TDLS
	struct completion tdls_add_station_comp;
	struct completion tdls_del_station_comp;
	struct completion tdls_mgmt_comp;
	struct completion tdls_link_establish_req_comp;
	QDF_STATUS tdlsAddStaStatus;
#endif

	struct completion ibss_peer_info_comp;

	/* Track whether the linkup handling is needed  */
	bool isLinkUpSvcNeeded;

	/* Mgmt Frames TX completion status code */
	uint32_t mgmtTxCompletionStatus;

	/* WMM Status */
	hdd_wmm_status_t hddWmmStatus;
/*************************************************************
 */
/*************************************************************
 * TODO - Remove it later
 */
	/** Multiple station supports */
	/** Per-station structure */
	spinlock_t staInfo_lock;        /* To protect access to station Info */
	hdd_station_info_t aStaInfo[WLAN_MAX_STA_COUNT];
	/* uint8_t uNumActiveStation; */

/*************************************************************
 */

#ifdef FEATURE_WLAN_WAPI
	hdd_wapi_info_t wapi_info;
#endif

	int8_t rssi;
	int32_t rssi_on_disconnect;
#ifdef WLAN_FEATURE_LPSS
	bool rssi_send;
#endif

	uint8_t snr;

	struct work_struct monTxWorkQueue;
	struct sk_buff *skb_to_tx;

	union {
		hdd_station_ctx_t station;
		hdd_ap_ctx_t ap;
	} sessionCtx;

#ifdef WLAN_FEATURE_TSF
	/* tsf value received from firmware */
	uint32_t tsf_low;
	uint32_t tsf_high;
	/* TSF capture state */
	enum hdd_tsf_capture_state tsf_state;
	uint64_t tsf_sync_soc_timer;
#endif

	hdd_cfg80211_state_t cfg80211State;

#ifdef WLAN_FEATURE_PACKET_FILTERING
	t_multicast_add_list mc_addr_list;
#endif
	uint8_t addr_filter_pattern;

	bool higherDtimTransition;
	bool survey_idx;

	hdd_scaninfo_t scan_info;
#ifdef FEATURE_WLAN_ESE
	tAniTrafStrmMetrics tsmStats;
#endif
	/* Flag to ensure PSB is configured through framework */
	uint8_t psbChanged;
	/* UAPSD psb value configured through framework */
	uint8_t configuredPsb;
#ifdef IPA_OFFLOAD
	void *ipa_context;
#endif
	/* Use delayed work for Sec AP ACS as Pri AP Startup need to complete
	 * since CSR (PMAC Struct) Config is same for both AP
	 */
	struct delayed_work acs_pending_work;

	struct work_struct scan_block_work;
#ifdef MSM_PLATFORM
	unsigned long prev_rx_packets;
	unsigned long prev_tx_packets;
	uint64_t prev_fwd_tx_packets;
	uint64_t prev_fwd_rx_packets;
	int connection;
#endif
	bool is_roc_inprogress;

#ifdef QCA_LL_LEGACY_TX_FLOW_CONTROL
	qdf_mc_timer_t tx_flow_control_timer;
	bool tx_flow_timer_initialized;
	unsigned int tx_flow_low_watermark;
	unsigned int tx_flow_high_watermark_offset;
#endif /* QCA_LL_LEGACY_TX_FLOW_CONTROL */
	bool offloads_configured;

	/* DSCP to UP QoS Mapping */
	sme_QosWmmUpType hddWmmDscpToUpMap[WLAN_HDD_MAX_DSCP + 1];

#ifdef WLAN_FEATURE_LINK_LAYER_STATS
	bool isLinkLayerStatsSet;
#endif
	uint8_t linkStatus;

	/* variable for temperature in Celsius */
	int temperature;

	/* Time stamp for last completed RoC request */
	uint64_t last_roc_ts;

	/* Time stamp for start RoC request */
	uint64_t start_roc_ts;

	/* State for synchronous OCB requests to WMI */
	struct sir_ocb_set_config_response ocb_set_config_resp;
	struct sir_ocb_get_tsf_timer_response ocb_get_tsf_timer_resp;
	struct sir_dcc_get_stats_response *dcc_get_stats_resp;
	struct sir_dcc_update_ndl_response dcc_update_ndl_resp;

	/* MAC addresses used for OCB interfaces */
#ifdef WLAN_FEATURE_DSRC
	struct qdf_mac_addr ocb_mac_address[QDF_MAX_CONCURRENCY_PERSONA];
	int ocb_mac_addr_count;
#endif

	/* BITMAP indicating pause reason */
	uint32_t pause_map;
	spinlock_t pause_map_lock;
	qdf_time_t start_time;
	qdf_time_t last_time;
	qdf_time_t total_pause_time;
	qdf_time_t total_unpause_time;
	uint8_t history_index;
	struct hdd_netif_queue_history
		 queue_oper_history[WLAN_HDD_MAX_HISTORY_ENTRY];
	struct hdd_netif_queue_stats queue_oper_stats[WLAN_REASON_TYPE_MAX];
	ol_txrx_tx_fp tx_fn;
	/* debugfs entry */
	struct dentry *debugfs_phy;
	/*
	 * The pre cac channel is saved here and will be used when the SAP's
	 * channel needs to be moved from the existing 2.4GHz channel.
	 */
	uint8_t pre_cac_chan;
	struct hdd_connect_pm_context connect_rpm_ctx;
	struct power_stats_response *chip_power_stats;

	bool fast_roaming_allowed;

	/* rcpi information */
	struct rcpi_info rcpi;
	/*
	 * defer disconnect is used as a flag by roaming to check
	 * if any disconnect has been deferred because of roaming
	 * and handle it. It stores the source of the disconnect.
	 * Based on the source, it will appropriately handle the
	 * disconnect.
	 */
	uint8_t defer_disconnect;
	/*
	 * cfg80211 issues a reason for disconnect. Store this reason if the
	 * disconnect is being deferred.
	 */
	uint8_t cfg80211_disconnect_reason;
	struct lfr_firmware_status lfr_fw_status;
	/* random address management for management action frames */
	spinlock_t random_mac_lock;
	struct action_frame_random_mac random_mac[MAX_RANDOM_MAC_ADDRS];
	bool con_status;
	bool dad;
	/* random address management for management action frames */
	spinlock_t random_mac_lock;
	struct action_frame_random_mac random_mac[MAX_RANDOM_MAC_ADDRS];
};

/*
 * Below two definitions are useful to distinguish the
 * source of the disconnect when a disconnect is
 * deferred.
 */
#define DEFER_DISCONNECT_TRY_DISCONNECT      1
#define DEFER_DISCONNECT_CFG80211_DISCONNECT 2

#define WLAN_HDD_GET_STATION_CTX_PTR(pAdapter) (&(pAdapter)->sessionCtx.station)
#define WLAN_HDD_GET_AP_CTX_PTR(pAdapter) (&(pAdapter)->sessionCtx.ap)
#define WLAN_HDD_GET_WEXT_STATE_PTR(pAdapter)  (&(pAdapter)->sessionCtx.station.WextState)
#define WLAN_HDD_GET_CTX(pAdapter) ((hdd_context_t *)pAdapter->pHddCtx)
#define WLAN_HDD_GET_HAL_CTX(pAdapter)  (((hdd_context_t *)(pAdapter->pHddCtx))->hHal)
#define WLAN_HDD_GET_HOSTAP_STATE_PTR(pAdapter) (&(pAdapter)->sessionCtx.ap.HostapdState)
#define WLAN_HDD_GET_CFG_STATE_PTR(pAdapter)  (&(pAdapter)->cfg80211State)
#define WLAN_HDD_GET_SAP_CTX_PTR(pAdapter) (pAdapter->sessionCtx.ap.sapContext)
#ifdef FEATURE_WLAN_TDLS
#define WLAN_HDD_IS_TDLS_SUPPORTED_ADAPTER(pAdapter) \
	(((QDF_STA_MODE != pAdapter->device_mode) && \
	  (QDF_P2P_CLIENT_MODE != pAdapter->device_mode)) ? 0 : 1)
#define WLAN_HDD_GET_TDLS_CTX_PTR(pAdapter) \
	((WLAN_HDD_IS_TDLS_SUPPORTED_ADAPTER(pAdapter)) ? \
	 (tdlsCtx_t *)(pAdapter)->sessionCtx.station.pHddTdlsCtx : NULL)
#endif

#ifdef WLAN_FEATURE_NAN_DATAPATH
#define WLAN_HDD_GET_NDP_CTX_PTR(adapter) \
		(&(adapter)->sessionCtx.station.ndp_ctx)
#define WLAN_HDD_IS_NDP_ENABLED(hdd_ctx) ((hdd_ctx)->nan_datapath_enabled)
#else
/* WLAN_HDD_GET_NDP_CTX_PTR and WLAN_HDD_GET_NDP_WEXT_STATE_PTR are not defined
 * intentionally so that all references to these must be within NDP code.
 * non-NDP code can call WLAN_HDD_IS_NDP_ENABLED(), and when it is enabled,
 * invoke NDP code to do all work.
 */
#define WLAN_HDD_IS_NDP_ENABLED(hdd_ctx) (false)
#endif

/* Set mac address locally administered bit */
#define WLAN_HDD_RESET_LOCALLY_ADMINISTERED_BIT(macaddr) (macaddr[0] &= 0xFD)

#define HDD_DEFAULT_MCC_P2P_QUOTA    70
#define HDD_RESET_MCC_P2P_QUOTA      50

typedef struct hdd_adapter_list_node {
	qdf_list_node_t node;   /* MUST be first element */
	hdd_adapter_t *pAdapter;
} hdd_adapter_list_node_t;

typedef struct hdd_priv_data_s {
	uint8_t *buf;
	int used_len;
	int total_len;
} hdd_priv_data_t;

#define  MAX_MOD_LOGLEVEL 10
typedef struct {
	uint8_t enable;
	uint8_t dl_type;
	uint8_t dl_report;
	uint8_t dl_loglevel;
	uint8_t index;
	uint32_t dl_mod_loglevel[MAX_MOD_LOGLEVEL];

} fw_log_info;

/**
 * enum antenna_mode - number of TX/RX chains
 * @HDD_ANTENNA_MODE_INVALID: Invalid mode place holder
 * @HDD_ANTENNA_MODE_1X1: Number of TX/RX chains equals 1
 * @HDD_ANTENNA_MODE_2X2: Number of TX/RX chains equals 2
 * @HDD_ANTENNA_MODE_MAX: Place holder for max mode
 */
enum antenna_mode {
	HDD_ANTENNA_MODE_INVALID,
	HDD_ANTENNA_MODE_1X1,
	HDD_ANTENNA_MODE_2X2,
	HDD_ANTENNA_MODE_MAX
};

/**
 * enum smps_mode - SM power save mode
 * @HDD_SMPS_MODE_STATIC: Static power save
 * @HDD_SMPS_MODE_DYNAMIC: Dynamic power save
 * @HDD_SMPS_MODE_RESERVED: Reserved
 * @HDD_SMPS_MODE_DISABLED: Disable power save
 * @HDD_SMPS_MODE_MAX: Place holder for max mode
 */
enum smps_mode {
	HDD_SMPS_MODE_STATIC,
	HDD_SMPS_MODE_DYNAMIC,
	HDD_SMPS_MODE_RESERVED,
	HDD_SMPS_MODE_DISABLED,
	HDD_SMPS_MODE_MAX
};

#ifdef WLAN_FEATURE_OFFLOAD_PACKETS
/**
 * struct hdd_offloaded_packets - request id to pattern id mapping
 * @request_id: request id
 * @pattern_id: pattern id
 *
 */
struct hdd_offloaded_packets {
	uint32_t request_id;
	uint8_t  pattern_id;
};

/**
 * struct hdd_offloaded_packets_ctx - offloaded packets context
 * @op_table: request id to pattern id table
 * @op_lock: mutex lock
 */
struct hdd_offloaded_packets_ctx {
	struct hdd_offloaded_packets op_table[MAXNUM_PERIODIC_TX_PTRNS];
	struct mutex op_lock;
};
#endif

/**
 * struct hdd_bpf_context - hdd Context for bpf
 * @magic: magic number
 * @completion: Completion variable for BPF Get Capability
 * @capability_response: capabilities response received from fw
 */
struct hdd_bpf_context {
	unsigned int magic;
	struct completion completion;
	struct sir_bpf_get_offload capability_response;
};

/**
 * enum driver_status: Driver Modules status
 * @DRIVER_MODULES_UNINITIALIZED: Driver CDS modules uninitialized
 * @DRIVER_MODULES_OPENED: Driver CDS modules opened
 * @DRIVER_MODULES_ENABLED: Driver CDS modules opened
 * @DRIVER_MODULES_CLOSED: Driver CDS modules closed
 */
enum driver_modules_status {
	DRIVER_MODULES_UNINITIALIZED,
	DRIVER_MODULES_OPENED,
	DRIVER_MODULES_ENABLED,
	DRIVER_MODULES_CLOSED
};

/**
 * struct acs_dfs_policy - Define ACS policies
 * @acs_dfs_mode: Dfs mode enabled/disabled.
 * @acs_channel: pre defined channel to avoid ACS.
 */
struct acs_dfs_policy {
	enum dfs_mode acs_dfs_mode;
	uint8_t acs_channel;
};

/**
 * enum suspend_fail_reason: Reasons a WLAN suspend might fail
 * SUSPEND_FAIL_IPA: IPA in progress
 * SUSPEND_FAIL_RADAR: radar scan in progress
 * SUSPEND_FAIL_ROAM: roaming in progress
 * SUSPEND_FAIL_SCAN: scan in progress
 * SUSPEND_FAIL_INITIAL_WAKEUP: received initial wakeup from firmware
 * SUSPEND_FAIL_MAX_COUNT: the number of wakeup reasons, always at the end
 */
enum suspend_fail_reason {
	SUSPEND_FAIL_IPA,
	SUSPEND_FAIL_RADAR,
	SUSPEND_FAIL_ROAM,
	SUSPEND_FAIL_SCAN,
	SUSPEND_FAIL_INITIAL_WAKEUP,
	SUSPEND_FAIL_MAX_COUNT
};

/**
 * suspend_resume_stats - Collection of counters for suspend/resume events
 * @suspends: number of suspends completed
 * @resumes: number of resumes completed
 * @suspend_fail: counters for failed suspend reasons
 */
struct suspend_resume_stats {
	uint32_t suspends;
	uint32_t resumes;
	uint32_t suspend_fail[SUSPEND_FAIL_MAX_COUNT];
};

/**
 * struct hdd_nud_stats_context - hdd NUD stats context
 * @response_event: NUD stats request wait event
 */
struct hdd_nud_stats_context {
	struct completion response_event;
};

/** Adapter structure definition */
struct hdd_context_s {
	/** Global CDS context  */
	v_CONTEXT_t pcds_context;

	/** HAL handle...*/
	tHalHandle hHal;

	struct wiphy *wiphy;
	/* TODO Remove this from here. */

	qdf_spinlock_t hdd_adapter_lock;
	qdf_list_t hddAdapters; /* List of adapters */

	/* One per STA: 1 for BCMC_STA_ID, 1 for each SAP_SELF_STA_ID, 1 for WDS_STAID */
	hdd_adapter_t *sta_to_adapter[WLAN_MAX_STA_COUNT + QDF_MAX_NO_OF_SAP_MODE + 2]; /* One per sta. For quick reference. */

	/** Pointer for firmware image data */
	const struct firmware *fw;

	/** Pointer for configuration data */
	const struct firmware *cfg;

	/** Pointer to the parent device */
	struct device *parent_dev;

	/** Config values read from qcom_cfg.ini file */
	struct hdd_config *config;

	struct wlan_hdd_ftm_status ftm;

	/* Completion  variable to indicate Mc Thread Suspended */
	struct completion mc_sus_event_var;

	bool isMcThreadSuspended;

#ifdef QCA_CONFIG_SMP
	bool is_ol_rx_thread_suspended;
#endif

	bool hdd_wlan_suspended;
	bool suspended;

	/* Lock to avoid race condition during start/stop bss */
	struct mutex sap_lock;

#ifdef FEATURE_OEM_DATA_SUPPORT
	/* OEM App registered or not */
	bool oem_app_registered;

	/* OEM App Process ID */
	int32_t oem_pid;
#endif

	/** Concurrency Parameters*/
	uint32_t concurrency_mode;

	uint8_t no_of_open_sessions[QDF_MAX_NO_OF_MODE];
	uint8_t no_of_active_sessions[QDF_MAX_NO_OF_MODE];

	/** P2P Device MAC Address for the adapter  */
	struct qdf_mac_addr p2pDeviceAddress;

	qdf_wake_lock_t rx_wake_lock;
	qdf_wake_lock_t sap_wake_lock;

#ifdef FEATURE_WLAN_TDLS
	eTDLSSupportMode tdls_mode;
	eTDLSSupportMode tdls_mode_last;
	tdlsConnInfo_t tdlsConnInfo[HDD_MAX_NUM_TDLS_STA];
	/* maximum TDLS station number allowed upon runtime condition */
	uint16_t max_num_tdls_sta;
	/* TDLS peer connected count */
	uint16_t connected_peer_count;
	tdls_scan_context_t tdls_scan_ctxt;
	/* Lock to avoid race condition during TDLS operations */
	qdf_spinlock_t tdls_ct_spinlock;
	/*linear mac address table for counting the packets*/
	struct tdls_ct_mac_table ct_peer_mac_table[TDLS_CT_MAC_MAX_TABLE_SIZE];
	/*number of valid mac entry in @ct_peer_mac_table*/
	uint8_t valid_mac_entries;
	struct mutex tdls_lock;
	uint8_t tdls_off_channel;
	uint16_t tdls_channel_offset;
	int32_t tdls_fw_off_chan_mode;
	bool enable_tdls_connection_tracker;
	uint8_t tdls_external_peer_count;
	bool tdls_nss_switch_in_progress;
	bool tdls_nss_teardown_complete;
	enum tdls_nss_transition_type tdls_nss_transition_mode;
	int32_t tdls_teardown_peers_cnt;
	struct tdls_set_state_info set_state_info;
#endif

	void *hdd_ipa;

	/* Use below lock to protect access to isSchedScanUpdatePending
	 * since it will be accessed in two different contexts.
	 */
	qdf_spinlock_t sched_scan_lock;

	/* Flag keeps track of wiphy suspend/resume */
	bool isWiphySuspended;

	/* Indicates about pending sched_scan results */
	bool isSchedScanUpdatePending;

#ifdef MSM_PLATFORM
	/* DDR bus bandwidth compute timer
	 */
	qdf_timer_t bus_bw_timer;
	bool bus_bw_timer_running;
	qdf_spinlock_t bus_bw_timer_lock;
	struct work_struct bus_bw_work;
	int cur_vote_level;
	spinlock_t bus_bw_lock;
	int cur_rx_level;
	uint64_t prev_rx;
	int cur_tx_level;
	uint64_t prev_tx;
#endif

	struct completion ready_to_suspend;
	/* defining the solution type */
	uint32_t target_type;

	/* defining the firmware version */
	uint32_t target_fw_version;
	uint32_t target_fw_vers_ext;
	qdf_atomic_t dfs_radar_found;

	/* defining the chip/rom version */
	uint32_t target_hw_version;
	/* defining the chip/rom revision */
	uint32_t target_hw_revision;
	/* chip/rom name */
	const char *target_hw_name;
	struct regulatory reg;
#ifdef FEATURE_WLAN_CH_AVOID
	uint16_t unsafe_channel_count;
	uint16_t unsafe_channel_list[NUM_CHANNELS];
#endif /* FEATURE_WLAN_CH_AVOID */

	uint8_t max_intf_count;
	uint8_t current_intf_count;
#ifdef WLAN_FEATURE_LPSS
	uint8_t lpss_support;
#endif
	uint8_t ap_arpns_support;
	tSirScanType ioctl_scan_mode;

#ifdef FEATURE_WLAN_MCC_TO_SCC_SWITCH
	qdf_work_t sta_ap_intf_check_work;
#endif

	struct work_struct  sap_start_work;
	bool is_sap_restart_required;
	bool is_sta_connection_pending;
	qdf_spinlock_t sap_update_info_lock;
	qdf_spinlock_t sta_update_info_lock;

	uint8_t dev_dfs_cac_status;

	bool btCoexModeSet;
#ifdef FEATURE_GREEN_AP
	struct hdd_green_ap_ctx *green_ap_ctx;
#endif
	fw_log_info fw_log_settings;
#ifdef FEATURE_WLAN_AP_AP_ACS_OPTIMIZE
	qdf_mc_timer_t skip_acs_scan_timer;
	uint8_t skip_acs_scan_status;
	uint8_t *last_acs_channel_list;
	uint8_t num_of_channels;
	qdf_spinlock_t acs_skip_lock;
#endif

	qdf_wake_lock_t sap_dfs_wakelock;
	atomic_t sap_dfs_ref_cnt;

#ifdef WLAN_FEATURE_EXTWOW_SUPPORT
	bool is_extwow_app_type1_param_set;
	bool is_extwow_app_type2_param_set;
	bool ext_wow_should_suspend;
	struct completion ready_to_extwow;
#endif

	/* Time since boot up to extscan start (in micro seconds) */
	uint64_t ext_scan_start_since_boot;
	unsigned long g_event_flags;
	/* RoC request queue and work */
	struct delayed_work roc_req_work;
	qdf_spinlock_t hdd_roc_req_q_lock;
	qdf_list_t hdd_roc_req_q;
	qdf_spinlock_t hdd_scan_req_q_lock;
	qdf_list_t hdd_scan_req_q;
	uint8_t miracast_value;

#ifdef WLAN_NS_OFFLOAD
	/* IPv6 notifier callback for handling NS offload on change in IP */
	struct notifier_block ipv6_notifier;
#endif
	bool ns_offload_enable;
	/* IPv4 notifier callback for handling ARP offload on change in IP */
	struct notifier_block ipv4_notifier;

	/* number of rf chains supported by target */
	uint32_t  num_rf_chains;
	/* Is htTxSTBC supported by target */
	uint8_t   ht_tx_stbc_supported;
#ifdef WLAN_FEATURE_OFFLOAD_PACKETS
	struct hdd_offloaded_packets_ctx op_ctx;
#endif
	bool mcc_mode;
#ifdef WLAN_FEATURE_MEMDUMP
	uint8_t *fw_dump_loc;
	uint32_t dump_loc_paddr;
	qdf_mc_timer_t memdump_cleanup_timer;
	struct mutex memdump_lock;
	bool memdump_in_progress;
	bool memdump_init_done;
#endif /* WLAN_FEATURE_MEMDUMP */
	uint16_t driver_dump_size;
	uint8_t *driver_dump_mem;

	bool connection_in_progress;
	qdf_spinlock_t connection_status_lock;

	uint16_t hdd_txrx_hist_idx;
	struct hdd_tx_rx_histogram *hdd_txrx_hist;

	/*
	 * place to store FTM capab of target. This allows changing of FTM capab
	 * at runtime and intersecting it with target capab before updating.
	 */
	uint32_t fine_time_meas_cap_target;
	uint32_t rx_high_ind_cnt;
	/* completion variable to indicate set antenna mode complete*/
	struct completion set_antenna_mode_cmpl;
	/* Current number of TX X RX chains being used */
	enum antenna_mode current_antenna_mode;
	bool bpf_enabled;

	/* the radio index assigned by cnss_logger */
	int radio_index;
	qdf_work_t sap_pre_cac_work;
	bool hbw_requested;
	uint32_t last_nil_scan_bug_report_timestamp;
#ifdef WLAN_FEATURE_NAN_DATAPATH
	bool nan_datapath_enabled;
#endif
	/* Present state of driver cds modules */
	enum driver_modules_status driver_status;
	/* MC timer interface change */
	qdf_mc_timer_t iface_change_timer;
	/* Interface change lock */
	struct mutex iface_change_lock;
	bool rps;
	bool enableRxThread;
	bool napi_enable;
	bool stop_modules_in_progress;
	bool start_modules_in_progress;
	bool update_mac_addr_to_fw;
	struct acs_dfs_policy acs_policy;
	uint16_t wmi_max_len;
	struct suspend_resume_stats suspend_resume_stats;
	struct hdd_runtime_pm_context runtime_context;
	bool roaming_in_progress;
	/* bit map to set/reset TDLS by different sources */
	unsigned long tdls_source_bitmap;
	/* tdls source timer to enable/disable TDLS on p2p listen */
	qdf_mc_timer_t tdls_source_timer;
	qdf_atomic_t disable_lro_in_concurrency;
	bool fw_mem_dump_enabled;
	uint8_t last_scan_reject_session_id;
	scan_reject_states last_scan_reject_reason;
	unsigned long last_scan_reject_timestamp;
	uint8_t beacon_probe_rsp_cnt_per_scan;
	bool rcpi_enabled;
	bool imps_enabled;

	uint32_t no_of_probe_req_ouis;
	struct vendor_oui *probe_req_voui;
	int user_configured_pkt_filter_rules;

	struct hdd_nud_stats_context nud_stats_context;
	uint32_t track_arp_ip;
	uint8_t bt_a2dp_active:1;
	uint8_t bt_vo_active:1;
};

/*---------------------------------------------------------------------------
   Function declarations and documentation
   -------------------------------------------------------------------------*/
int hdd_validate_channel_and_bandwidth(hdd_adapter_t *adapter,
				uint32_t chan_number,
				enum phy_ch_width chan_bw);
#ifdef FEATURE_WLAN_MCC_TO_SCC_SWITCH
void wlan_hdd_check_sta_ap_concurrent_ch_intf(void *sta_pAdapter);
#endif

const char *hdd_device_mode_to_string(uint8_t device_mode);

QDF_STATUS hdd_get_front_adapter(hdd_context_t *pHddCtx,
				 hdd_adapter_list_node_t **ppAdapterNode);

QDF_STATUS hdd_get_next_adapter(hdd_context_t *pHddCtx,
				hdd_adapter_list_node_t *pAdapterNode,
				hdd_adapter_list_node_t **pNextAdapterNode);

QDF_STATUS hdd_remove_adapter(hdd_context_t *pHddCtx,
			      hdd_adapter_list_node_t *pAdapterNode);

QDF_STATUS hdd_remove_front_adapter(hdd_context_t *pHddCtx,
				    hdd_adapter_list_node_t **ppAdapterNode);

QDF_STATUS hdd_add_adapter_back(hdd_context_t *pHddCtx,
				hdd_adapter_list_node_t *pAdapterNode);

QDF_STATUS hdd_add_adapter_front(hdd_context_t *pHddCtx,
				 hdd_adapter_list_node_t *pAdapterNode);

hdd_adapter_t *hdd_open_adapter(hdd_context_t *pHddCtx, uint8_t session_type,
				const char *name, tSirMacAddr macAddr,
				unsigned char name_assign_type,
				bool rtnl_held);
QDF_STATUS hdd_close_adapter(hdd_context_t *pHddCtx, hdd_adapter_t *pAdapter,
			     bool rtnl_held);
QDF_STATUS hdd_close_all_adapters(hdd_context_t *pHddCtx, bool rtnl_held);
QDF_STATUS hdd_stop_all_adapters(hdd_context_t *pHddCtx);
void hdd_deinit_all_adapters(hdd_context_t *hdd_ctx, bool rtnl_held);
QDF_STATUS hdd_reset_all_adapters(hdd_context_t *pHddCtx);
QDF_STATUS hdd_start_all_adapters(hdd_context_t *pHddCtx);
hdd_adapter_t *hdd_get_adapter_by_vdev(hdd_context_t *pHddCtx,
				       uint32_t vdev_id);
hdd_adapter_t *hdd_get_adapter_by_macaddr(hdd_context_t *pHddCtx,
					  tSirMacAddr macAddr);
/**
 * hdd_get_adapter_by_rand_macaddr() - Get adapter using random DA of MA frms
 * @hdd_ctx: Pointer to hdd context
 * @mac_addr: random mac address
 *
 * This function is used to get adapter from randomized destination mac
 * address present in management action frames
 *
 * Return: If randomized addr is present then return pointer to adapter
 *         else NULL
 */
hdd_adapter_t *hdd_get_adapter_by_rand_macaddr(hdd_context_t *hdd_ctx,
						tSirMacAddr mac_addr);

QDF_STATUS hdd_init_station_mode(hdd_adapter_t *pAdapter);
hdd_adapter_t *hdd_get_adapter(hdd_context_t *pHddCtx,
			enum tQDF_ADAPTER_MODE mode);
void hdd_deinit_adapter(hdd_context_t *pHddCtx, hdd_adapter_t *pAdapter,
			bool rtnl_held);
QDF_STATUS hdd_stop_adapter(hdd_context_t *pHddCtx, hdd_adapter_t *pAdapter,
			    const bool bCloseSession);
void hdd_set_station_ops(struct net_device *pWlanDev);
uint8_t *wlan_hdd_get_intf_addr(hdd_context_t *pHddCtx);
void wlan_hdd_release_intf_addr(hdd_context_t *pHddCtx, uint8_t *releaseAddr);
uint8_t hdd_get_operating_channel(hdd_context_t *pHddCtx,
			enum tQDF_ADAPTER_MODE mode);

void hdd_set_conparam(uint32_t con_param);
enum tQDF_GLOBAL_CON_MODE hdd_get_conparam(void);

void hdd_abort_mac_scan(hdd_context_t *pHddCtx, uint8_t sessionId,
			uint32_t scan_id, eCsrAbortReason reason);
void hdd_cleanup_actionframe(hdd_context_t *pHddCtx, hdd_adapter_t *pAdapter);

void crda_regulatory_entry_default(uint8_t *countryCode, int domain_id);
void wlan_hdd_reset_prob_rspies(hdd_adapter_t *pHostapdAdapter);
void hdd_prevent_suspend(uint32_t reason);
void hdd_allow_suspend(uint32_t reason);
void hdd_prevent_suspend_timeout(uint32_t timeout, uint32_t reason);

void wlan_hdd_cfg80211_update_wiphy_caps(struct wiphy *wiphy);
QDF_STATUS hdd_set_ibss_power_save_params(hdd_adapter_t *pAdapter);
QDF_STATUS wlan_hdd_restart_driver(hdd_context_t *pHddCtx);
void hdd_exchange_version_and_caps(hdd_context_t *pHddCtx);
int wlan_hdd_validate_context(hdd_context_t *pHddCtx);
bool hdd_is_valid_mac_address(const uint8_t *pMacAddr);
QDF_STATUS hdd_issta_p2p_clientconnected(hdd_context_t *pHddCtx);

struct qdf_mac_addr *
hdd_wlan_get_ibss_mac_addr_from_staid(hdd_adapter_t *pAdapter,
				      uint8_t staIdx);
void hdd_checkandupdate_phymode(hdd_context_t *pHddCtx);
#ifdef MSM_PLATFORM
void hdd_start_bus_bw_compute_timer(hdd_adapter_t *pAdapter);
void hdd_stop_bus_bw_compute_timer(hdd_adapter_t *pAdapter);

/**
 * hdd_bus_bandwidth_init() - Initialize bus bandwidth data structures.
 * hdd_ctx: HDD context
 *
 * Initialize bus bandwidth related data structures like spinlock and timer.
 *
 * Return: None.
 */
int hdd_bus_bandwidth_init(hdd_context_t *hdd_ctx);

/**
 * hdd_bus_bandwidth_destroy() - Destroy bus bandwidth data structures.
 * hdd_ctx: HDD context
 *
 * Destroy bus bandwidth related data structures like timer.
 *
 * Return: None.
 */
void hdd_bus_bandwidth_destroy(hdd_context_t *hdd_ctx);
#else
static inline void hdd_start_bus_bw_compute_timer(hdd_adapter_t *pAdapter)
{
	return;
}

static inline void hdd_stop_bus_bw_computer_timer(hdd_adapter_t *pAdapter)
{
	return;
}

int hdd_bus_bandwidth_init(hdd_context_t *hdd_ctx)
{
	return 0;
}

void hdd_bus_bandwidth_destroy(hdd_context_t *hdd_ctx)
{
	return;
}
#endif

int hdd_init(void);
void hdd_deinit(void);

int hdd_wlan_startup(struct device *dev);
void __hdd_wlan_exit(void);
int hdd_wlan_notify_modem_power_state(int state);
#ifdef QCA_HT_2040_COEX
int hdd_wlan_set_ht2040_mode(hdd_adapter_t *pAdapter, uint16_t staId,
			     struct qdf_mac_addr macAddrSTA, int width);
#endif

void wlan_hdd_send_svc_nlink_msg(int radio, int type, void *data, int len);
#ifdef FEATURE_WLAN_AUTO_SHUTDOWN
void wlan_hdd_auto_shutdown_enable(hdd_context_t *hdd_ctx, bool enable);
#endif

hdd_adapter_t *hdd_get_con_sap_adapter(hdd_adapter_t *this_sap_adapter,
							bool check_start_bss);

bool hdd_is_5g_supported(hdd_context_t *pHddCtx);

int wlan_hdd_scan_abort(hdd_adapter_t *pAdapter);

#ifdef FEATURE_WLAN_LFR
static inline bool hdd_driver_roaming_supported(hdd_context_t *hdd_ctx)
{
	return hdd_ctx->cfg_ini->isFastRoamIniFeatureEnabled;
}
#else
static inline bool hdd_driver_roaming_supported(hdd_context_t *hdd_ctx)
{
	return false;
}
#endif

#ifdef WLAN_FEATURE_ROAM_SCAN_OFFLOAD
static inline bool hdd_firmware_roaming_supported(hdd_context_t *hdd_ctx)
{
	return hdd_ctx->cfg_ini->isRoamOffloadScanEnabled;
}
#else
static inline bool hdd_firmware_roaming_supported(hdd_context_t *hdd_ctx)
{
	return false;
}
#endif

static inline bool hdd_roaming_supported(hdd_context_t *hdd_ctx)
{
	bool val;

	val = hdd_driver_roaming_supported(hdd_ctx) ||
		hdd_firmware_roaming_supported(hdd_ctx);

	return val;
}

#ifdef CFG80211_SCAN_RANDOM_MAC_ADDR
static inline bool hdd_scan_random_mac_addr_supported(void)
{
	return true;
}
#else
static inline bool hdd_scan_random_mac_addr_supported(void)
{
	return false;
}
#endif

void hdd_get_fw_version(hdd_context_t *hdd_ctx,
			uint32_t *major_spid, uint32_t *minor_spid,
			uint32_t *siid, uint32_t *crmid);

#ifdef WLAN_FEATURE_MEMDUMP
/**
 * hdd_is_memdump_supported() - to check if memdump feature support
 *
 * This function is used to check if memdump feature is supported in
 * the host driver
 *
 * Return: true if supported and false otherwise
 */
static inline bool hdd_is_memdump_supported(void)
{
	return true;
}
#else
static inline bool hdd_is_memdump_supported(void)
{
	return false;
}
#endif /* WLAN_FEATURE_MEMDUMP */

void hdd_update_macaddr(struct hdd_config *config,
			struct qdf_mac_addr hw_macaddr);
void wlan_hdd_disable_roaming(hdd_adapter_t *pAdapter);
void wlan_hdd_enable_roaming(hdd_adapter_t *pAdapter);

QDF_STATUS hdd_post_cds_enable_config(hdd_context_t *pHddCtx);

QDF_STATUS hdd_abort_mac_scan_all_adapters(hdd_context_t *hdd_ctx);

QDF_STATUS wlan_hdd_check_custom_con_channel_rules(hdd_adapter_t *sta_adapter,
						  hdd_adapter_t *ap_adapter,
						  tCsrRoamProfile *roam_profile,
						  tScanResultHandle *scan_cache,
						  bool *concurrent_chnl_same);
void wlan_hdd_stop_sap(hdd_adapter_t *ap_adapter);
void wlan_hdd_start_sap(hdd_adapter_t *ap_adapter, bool reinit);

void wlan_hdd_soc_set_antenna_mode_cb(enum set_antenna_mode_status status);

#ifdef QCA_CONFIG_SMP
int wlan_hdd_get_cpu(void);
#else
static inline int wlan_hdd_get_cpu(void)
{
	return 0;
}
#endif

void wlan_hdd_sap_pre_cac_failure(void *data);
void hdd_clean_up_pre_cac_interface(hdd_context_t *hdd_ctx);

void wlan_hdd_txrx_pause_cb(uint8_t vdev_id,
	enum netif_action_type action, enum netif_reason_type reason);

int hdd_wlan_dump_stats(hdd_adapter_t *adapter, int value);
void wlan_hdd_deinit_tx_rx_histogram(hdd_context_t *hdd_ctx);
void wlan_hdd_display_tx_rx_histogram(hdd_context_t *pHddCtx);
void wlan_hdd_clear_tx_rx_histogram(hdd_context_t *pHddCtx);
void wlan_hdd_display_netif_queue_history(hdd_context_t *hdd_ctx);
void wlan_hdd_clear_netif_queue_history(hdd_context_t *hdd_ctx);
const char *hdd_get_fwpath(void);
void hdd_indicate_mgmt_frame(tSirSmeMgmtFrameInd *frame_ind);
hdd_adapter_t *hdd_get_adapter_by_sme_session_id(hdd_context_t *hdd_ctx,
						uint32_t sme_session_id);
enum phy_ch_width hdd_map_nl_chan_width(enum nl80211_chan_width ch_width);
uint8_t wlan_hdd_find_opclass(tHalHandle hal, uint8_t channel,
			uint8_t bw_offset);
int hdd_update_config(hdd_context_t *hdd_ctx);

QDF_STATUS hdd_chan_change_notify(hdd_adapter_t *adapter,
		struct net_device *dev,
		struct hdd_chan_change_params chan_change);
int wlan_hdd_set_channel(struct wiphy *wiphy,
		struct net_device *dev,
		struct cfg80211_chan_def *chandef,
		enum nl80211_channel_type channel_type);
int wlan_hdd_cfg80211_start_bss(hdd_adapter_t *pHostapdAdapter,
		struct cfg80211_beacon_data *params,
		const u8 *ssid, size_t ssid_len,
		enum nl80211_hidden_ssid hidden_ssid,
		bool check_for_concurrency,
		bool update_beacon);
#ifdef FEATURE_WLAN_MCC_TO_SCC_SWITCH
QDF_STATUS hdd_register_for_sap_restart_with_channel_switch(void);
#else
static inline QDF_STATUS hdd_register_for_sap_restart_with_channel_switch(void)
{
	return QDF_STATUS_SUCCESS;
}
#endif

#if !defined(REMOVE_PKT_LOG)
int hdd_process_pktlog_command(hdd_context_t *hdd_ctx, uint32_t set_value,
			       int set_value2);
int hdd_pktlog_enable_disable(hdd_context_t *hdd_ctx, bool enable,
			      uint8_t user_triggered, int size);

#else
static inline int hdd_pktlog_enable_disable(hdd_context_t *hdd_ctx, bool enable,
					    uint8_t user_triggered, int size)
{
	return 0;
}
static inline int hdd_process_pktlog_command(hdd_context_t *hdd_ctx,
					     uint32_t set_value, int set_value2)
{
	return 0;
}
#endif /* REMOVE_PKT_LOG */

#ifdef FEATURE_TSO
/**
 * hdd_set_tso_flags() - enable TSO flags in the network device
 * @hdd_ctx: HDD context
 * @wlan_dev: network device structure
 *
 * This function enables the TSO related feature flags in the
 * given network device.
 *
 * Return: none
 */
static inline void hdd_set_tso_flags(hdd_context_t *hdd_ctx,
	 struct net_device *wlan_dev)
{
	if (hdd_ctx->config->tso_enable &&
	    hdd_ctx->config->enable_ip_tcp_udp_checksum_offload) {
	    /*
	     * We want to enable TSO only if IP/UDP/TCP TX checksum flag is
	     * enabled.
	     */
		hdd_info("TSO Enabled");
		wlan_dev->features |=
			 NETIF_F_IP_CSUM | NETIF_F_IPV6_CSUM |
			 NETIF_F_TSO | NETIF_F_TSO6 | NETIF_F_SG;
	}
}
#else
static inline void hdd_set_tso_flags(hdd_context_t *hdd_ctx,
	 struct net_device *wlan_dev){}
#endif /* FEATURE_TSO */

#if defined(FEATURE_WLAN_MCC_TO_SCC_SWITCH) || \
	defined(FEATURE_WLAN_STA_AP_MODE_DFS_DISABLE)
void wlan_hdd_restart_sap(hdd_adapter_t *ap_adapter);
#else
static inline void wlan_hdd_restart_sap(hdd_adapter_t *ap_adapter)
{
}
#endif

#ifdef WLAN_FEATURE_ROAM_OFFLOAD
static inline bool roaming_offload_enabled(hdd_context_t *hdd_ctx)
{
	return hdd_ctx->config->isRoamOffloadEnabled;
}
#else
static inline bool roaming_offload_enabled(hdd_context_t *hdd_ctx)
{
	return false;
}
#endif

void hdd_get_ibss_peer_info_cb(void *pUserData,
				tSirPeerInfoRspParams *pPeerInfo);

#ifdef CONFIG_CNSS_LOGGER
/**
 * wlan_hdd_nl_init() - wrapper function to CNSS_LOGGER case
 * @hdd_ctx:	the hdd context pointer
 *
 * The nl_srv_init() will call to cnss_logger_device_register() and
 * expect to get a radio_index from cnss_logger module and assign to
 * hdd_ctx->radio_index, then to maintain the consistency to original
 * design, adding the radio_index check here, then return the error
 * code if radio_index is not assigned correctly, which means the nl_init
 * from cnss_logger is failed.
 *
 * Return: 0 if successfully, otherwise error code
 */
static inline int wlan_hdd_nl_init(hdd_context_t *hdd_ctx)
{
	hdd_ctx->radio_index = nl_srv_init(hdd_ctx->wiphy);

	/* radio_index is assigned from 0, so only >=0 will be valid index  */
	if (hdd_ctx->radio_index >= 0)
		return 0;
	else
		return -EINVAL;
}
#else
/**
 * wlan_hdd_nl_init() - wrapper function to non CNSS_LOGGER case
 * @hdd_ctx:	the hdd context pointer
 *
 * In case of non CNSS_LOGGER case, the nl_srv_init() will initialize
 * the netlink socket and return the success or not.
 *
 * Return: the return value from  nl_srv_init()
 */
static inline int wlan_hdd_nl_init(hdd_context_t *hdd_ctx)
{
	return nl_srv_init(hdd_ctx->wiphy);
}
#endif
QDF_STATUS hdd_sme_close_session_callback(void *pContext);

int hdd_reassoc(hdd_adapter_t *adapter, const uint8_t *bssid,
		uint8_t channel, const handoff_src src);
void hdd_svc_fw_shutdown_ind(struct device *dev);
int hdd_register_cb(hdd_context_t *hdd_ctx);
void hdd_deregister_cb(hdd_context_t *hdd_ctx);
int hdd_start_station_adapter(hdd_adapter_t *adapter);
int hdd_start_ap_adapter(hdd_adapter_t *adapter);
int hdd_configure_cds(hdd_context_t *hdd_ctx, hdd_adapter_t *adapter);
int hdd_start_ftm_adapter(hdd_adapter_t *adapter);
int hdd_set_fw_params(hdd_adapter_t *adapter);
int hdd_wlan_start_modules(hdd_context_t *hdd_ctx, hdd_adapter_t *adapter,
			   bool reinit);
int hdd_wlan_stop_modules(hdd_context_t *hdd_ctx);
int hdd_start_adapter(hdd_adapter_t *adapter);

/**
 * hdd_get_bss_entry() - Get the bss entry matching the chan, bssid and ssid
 * @wiphy: wiphy
 * @channel: channel of the BSS to find
 * @bssid: bssid of the BSS to find
 * @ssid: ssid of the BSS to find
 * @ssid_len: ssid len of of the BSS to find
 *
 * The API is a wrapper to get bss from kernel matching the chan,
 * bssid and ssid
 *
 * Return: bss structure if found else NULL
 */
struct cfg80211_bss *hdd_cfg80211_get_bss(struct wiphy *wiphy,
	struct ieee80211_channel *channel,
	const u8 *bssid,
	const u8 *ssid, size_t ssid_len);

void hdd_connect_result(struct net_device *dev, const u8 *bssid,
			tCsrRoamInfo *roam_info, const u8 *req_ie,
			size_t req_ie_len, const u8 *resp_ie,
			size_t resp_ie_len, u16 status, gfp_t gfp,
			bool connect_timeout,
			tSirResultCodes timeout_reason);

#ifdef WLAN_FEATURE_FASTPATH
void hdd_enable_fastpath(struct hdd_config *hdd_cfg,
			 void *context);
#else
static inline void hdd_enable_fastpath(struct hdd_config *hdd_cfg,
				       void *context)
{
}
#endif
void hdd_wlan_update_target_info(hdd_context_t *hdd_ctx, void *context);
enum  sap_acs_dfs_mode wlan_hdd_get_dfs_mode(enum dfs_mode mode);
void hdd_ch_avoid_cb(void *hdd_context, void *indi_param);
void hdd_unsafe_channel_restart_sap(hdd_context_t *hdd_ctx);
int hdd_enable_disable_ca_event(hdd_context_t *hddctx,
				uint8_t set_value);
void wlan_hdd_undo_acs(hdd_adapter_t *adapter);

#if (LINUX_VERSION_CODE < KERNEL_VERSION(4, 7, 0))
static inline int
hdd_wlan_nla_put_u64(struct sk_buff *skb, int attrtype, u64 value)
{
	return nla_put_u64(skb, attrtype, value);
}
#else
static inline int
hdd_wlan_nla_put_u64(struct sk_buff *skb, int attrtype, u64 value)
{
	return nla_put_u64_64bit(skb, attrtype, value, NL80211_ATTR_PAD);
}
#endif

static inline int wlan_hdd_validate_session_id(u8 session_id)
{
	if (session_id != HDD_SESSION_ID_INVALID)
		return 0;

	return -EINVAL;
}

bool hdd_is_roaming_in_progress(hdd_adapter_t *adapter);
void hdd_set_roaming_in_progress(bool value);
/**
 * hdd_check_for_opened_interfaces()- Check for interface up
 * @hdd_ctx: HDD context
 *
 * check  if there are any wlan interfaces before starting the timer
 * to close the modules
 *
 * Return: 0 if interface was opened else false
 */
bool hdd_check_for_opened_interfaces(hdd_context_t *hdd_ctx);
void wlan_hdd_start_sap(hdd_adapter_t *ap_adapter, bool reinit);
void hdd_set_rx_mode_rps(hdd_context_t *hdd_ctx, void *padapter, bool enable);

/**
 * hdd_init_nud_stats_ctx() - initialize NUD stats context
 * @hdd_ctx: Pointer to hdd context
 *
 * Return: none
 */
static inline void hdd_init_nud_stats_ctx(hdd_context_t *hdd_ctx)
{
	init_completion(&hdd_ctx->nud_stats_context.response_event);
	return;
}

/**
 * hdd_start_complete()- complete the start event
 * @ret: return value for complete event.
 *
 * complete the startup event and set the return in
 * global variable
 *
 * Return: void
 */

void hdd_start_complete(int ret);
#endif /* end #if !defined(WLAN_HDD_MAIN_H) */<|MERGE_RESOLUTION|>--- conflicted
+++ resolved
@@ -300,11 +300,7 @@
  * Maximum no.of random mac addresses supported by firmware
  * for transmitting management action frames
  */
-<<<<<<< HEAD
-#define MAX_RANDOM_MAC_ADDRS 16
-=======
 #define MAX_RANDOM_MAC_ADDRS 4
->>>>>>> b63a507d
 
 /*
  * Generic asynchronous request/response support
@@ -729,19 +725,13 @@
  * related attrs
  * @in_use: Checks whether random mac is in use
  * @addr: Contains random mac addr
-<<<<<<< HEAD
-=======
  * @freq: Channel frequency
->>>>>>> b63a507d
  * @cookie_list: List of cookies tied with random mac
  */
 struct action_frame_random_mac {
 	bool in_use;
 	uint8_t addr[QDF_MAC_ADDR_SIZE];
-<<<<<<< HEAD
-=======
 	uint32_t freq;
->>>>>>> b63a507d
 	struct list_head cookie_list;
 };
 
@@ -1268,9 +1258,6 @@
 	 */
 	uint8_t cfg80211_disconnect_reason;
 	struct lfr_firmware_status lfr_fw_status;
-	/* random address management for management action frames */
-	spinlock_t random_mac_lock;
-	struct action_frame_random_mac random_mac[MAX_RANDOM_MAC_ADDRS];
 	bool con_status;
 	bool dad;
 	/* random address management for management action frames */
@@ -1750,11 +1737,10 @@
 	uint8_t beacon_probe_rsp_cnt_per_scan;
 	bool rcpi_enabled;
 	bool imps_enabled;
+	int user_configured_pkt_filter_rules;
 
 	uint32_t no_of_probe_req_ouis;
 	struct vendor_oui *probe_req_voui;
-	int user_configured_pkt_filter_rules;
-
 	struct hdd_nud_stats_context nud_stats_context;
 	uint32_t track_arp_ip;
 	uint8_t bt_a2dp_active:1;
