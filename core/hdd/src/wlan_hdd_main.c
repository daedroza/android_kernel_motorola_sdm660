--- conflicted
+++ resolved
@@ -205,10 +205,6 @@
 /* internal function declaration */
 
 struct sock *cesium_nl_srv_sock;
-<<<<<<< HEAD
-
-=======
->>>>>>> b63a507d
 #ifdef FEATURE_WLAN_AUTO_SHUTDOWN
 void wlan_hdd_auto_shutdown_cb(void);
 #endif
@@ -6931,21 +6927,6 @@
 		goto err_free_config;
 	}
 
-	if (hdd_ctx->config->probe_req_ie_whitelist) {
-		if (hdd_validate_prb_req_ie_bitmap(hdd_ctx)) {
-			/* parse ini string probe req oui */
-			if (hdd_parse_probe_req_ouis(hdd_ctx)) {
-				hdd_err("Error parsing probe req ouis");
-				hdd_err("disable probe req ie whitelisting");
-				hdd_ctx->config->probe_req_ie_whitelist = false;
-			}
-		} else {
-			hdd_err("invalid probe req ie bitmap and ouis");
-			hdd_err("disable probe req ie whitelisting");
-			hdd_ctx->config->probe_req_ie_whitelist = false;
-		}
-	}
-
 	hdd_debug("Setting configuredMcastBcastFilter: %d",
 		   hdd_ctx->config->mcastBcastFilterSetting);
 
@@ -8818,16 +8799,7 @@
 	qdf_mc_timer_start(&hdd_ctx->iface_change_timer,
 			   hdd_ctx->config->iface_change_wait_time);
 
-<<<<<<< HEAD
-	if (hdd_ctx->config->goptimize_chan_avoid_event) {
-		status = sme_enable_disable_chanavoidind_event(
-							hdd_ctx->hHal, 0);
-		if (!QDF_IS_STATUS_SUCCESS(status))
-			hdd_err("Failed to disable Chan Avoidance Indication");
-	}
-=======
 	hdd_start_complete(0);
->>>>>>> b63a507d
 	goto success;
 
 err_close_adapters:
@@ -9875,11 +9847,7 @@
 #endif
 }
 
-#ifdef QCA_WIFI_3_0_ADRASTEA
-#define HDD_WLAN_START_WAIT_TIME (3600 * 1000)
-#else
 #define HDD_WLAN_START_WAIT_TIME (CDS_WMA_TIMEOUT + 5000)
-#endif
 
 static int wlan_hdd_state_ctrl_param_open(struct inode *inode,
 					  struct file *file)
@@ -10035,22 +10003,6 @@
 		goto out;
 	}
 
-<<<<<<< HEAD
-=======
-	/*
-	 * This wait is temporarily introduced till
-	 * boardconfig changes for dev node are merged
-	 */
-	rc = wait_for_completion_timeout(&wlan_start_comp,
-			msecs_to_jiffies(HDD_WLAN_START_WAIT_TIME));
-	if (!rc) {
-		hdd_alert("Timed-out waiting for wlan_hdd_register_driver");
-		ret = -ETIMEDOUT;
-		wlan_hdd_unregister_driver();
-		goto out;
-	}
-
->>>>>>> b63a507d
 	pr_info("%s: driver loaded\n", WLAN_MODULE_NAME);
 
 	return 0;
