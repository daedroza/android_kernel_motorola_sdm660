--- conflicted
+++ resolved
@@ -6032,7 +6032,40 @@
 	hdd_debug("Name = [%s] Value = [%d]",
 		CFG_SAP_INTERNAL_RESTART_NAME,
 		pHddCtx->config->sap_internal_restart);
-<<<<<<< HEAD
+
+	hdd_info("Name = [%s] Value = [%x] ",
+		 CFG_PRB_REQ_IE_WHITELIST_NAME,
+		 pHddCtx->config->probe_req_ie_whitelist);
+	hdd_info("Name = [%s] Value = [%x] ",
+		 CFG_PRB_REQ_IE_BIT_MAP0_NAME,
+		 pHddCtx->config->probe_req_ie_bitmap_0);
+	hdd_info("Name = [%s] Value = [%x] ",
+		 CFG_PRB_REQ_IE_BIT_MAP1_NAME,
+		 pHddCtx->config->probe_req_ie_bitmap_1);
+	hdd_info("Name = [%s] Value = [%x] ",
+		 CFG_PRB_REQ_IE_BIT_MAP2_NAME,
+		 pHddCtx->config->probe_req_ie_bitmap_2);
+	hdd_info("Name = [%s] Value = [%x] ",
+		 CFG_PRB_REQ_IE_BIT_MAP3_NAME,
+		 pHddCtx->config->probe_req_ie_bitmap_3);
+	hdd_info("Name = [%s] Value = [%x] ",
+		 CFG_PRB_REQ_IE_BIT_MAP4_NAME,
+		 pHddCtx->config->probe_req_ie_bitmap_4);
+	hdd_info("Name = [%s] Value = [%x] ",
+		 CFG_PRB_REQ_IE_BIT_MAP5_NAME,
+		 pHddCtx->config->probe_req_ie_bitmap_5);
+	hdd_info("Name = [%s] Value = [%x] ",
+		 CFG_PRB_REQ_IE_BIT_MAP6_NAME,
+		 pHddCtx->config->probe_req_ie_bitmap_6);
+	hdd_info("Name = [%s] Value = [%x] ",
+		 CFG_PRB_REQ_IE_BIT_MAP7_NAME,
+		 pHddCtx->config->probe_req_ie_bitmap_7);
+	hdd_info("Name = [%s] Value =[%s]",
+		 CFG_PROBE_REQ_OUI_NAME,
+		 pHddCtx->config->probe_req_ouis);
+	hdd_debug("Name = [%s] Value = [%d]",
+		CFG_ARP_AC_CATEGORY,
+		pHddCtx->config->arp_ac_category);
 
 	hdd_info("Name = [%s] Value = [%x] ",
 		 CFG_PRB_REQ_IE_WHITELIST_NAME,
@@ -6066,44 +6099,6 @@
 		 pHddCtx->config->probe_req_ouis);
 }
 
-=======
-	hdd_debug("Name = [%s] Value = [%d]",
-		CFG_ARP_AC_CATEGORY,
-		pHddCtx->config->arp_ac_category);
-
-	hdd_info("Name = [%s] Value = [%x] ",
-		 CFG_PRB_REQ_IE_WHITELIST_NAME,
-		 pHddCtx->config->probe_req_ie_whitelist);
-	hdd_info("Name = [%s] Value = [%x] ",
-		 CFG_PRB_REQ_IE_BIT_MAP0_NAME,
-		 pHddCtx->config->probe_req_ie_bitmap_0);
-	hdd_info("Name = [%s] Value = [%x] ",
-		 CFG_PRB_REQ_IE_BIT_MAP1_NAME,
-		 pHddCtx->config->probe_req_ie_bitmap_1);
-	hdd_info("Name = [%s] Value = [%x] ",
-		 CFG_PRB_REQ_IE_BIT_MAP2_NAME,
-		 pHddCtx->config->probe_req_ie_bitmap_2);
-	hdd_info("Name = [%s] Value = [%x] ",
-		 CFG_PRB_REQ_IE_BIT_MAP3_NAME,
-		 pHddCtx->config->probe_req_ie_bitmap_3);
-	hdd_info("Name = [%s] Value = [%x] ",
-		 CFG_PRB_REQ_IE_BIT_MAP4_NAME,
-		 pHddCtx->config->probe_req_ie_bitmap_4);
-	hdd_info("Name = [%s] Value = [%x] ",
-		 CFG_PRB_REQ_IE_BIT_MAP5_NAME,
-		 pHddCtx->config->probe_req_ie_bitmap_5);
-	hdd_info("Name = [%s] Value = [%x] ",
-		 CFG_PRB_REQ_IE_BIT_MAP6_NAME,
-		 pHddCtx->config->probe_req_ie_bitmap_6);
-	hdd_info("Name = [%s] Value = [%x] ",
-		 CFG_PRB_REQ_IE_BIT_MAP7_NAME,
-		 pHddCtx->config->probe_req_ie_bitmap_7);
-	hdd_info("Name = [%s] Value =[%s]",
-		 CFG_PROBE_REQ_OUI_NAME,
-		 pHddCtx->config->probe_req_ouis);
-}
-
->>>>>>> 4f53db07
 /**
  * hdd_update_mac_config() - update MAC address from cfg file
  * @pHddCtx: the pointer to hdd context
