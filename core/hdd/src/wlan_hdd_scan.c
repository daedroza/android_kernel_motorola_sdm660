--- conflicted
+++ resolved
@@ -2687,34 +2687,6 @@
 	hdd_debug("cfg80211 scan result database updated");
 }
 
-<<<<<<< HEAD
-=======
-/**
- * wlan_hdd_is_pno_allowed() -  Check if PNO is allowed
- * @adapter: HDD Device Adapter
- *
- * The PNO Start request is coming from upper layers.
- * It is to be allowed only for Infra STA device type
- * and the link should be in a disconnected state.
- *
- * Return: Success if PNO is allowed, Failure otherwise.
- */
-static QDF_STATUS wlan_hdd_is_pno_allowed(hdd_adapter_t *adapter)
-{
-	hdd_debug("dev_mode=%d, conn_state=%d, session ID=%d",
-		adapter->device_mode,
-		adapter->sessionCtx.station.conn_info.connState,
-		adapter->sessionId);
-	if ((adapter->device_mode == QDF_STA_MODE) &&
-		(eConnectionState_NotConnected ==
-		 adapter->sessionCtx.station.conn_info.connState))
-		return QDF_STATUS_SUCCESS;
-	else
-		return QDF_STATUS_E_FAILURE;
-
-}
-
->>>>>>> cb0a55c3
 #if ((LINUX_VERSION_CODE >= KERNEL_VERSION(4, 4, 0)) || \
 	defined(CFG80211_MULTI_SCAN_PLAN_BACKPORT)) && \
 	defined(FEATURE_WLAN_SCAN_PNO)
