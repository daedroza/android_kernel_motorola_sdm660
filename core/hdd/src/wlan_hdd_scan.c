/*
 * Copyright (c) 2012-2017 The Linux Foundation. All rights reserved.
 *
 * Previously licensed under the ISC license by Qualcomm Atheros, Inc.
 *
 *
 * Permission to use, copy, modify, and/or distribute this software for
 * any purpose with or without fee is hereby granted, provided that the
 * above copyright notice and this permission notice appear in all
 * copies.
 *
 * THE SOFTWARE IS PROVIDED "AS IS" AND THE AUTHOR DISCLAIMS ALL
 * WARRANTIES WITH REGARD TO THIS SOFTWARE INCLUDING ALL IMPLIED
 * WARRANTIES OF MERCHANTABILITY AND FITNESS. IN NO EVENT SHALL THE
 * AUTHOR BE LIABLE FOR ANY SPECIAL, DIRECT, INDIRECT, OR CONSEQUENTIAL
 * DAMAGES OR ANY DAMAGES WHATSOEVER RESULTING FROM LOSS OF USE, DATA OR
 * PROFITS, WHETHER IN AN ACTION OF CONTRACT, NEGLIGENCE OR OTHER
 * TORTIOUS ACTION, ARISING OUT OF OR IN CONNECTION WITH THE USE OR
 * PERFORMANCE OF THIS SOFTWARE.
 */

/*
 * This file was originally distributed by Qualcomm Atheros, Inc.
 * under proprietary terms before Copyright ownership was assigned
 * to the Linux Foundation.
 */

/**
 * DOC: wlan_hdd_scan.c
 *
 * WLAN Host Device Driver scan implementation
 */

#include <linux/wireless.h>
#include <net/cfg80211.h>

#include "wlan_hdd_includes.h"
#include "cds_api.h"
#include "cds_api.h"
#include "ani_global.h"
#include "dot11f.h"
#include "cds_sched.h"
#include "wlan_hdd_p2p.h"
#include "wlan_hdd_trace.h"
#include "wlan_hdd_scan.h"
#include "cds_concurrency.h"
#include "wma_api.h"
#include "cds_utils.h"

#define MAX_RATES                       12
#define HDD_WAKE_LOCK_SCAN_DURATION (5 * 1000) /* in msec */

#define SCAN_DONE_EVENT_BUF_SIZE 4096
#define RATE_MASK 0x7f

/**
 * typedef tSSIDBcastType - SSID broadcast type
 * @eBCAST_UNKNOWN: Broadcast unknown
 * @eBCAST_NORMAL: Broadcast normal
 * @eBCAST_HIDDEN: Broadcast hidden
 */
typedef enum eSSIDBcastType {
	eBCAST_UNKNOWN = 0,
	eBCAST_NORMAL = 1,
	eBCAST_HIDDEN = 2,
} tSSIDBcastType;


/**
 * typedef hdd_scan_info_t - HDD scan info
 * @dev: Pointer to net device
 * @info: Pointer to request info
 * @start: Start pointer
 * @end: End pointer
 */
typedef struct hdd_scan_info {
	struct net_device *dev;
	struct iw_request_info *info;
	char *start;
	char *end;
} hdd_scan_info_t, *hdd_scan_info_tp;

/**
 * hdd_translate_abg_rate_to_mbps_rate() - translate abg rate to Mbps rate
 * @pFcRate: Rate pointer
 *
 * Return: Mbps rate in integer
 */
static int32_t hdd_translate_abg_rate_to_mbps_rate(uint8_t *pFcRate)
{
	/* Slightly more sophisticated processing has to take place here.
	 * Basic rates are rounded DOWN.  HT rates are rounded UP
	 */
	return ((((int32_t) *pFcRate) & 0x007f) * 1000000) / 2;
}

/**
 * hdd_add_iw_stream_event() - add iw stream event
 * @cmd: Command
 * @length: Length
 * @data: Pointer to data
 * @pscanInfo: Pointer to scan info
 * @last_event: Pointer to pointer to last event
 * @current_event: Pointer to pointer to current event
 *
 * Return: 0 for success, non zero for failure
 */
static int hdd_add_iw_stream_event(int cmd, int length, char *data,
				   hdd_scan_info_t *pscanInfo,
				   char **last_event,
				   char **current_event)
{
	struct iw_event event;

	*last_event = *current_event;
	qdf_mem_zero(&event, sizeof(struct iw_event));
	event.cmd = cmd;
	event.u.data.flags = 1;
	event.u.data.length = length;
	*current_event =
		iwe_stream_add_point(pscanInfo->info, *current_event,
				     pscanInfo->end, &event, data);

	if (*last_event == *current_event) {
		/* no space to add event */
		hdd_err("no space left to add event");
		return -E2BIG;  /* Error code, may be E2BIG */
	}

	return 0;
}

/**
 * hdd_get_wparsn_ies() - get wpa RSN IEs
 * @ieFields: Pointer to the Bss Descriptor IEs
 * @ie_length: IE Length
 * @last_event: Points to last event
 * @current_event: Points to current event
 *
 * This function extract the WPA/RSN IE from the Bss descriptor IEs fields
 *
 * Return: 0 for success, non zero for failure
 */
static int hdd_get_wparsn_ies(uint8_t *ieFields, uint16_t ie_length,
			      char **last_event, char **current_event,
			      hdd_scan_info_t *pscanInfo)
{
	uint8_t eid, elen, *element;
	uint16_t tie_length = 0;

	ENTER();

	element = ieFields;
	tie_length = ie_length;

	while (tie_length > 2 && element != NULL) {
		eid = element[0];
		elen = element[1];

		/* If element length is greater than total remaining ie length,
		 * break the loop
		 */
		if ((elen + 2) > tie_length)
			break;

		switch (eid) {
		case DOT11F_EID_WPA:
		case DOT11F_EID_RSN:
#ifdef FEATURE_WLAN_WAPI
		case DOT11F_EID_WAPI:
#endif
			if (hdd_add_iw_stream_event
				    (IWEVGENIE, elen + 2, (char *)element, pscanInfo,
				    last_event, current_event) < 0)
				return -E2BIG;
			break;

		default:
			break;
		}

		/* Next element */
		tie_length -= (2 + elen);
		element += 2 + elen;
	}

	return 0;
}

/**
 * hdd_indicate_scan_result() - indicate scan results
 * @scanInfo: Pointer to the scan info structure.
 * @descriptor: Pointer to the Bss Descriptor.
 *
 * This function returns the scan results to the wpa_supplicant
 *
 * @Return: 0 for success, non zero for failure
 */
#define MAX_CUSTOM_LEN 64
static int hdd_indicate_scan_result(hdd_scan_info_t *scanInfo,
				    tCsrScanResultInfo *scan_result)
{
	hdd_adapter_t *pAdapter = WLAN_HDD_GET_PRIV_PTR(scanInfo->dev);
	tHalHandle hHal = WLAN_HDD_GET_HAL_CTX(pAdapter);
	tSirBssDescription *descriptor = &scan_result->BssDescriptor;
	struct iw_event event;
	char *current_event = scanInfo->start;
	char *end = scanInfo->end;
	char *last_event;
	char *current_pad;
	uint16_t ie_length = 0;
	uint16_t capabilityInfo;
	char *modestr;
	int error;
	char custom[MAX_CUSTOM_LEN];
	char *p;

	hdd_debug(MAC_ADDRESS_STR, MAC_ADDR_ARRAY(descriptor->bssId));

	error = 0;
	last_event = current_event;
	qdf_mem_zero(&event, sizeof(event));

	/* BSSID */
	event.cmd = SIOCGIWAP;
	event.u.ap_addr.sa_family = ARPHRD_ETHER;
	qdf_mem_copy(event.u.ap_addr.sa_data, descriptor->bssId,
		     sizeof(descriptor->bssId));
	current_event = iwe_stream_add_event(scanInfo->info, current_event, end,
					     &event, IW_EV_ADDR_LEN);

	if (last_event == current_event) {
		/* no space to add event */
		/* Error code may be E2BIG */
		hdd_err("no space for SIOCGIWAP");
		return -E2BIG;
	}

	last_event = current_event;
	qdf_mem_zero(&event, sizeof(struct iw_event));

	/* Protocol Name */
	event.cmd = SIOCGIWNAME;

	switch (descriptor->nwType) {
	case eSIR_11A_NW_TYPE:
		modestr = "a";
		break;
	case eSIR_11B_NW_TYPE:
		modestr = "b";
		break;
	case eSIR_11G_NW_TYPE:
		modestr = "g";
		break;
	case eSIR_11N_NW_TYPE:
		modestr = "n";
		break;
	default:
		hdd_warn("Unknown network type: %d", descriptor->nwType);
		modestr = "?";
		break;
	}
	snprintf(event.u.name, IFNAMSIZ, "IEEE 802.11%s", modestr);
	current_event = iwe_stream_add_event(scanInfo->info, current_event, end,
					     &event, IW_EV_CHAR_LEN);

	if (last_event == current_event) {      /* no space to add event */
		hdd_err("no space for SIOCGIWNAME");
		/* Error code, may be E2BIG */
		return -E2BIG;
	}

	last_event = current_event;
	qdf_mem_zero(&event, sizeof(struct iw_event));

	/*Freq */
	event.cmd = SIOCGIWFREQ;

	event.u.freq.m = descriptor->channelId;
	event.u.freq.e = 0;
	event.u.freq.i = 0;
	current_event = iwe_stream_add_event(scanInfo->info, current_event, end,
					     &event, IW_EV_FREQ_LEN);

	if (last_event == current_event) {      /* no space to add event */
		hdd_err("no space for SIOCGIWFREQ");
		return -E2BIG;
	}

	last_event = current_event;
	qdf_mem_zero(&event, sizeof(struct iw_event));

	/* BSS Mode */
	event.cmd = SIOCGIWMODE;

	capabilityInfo = descriptor->capabilityInfo;

	if (SIR_MAC_GET_ESS(capabilityInfo)) {
		event.u.mode = IW_MODE_MASTER;
	} else if (SIR_MAC_GET_IBSS(capabilityInfo)) {
		event.u.mode = IW_MODE_ADHOC;
	} else {
		/* neither ESS or IBSS */
		event.u.mode = IW_MODE_AUTO;
	}

	current_event = iwe_stream_add_event(scanInfo->info, current_event, end,
					     &event, IW_EV_UINT_LEN);

	if (last_event == current_event) {      /* no space to add event */
		hdd_err("no space for SIOCGIWMODE");
		return -E2BIG;
	}
	/* To extract SSID */
	ie_length = GET_IE_LEN_IN_BSS(descriptor->length);

	if (ie_length > 0) {
		/* dot11BeaconIEs is a large struct, so we make it static to
		   avoid stack overflow.  This API is only invoked via ioctl,
		   so it is serialized by the kernel rtnl_lock and hence does
		   not need to be reentrant */
		static tDot11fBeaconIEs dot11BeaconIEs;
		tDot11fIESSID *pDot11SSID;
		tDot11fIESuppRates *pDot11SuppRates;
		tDot11fIEExtSuppRates *pDot11ExtSuppRates;
		tDot11fIEHTCaps *pDot11IEHTCaps;
		int numBasicRates = 0;
		int maxNumRates = 0;

		pDot11IEHTCaps = NULL;

		dot11f_unpack_beacon_i_es((tpAniSirGlobal)
					  hHal, (uint8_t *) descriptor->ieFields,
					  ie_length, &dot11BeaconIEs);

		pDot11SSID = &dot11BeaconIEs.SSID;

		if (pDot11SSID->present) {
			last_event = current_event;
			qdf_mem_zero(&event, sizeof(struct iw_event));

			event.cmd = SIOCGIWESSID;
			event.u.data.flags = 1;
			event.u.data.length = scan_result->ssId.length;
			current_event =
				iwe_stream_add_point(scanInfo->info, current_event,
						     end, &event,
						     (char *)scan_result->ssId.
						     ssId);

			if (last_event == current_event) {      /* no space to add event */
				hdd_err("no space for SIOCGIWESSID");
				return -E2BIG;
			}
		}

		if (hdd_get_wparsn_ies
			    ((uint8_t *) descriptor->ieFields, ie_length, &last_event,
			    &current_event, scanInfo) < 0) {
			hdd_err("no space for SIOCGIWESSID");
			return -E2BIG;
		}

		last_event = current_event;
		current_pad = current_event + IW_EV_LCP_LEN;
		qdf_mem_zero(&event, sizeof(struct iw_event));

		/*Rates */
		event.cmd = SIOCGIWRATE;

		pDot11SuppRates = &dot11BeaconIEs.SuppRates;

		if (pDot11SuppRates->present) {
			int i;

			numBasicRates = pDot11SuppRates->num_rates;
			for (i = 0; i < pDot11SuppRates->num_rates; i++) {
				if (0 != (pDot11SuppRates->rates[i] & 0x7F)) {
					event.u.bitrate.value =
						hdd_translate_abg_rate_to_mbps_rate
							(&pDot11SuppRates->rates[i]);

					current_pad =
						iwe_stream_add_value(scanInfo->info,
								     current_event,
								     current_pad,
								     end, &event,
								     IW_EV_PARAM_LEN);
				}
			}

		}

		pDot11ExtSuppRates = &dot11BeaconIEs.ExtSuppRates;

		if (pDot11ExtSuppRates->present) {
			int i, no_of_rates;
			maxNumRates =
				numBasicRates + pDot11ExtSuppRates->num_rates;

			/* Check to make sure the total number of rates
			 * doesn't exceed IW_MAX_BITRATES
			 */

			maxNumRates = QDF_MIN(maxNumRates, IW_MAX_BITRATES);

			if ((maxNumRates - numBasicRates) > MAX_RATES) {
				no_of_rates = MAX_RATES;
				hdd_debug("Limit rates to MAX_RATES");
			} else {
				no_of_rates = maxNumRates - numBasicRates;
			}
			for (i = 0; i < no_of_rates; i++) {
				if (0 != (pDot11ExtSuppRates->rates[i] & 0x7F)) {
					event.u.bitrate.value =
						hdd_translate_abg_rate_to_mbps_rate
							(&pDot11ExtSuppRates->rates[i]);

					current_pad =
						iwe_stream_add_value(scanInfo->info,
								     current_event,
								     current_pad,
								     end, &event,
								     IW_EV_PARAM_LEN);
				}
			}
		}

		if ((current_pad - current_event) >= IW_EV_LCP_LEN) {
			current_event = current_pad;
		} else {
			if (last_event == current_event) {      /* no space to add event */
				hdd_err("no space for SIOCGIWRATE");
				return -E2BIG;
			}
		}

		last_event = current_event;
		qdf_mem_zero(&event, sizeof(struct iw_event));

		event.cmd = SIOCGIWENCODE;

		if (SIR_MAC_GET_PRIVACY(capabilityInfo)) {
			event.u.data.flags =
				IW_ENCODE_ENABLED | IW_ENCODE_NOKEY;
		} else {
			event.u.data.flags = IW_ENCODE_DISABLED;
		}
		event.u.data.length = 0;

		current_event =
			iwe_stream_add_point(scanInfo->info, current_event, end,
					     &event, (char *)pDot11SSID->ssid);
		if (last_event == current_event) {
			hdd_err("no space for SIOCGIWENCODE");
			return -E2BIG;
		}
	}

	last_event = current_event;
	qdf_mem_zero(&event, sizeof(struct iw_event));

	/* RSSI */
	event.cmd = IWEVQUAL;
	event.u.qual.qual = descriptor->rssi;
	event.u.qual.noise = descriptor->sinr;
	event.u.qual.level = QDF_MIN((descriptor->rssi + descriptor->sinr), 0);

	event.u.qual.updated = IW_QUAL_ALL_UPDATED;

	current_event = iwe_stream_add_event(scanInfo->info, current_event,
					     end, &event, IW_EV_QUAL_LEN);

	if (last_event == current_event) {      /* no space to add event */
		hdd_err("no space for IWEVQUAL");
		return -E2BIG;
	}

	/* AGE */
	event.cmd = IWEVCUSTOM;
	p = custom;
	p += scnprintf(p, MAX_CUSTOM_LEN, " Age: %llu",
		       qdf_mc_timer_get_system_time() -
		       descriptor->received_time);
	event.u.data.length = p - custom;
	current_event = iwe_stream_add_point(scanInfo->info, current_event, end,
					     &event, custom);
	if (last_event == current_event) {      /* no space to add event */
		hdd_err("no space for IWEVCUSTOM (age)");
		return -E2BIG;
	}

	scanInfo->start = current_event;

	return 0;
}

/**
 * wlan_hdd_is_scan_pending() - Utility function to check pending scans
 * @adapter: Pointer to the adapter
 *
 * Utility function to check pending scans on a particular adapter
 *
 * Return: true if scans are pending, false otherwise
 */
static bool wlan_hdd_is_scan_pending(hdd_adapter_t *adapter)
{
	hdd_context_t *hdd_ctx = WLAN_HDD_GET_CTX(adapter);
	qdf_list_node_t *pnode = NULL, *ppnode = NULL;
	struct hdd_scan_req *hdd_scan_req;

	qdf_spin_lock(&hdd_ctx->hdd_scan_req_q_lock);

	if (qdf_list_empty(&hdd_ctx->hdd_scan_req_q)) {
		qdf_spin_unlock(&hdd_ctx->hdd_scan_req_q_lock);
		return false;
	}

	if (QDF_STATUS_SUCCESS != qdf_list_peek_front(&hdd_ctx->hdd_scan_req_q,
							&ppnode)) {
		qdf_spin_unlock(&hdd_ctx->hdd_scan_req_q_lock);
		hdd_err("Failed to remove Scan Req from queue");
		return false;
	}

	do {
		pnode = ppnode;
		hdd_scan_req = (struct hdd_scan_req *)pnode;
		/* Any scan pending on the adapter */
		if (adapter == hdd_scan_req->adapter) {
			qdf_spin_unlock(&hdd_ctx->hdd_scan_req_q_lock);
			hdd_debug("pending scan id %d", hdd_scan_req->scan_id);
			return true;
		}
	} while (QDF_STATUS_SUCCESS ==
		qdf_list_peek_next(&hdd_ctx->hdd_scan_req_q, pnode, &ppnode));

	qdf_spin_unlock(&hdd_ctx->hdd_scan_req_q_lock);
	return false;
}

/**
 * wlan_hdd_scan_request_enqueue() - enqueue Scan Request
 * @adapter: Pointer to the adapter
 * @scan_req: Pointer to the scan request
 *
 * Enqueue scan request in the global HDD scan list.This list
 * stores the active scan request information.
 *
 * Return: 0 on success, error number otherwise
 */
static int wlan_hdd_scan_request_enqueue(hdd_adapter_t *adapter,
			struct cfg80211_scan_request *scan_req,
			uint8_t source, uint32_t scan_id,
			uint32_t timestamp)
{
	hdd_context_t *hdd_ctx = WLAN_HDD_GET_CTX(adapter);
	struct hdd_scan_req *hdd_scan_req;
	QDF_STATUS status;

	ENTER();
	hdd_scan_req = qdf_mem_malloc(sizeof(*hdd_scan_req));
	if (NULL == hdd_scan_req) {
		hdd_err("malloc failed for Scan req");
		return -ENOMEM;
	}

	hdd_scan_req->adapter = adapter;
	hdd_scan_req->scan_request = scan_req;
	hdd_scan_req->source = source;
	hdd_scan_req->scan_id = scan_id;
	hdd_scan_req->timestamp = timestamp;

	qdf_spin_lock(&hdd_ctx->hdd_scan_req_q_lock);
	status = qdf_list_insert_back(&hdd_ctx->hdd_scan_req_q,
					&hdd_scan_req->node);
	qdf_spin_unlock(&hdd_ctx->hdd_scan_req_q_lock);

	if (QDF_STATUS_SUCCESS != status) {
		hdd_err("Failed to enqueue Scan Req");
		qdf_mem_free(hdd_scan_req);
		return -EINVAL;
	}
	EXIT();
	return 0;
}

/**
 * wlan_hdd_scan_request_dequeue() - dequeue scan request
 * @hdd_ctx: Global HDD context
 * @scan_id: scan id
 * @req: scan request
 * @source : returns source of the scan request
 * @timestamp: scan request timestamp
 *
 * Return: QDF_STATUS
 */
static QDF_STATUS wlan_hdd_scan_request_dequeue(hdd_context_t *hdd_ctx,
	uint32_t scan_id, struct cfg80211_scan_request **req, uint8_t *source,
	uint32_t *timestamp)
{
	QDF_STATUS status = QDF_STATUS_E_FAILURE;
	struct hdd_scan_req *hdd_scan_req;
	qdf_list_node_t *pNode = NULL, *ppNode = NULL;

	hdd_debug("Dequeue Scan id: %d", scan_id);

	if ((source == NULL) || (timestamp == NULL) || (req == NULL))
		return QDF_STATUS_E_NULL_VALUE;

	qdf_spin_lock(&hdd_ctx->hdd_scan_req_q_lock);

	if (list_empty(&hdd_ctx->hdd_scan_req_q.anchor)) {
		qdf_spin_unlock(&hdd_ctx->hdd_scan_req_q_lock);
		return QDF_STATUS_E_FAILURE;
	}

	if (QDF_STATUS_SUCCESS !=
		qdf_list_peek_front(&hdd_ctx->hdd_scan_req_q, &ppNode)) {
		qdf_spin_unlock(&hdd_ctx->hdd_scan_req_q_lock);
		hdd_err("Failed to remove Scan Req from queue");
		return QDF_STATUS_E_FAILURE;
	}

	do {
		pNode = ppNode;
		hdd_scan_req = (struct hdd_scan_req *)pNode;
		if (hdd_scan_req->scan_id == scan_id) {
			status = qdf_list_remove_node(&hdd_ctx->hdd_scan_req_q,
					pNode);
			if (status == QDF_STATUS_SUCCESS) {
				*req = hdd_scan_req->scan_request;
				*source = hdd_scan_req->source;
				*timestamp = hdd_scan_req->timestamp;
				qdf_mem_free(hdd_scan_req);
				qdf_spin_unlock(&hdd_ctx->hdd_scan_req_q_lock);
				hdd_debug("removed Scan id: %d, req = %p, pending scans %d",
				      scan_id, req,
				      qdf_list_size(&hdd_ctx->hdd_scan_req_q));
				return QDF_STATUS_SUCCESS;
			} else {
				qdf_spin_unlock(&hdd_ctx->hdd_scan_req_q_lock);
				hdd_err("Failed to remove node scan id %d, pending scans %d",
				      scan_id,
				      qdf_list_size(&hdd_ctx->hdd_scan_req_q));
				return status;
			}
		}
	} while (QDF_STATUS_SUCCESS ==
		qdf_list_peek_next(&hdd_ctx->hdd_scan_req_q, pNode, &ppNode));

	qdf_spin_unlock(&hdd_ctx->hdd_scan_req_q_lock);
	hdd_err("Failed to find scan id %d", scan_id);
	return status;
}

/**
 * hdd_scan_request_callback() - scan complete callback from SME
 * @halHandle: Pointer to the Hal Handle
 * @pContext: Pointer to the data context
 * @sessionId: Session identifier
 * @scanId: Scan ID
 * @status: CSR Status
 *
 * The sme module calls this callback function once it finish the scan request
 * and this function notifies the scan complete event to the wpa_supplicant.
 *
 * Return: 0 for success, non zero for failure
 */

static QDF_STATUS
hdd_scan_request_callback(tHalHandle halHandle, void *pContext,
			  uint8_t sessionId, uint32_t scanId,
			  eCsrScanStatus status)
{
	struct net_device *dev = (struct net_device *)pContext;
	hdd_adapter_t *pAdapter = WLAN_HDD_GET_PRIV_PTR(dev);
	hdd_context_t *hddctx = WLAN_HDD_GET_CTX(pAdapter);
	union iwreq_data wrqu;
	int we_event;
	char *msg;
	uint8_t source;
	struct cfg80211_scan_request *req;
	uint32_t timestamp;

	ENTER();
	hdd_debug("called with halHandle = %p, pContext = %p, scanID = %d, returned status = %d",
		 halHandle, pContext, (int)scanId, (int)status);

	/* if there is a scan request pending when the wlan driver is unloaded
	 * we may be invoked as SME flushes its pending queue.  If that is the
	 * case, the underlying net_device may have already been destroyed, so
	 * do some quick sanity before proceeding
	 */
	if (pAdapter->dev != dev) {
		hdd_debug("device mismatch %p vs %p", pAdapter->dev, dev);
		return QDF_STATUS_SUCCESS;
	}

	wlan_hdd_scan_request_dequeue(hddctx, scanId, &req, &source,
		&timestamp);

	if (req != NULL)
		hdd_err("Got unexpected request struct for Scan id %d",
			scanId);

	/* Scan is no longer pending */
	if (!wlan_hdd_is_scan_pending(pAdapter))
		pAdapter->scan_info.mScanPending = false;

	/* notify any applications that may be interested */
	memset(&wrqu, '\0', sizeof(wrqu));
	we_event = SIOCGIWSCAN;
	msg = NULL;
	wireless_send_event(dev, we_event, &wrqu, msg);

	EXIT();
	return QDF_STATUS_SUCCESS;
}

/**
 * __iw_set_scan() - set scan request
 * @dev: Pointer to the net device
 * @info: Pointer to the iw_request_info
 * @wrqu: Pointer to the iwreq_data
 * @extra: Pointer to the data
 *
 * This function process the scan request from the wpa_supplicant
 * and set the scan request to the SME
 *
 * Return: 0 for success, non zero for failure
 */

static int __iw_set_scan(struct net_device *dev, struct iw_request_info *info,
		union iwreq_data *wrqu, char *extra)
{
	hdd_adapter_t *pAdapter = WLAN_HDD_GET_PRIV_PTR(dev);
	hdd_context_t *hdd_ctx = WLAN_HDD_GET_CTX(pAdapter);
	hdd_wext_state_t *pwextBuf = WLAN_HDD_GET_WEXT_STATE_PTR(pAdapter);
	tCsrScanRequest scanRequest;
	QDF_STATUS status = QDF_STATUS_SUCCESS;
	struct iw_scan_req *scanReq = (struct iw_scan_req *)extra;
	hdd_adapter_t *con_sap_adapter;
	uint16_t con_dfs_ch;
	int ret;

	ENTER_DEV(dev);

	hdd_ctx = WLAN_HDD_GET_CTX(pAdapter);
	ret = wlan_hdd_validate_context(hdd_ctx);
	if (0 != ret)
		return ret;

	/* Block All Scan during DFS operation and send null scan result */
	con_sap_adapter = hdd_get_con_sap_adapter(pAdapter, true);
	if (con_sap_adapter) {
		con_dfs_ch = con_sap_adapter->sessionCtx.ap.operatingChannel;

		if (CDS_IS_DFS_CH(con_dfs_ch)) {
			hdd_warn("##In DFS Master mode. Scan aborted");
			return -EOPNOTSUPP;
		}
	}

	qdf_mem_zero(&scanRequest, sizeof(scanRequest));

	if (NULL != wrqu->data.pointer) {
		/* set scanType, active or passive */
		if ((IW_SCAN_TYPE_ACTIVE == scanReq->scan_type) ||
		    (eSIR_ACTIVE_SCAN == hdd_ctx->ioctl_scan_mode)) {
			scanRequest.scanType = eSIR_ACTIVE_SCAN;
		} else {
			scanRequest.scanType = eSIR_PASSIVE_SCAN;
		}

		/* set bssid using sockaddr from iw_scan_req */
		qdf_mem_copy(scanRequest.bssid.bytes,
			     &scanReq->bssid.sa_data,
			     QDF_MAC_ADDR_SIZE);

		if (wrqu->data.flags & IW_SCAN_THIS_ESSID) {

			if (scanReq->essid_len &&
			    (scanReq->essid_len <= SIR_MAC_MAX_SSID_LENGTH)) {
				scanRequest.SSIDs.numOfSSIDs = 1;
				scanRequest.SSIDs.SSIDList =
					(tCsrSSIDInfo *)
					qdf_mem_malloc(sizeof(tCsrSSIDInfo));
				if (scanRequest.SSIDs.SSIDList) {
					scanRequest.SSIDs.SSIDList->SSID.
					length = scanReq->essid_len;
					qdf_mem_copy(scanRequest.SSIDs.
						     SSIDList->SSID.ssId,
						     scanReq->essid,
						     scanReq->essid_len);
				} else {
					scanRequest.SSIDs.numOfSSIDs = 0;
					hdd_err("Unable to allocate memory");
					QDF_ASSERT(0);
				}
			} else {
				hdd_err("Invalid essid length: %d",
					scanReq->essid_len);
			}
		}

		/* set min and max channel time */
		scanRequest.minChnTime = scanReq->min_channel_time;
		scanRequest.maxChnTime = scanReq->max_channel_time;

	} else {
		if (hdd_ctx->ioctl_scan_mode == eSIR_ACTIVE_SCAN) {
			/* set the scan type to active */
			scanRequest.scanType = eSIR_ACTIVE_SCAN;
		} else {
			scanRequest.scanType = eSIR_PASSIVE_SCAN;
		}

		qdf_set_macaddr_broadcast(&scanRequest.bssid);

		/* set min and max channel time to zero */
		scanRequest.minChnTime = 0;
		scanRequest.maxChnTime = 0;
	}

	/* set BSSType to default type */
	scanRequest.BSSType = eCSR_BSS_TYPE_ANY;

	/*Scan all the channels */
	scanRequest.ChannelInfo.numOfChannels = 0;

	scanRequest.ChannelInfo.ChannelList = NULL;

	/* set requestType to full scan */
	scanRequest.requestType = eCSR_SCAN_REQUEST_FULL_SCAN;

	/* if previous genIE is not NULL, update ScanIE */
	if (0 != pwextBuf->genIE.length) {
		memset(&pAdapter->scan_info.scanAddIE, 0,
		       sizeof(pAdapter->scan_info.scanAddIE));
		memcpy(pAdapter->scan_info.scanAddIE.addIEdata,
		       pwextBuf->genIE.addIEdata, pwextBuf->genIE.length);
		pAdapter->scan_info.scanAddIE.length = pwextBuf->genIE.length;

		pwextBuf->roamProfile.pAddIEScan =
			pAdapter->scan_info.scanAddIE.addIEdata;
		pwextBuf->roamProfile.nAddIEScanLength =
			pAdapter->scan_info.scanAddIE.length;

		/* clear previous genIE after use it */
		memset(&pwextBuf->genIE, 0, sizeof(pwextBuf->genIE));
	}

	/* push addIEScan in scanRequset if exist */
	if (pAdapter->scan_info.scanAddIE.length &&
	    pAdapter->scan_info.scanAddIE.length <=
	    sizeof(pAdapter->scan_info.scanAddIE.addIEdata)) {
		scanRequest.uIEFieldLen = pAdapter->scan_info.scanAddIE.length;
		scanRequest.pIEField = pAdapter->scan_info.scanAddIE.addIEdata;
	}
	scanRequest.timestamp = qdf_mc_timer_get_system_time();
	status = sme_scan_request((WLAN_HDD_GET_CTX(pAdapter))->hHal,
				  pAdapter->sessionId, &scanRequest,
				  &hdd_scan_request_callback, dev);
	if (!QDF_IS_STATUS_SUCCESS(status)) {
		hdd_err("sme_scan_request  fail %d!!!", status);
		goto error;
	}

	wlan_hdd_scan_request_enqueue(pAdapter, NULL, NL_SCAN,
			scanRequest.scan_id,
			scanRequest.timestamp);

	pAdapter->scan_info.mScanPending = true;
error:
	if ((wrqu->data.flags & IW_SCAN_THIS_ESSID) && (scanReq->essid_len))
		qdf_mem_free(scanRequest.SSIDs.SSIDList);
	EXIT();
	return status;
}

/**
 * iw_set_scan() - SSR wrapper for __iw_set_scan
 * @dev: Pointer to the net device.
 * @info: Pointer to the iw_request_info.
 * @wrqu: Pointer to the iwreq_data.
 * @extra: Pointer to the data.
 *
 * Return: 0 on success, error number otherwise
 */
int iw_set_scan(struct net_device *dev, struct iw_request_info *info,
		 union iwreq_data *wrqu, char *extra)
{
	int ret;

	cds_ssr_protect(__func__);
	ret = __iw_set_scan(dev, info, wrqu, extra);
	cds_ssr_unprotect(__func__);

	return ret;
}

/**
 * __iw_get_scan() - get scan
 * @dev: Pointer to the net device.
 * @info: Pointer to the iw_request_info.
 * @wrqu: Pointer to the iwreq_data.
 * @extra: Pointer to the data.
 *
 * This function returns the scan results to the wpa_supplicant
 *
 * Return: 0 for success, non zero for failure
 */

static int __iw_get_scan(struct net_device *dev,
		struct iw_request_info *info,
		union iwreq_data *wrqu, char *extra)
{
	hdd_adapter_t *pAdapter = WLAN_HDD_GET_PRIV_PTR(dev);
	hdd_context_t *hdd_ctx;
	tHalHandle hHal = WLAN_HDD_GET_HAL_CTX(pAdapter);
	tCsrScanResultInfo *pScanResult;
	QDF_STATUS status = QDF_STATUS_SUCCESS;
	hdd_scan_info_t scanInfo;
	tScanResultHandle pResult;
	int i = 0;
	int ret;

	ENTER_DEV(dev);

	hdd_ctx = WLAN_HDD_GET_CTX(pAdapter);
	ret = wlan_hdd_validate_context(hdd_ctx);
	if (0 != ret)
		return ret;

	hdd_debug("enter buffer length %d!!!",
		  (wrqu->data.length) ? wrqu->data.length : IW_SCAN_MAX_DATA);

	if (true == pAdapter->scan_info.mScanPending) {
		hdd_err("mScanPending is true !!!");
		return -EAGAIN;
	}

	scanInfo.dev = dev;
	scanInfo.start = extra;
	scanInfo.info = info;

	if (0 == wrqu->data.length) {
		scanInfo.end = extra + IW_SCAN_MAX_DATA;
	} else {
		scanInfo.end = extra + wrqu->data.length;
	}

	status = sme_scan_get_result(hHal, pAdapter->sessionId, NULL, &pResult);

	if (NULL == pResult) {
		/* no scan results */
		hdd_debug("iw_get_scan: NULL Scan Result ");
		return 0;
	}

	pScanResult = sme_scan_result_get_first(hHal, pResult);

	while (pScanResult) {
		status = hdd_indicate_scan_result(&scanInfo, pScanResult);
		if (0 != status) {
			break;
		}
		i++;
		pScanResult = sme_scan_result_get_next(hHal, pResult);
	}

	sme_scan_result_purge(hHal, pResult);

	hdd_debug("exit total %d BSS reported !!!", i);
	EXIT();
	return status;
}

/**
 * iw_get_scan() - SSR wrapper function for __iw_get_scan
 * @dev: Pointer to the net device.
 * @info: Pointer to the iw_request_info.
 * @wrqu: Pointer to the iwreq_data.
 * @extra: Pointer to the data.
 *
 * Return: 0 on success, error number otherwise
 */
int iw_get_scan(struct net_device *dev,
			 struct iw_request_info *info,
			 union iwreq_data *wrqu, char *extra)
{
	int ret;

	cds_ssr_protect(__func__);
	ret = __iw_get_scan(dev, info, wrqu, extra);
	cds_ssr_unprotect(__func__);

	return ret;
}

/**
 * hdd_abort_mac_scan() - aborts ongoing mac scan
 * @pHddCtx: Pointer to hdd context
 * @sessionId: session id
 * @scan_id: scan id
 * @reason: abort reason
 *
 * Abort any MAC scan if in progress
 *
 * Return: none
 */
void hdd_abort_mac_scan(hdd_context_t *pHddCtx, uint8_t sessionId,
			uint32_t scan_id, eCsrAbortReason reason)
{
	sme_abort_mac_scan(pHddCtx->hHal, sessionId, scan_id, reason);
}

/**
 * hdd_vendor_scan_callback() - Scan completed callback event
 * @hddctx: HDD context
 * @req : Scan request
 * @aborted : true scan aborted false scan success
 *
 * This function sends scan completed callback event to NL.
 *
 * Return: none
 */
static void hdd_vendor_scan_callback(hdd_adapter_t *adapter,
					struct cfg80211_scan_request *req,
					bool aborted)
{
	hdd_context_t *hddctx = WLAN_HDD_GET_CTX(adapter);
	struct sk_buff *skb;
	struct nlattr *attr;
	int i;
	uint8_t scan_status;
	uint64_t cookie;

	ENTER();

	if (WLAN_HDD_ADAPTER_MAGIC != adapter->magic) {
		hdd_err("Invalid adapter magic");
		qdf_mem_free(req);
		return;
	}
	skb = cfg80211_vendor_event_alloc(hddctx->wiphy, &(adapter->wdev),
			SCAN_DONE_EVENT_BUF_SIZE + 4 + NLMSG_HDRLEN,
			QCA_NL80211_VENDOR_SUBCMD_SCAN_DONE_INDEX,
			GFP_KERNEL);

	if (!skb) {
		hdd_err("skb alloc failed");
		qdf_mem_free(req);
		return;
	}

	cookie = (uintptr_t)req;

	attr = nla_nest_start(skb, QCA_WLAN_VENDOR_ATTR_SCAN_SSIDS);
	if (!attr)
		goto nla_put_failure;
	for (i = 0; i < req->n_ssids; i++) {
		if (nla_put(skb, i, req->ssids[i].ssid_len, req->ssids[i].ssid))
			goto nla_put_failure;
	}
	nla_nest_end(skb, attr);

	attr = nla_nest_start(skb, QCA_WLAN_VENDOR_ATTR_SCAN_FREQUENCIES);
	if (!attr)
		goto nla_put_failure;
	for (i = 0; i < req->n_channels; i++) {
		if (nla_put_u32(skb, i, req->channels[i]->center_freq))
			goto nla_put_failure;
	}
	nla_nest_end(skb, attr);

	if (req->ie &&
		nla_put(skb, QCA_WLAN_VENDOR_ATTR_SCAN_IE, req->ie_len,
			req->ie))
		goto nla_put_failure;

	if (req->flags &&
		nla_put_u32(skb, QCA_WLAN_VENDOR_ATTR_SCAN_FLAGS, req->flags))
		goto nla_put_failure;

	if (hdd_wlan_nla_put_u64(skb, QCA_WLAN_VENDOR_ATTR_SCAN_COOKIE, cookie))
		goto nla_put_failure;

	scan_status = (aborted == true) ? VENDOR_SCAN_STATUS_ABORTED :
		VENDOR_SCAN_STATUS_NEW_RESULTS;
	if (nla_put_u8(skb, QCA_WLAN_VENDOR_ATTR_SCAN_STATUS, scan_status))
		goto nla_put_failure;

	cfg80211_vendor_event(skb, GFP_KERNEL);
	qdf_mem_free(req);
	return;

nla_put_failure:
	kfree_skb(skb);
	qdf_mem_free(req);
	return;
}

#if (LINUX_VERSION_CODE >= KERNEL_VERSION(4, 7, 0))
/**
 * hdd_cfg80211_scan_done() - Scan completed callback to cfg80211
 * @adapter: Pointer to the adapter
 * @req : Scan request
 * @aborted : true scan aborted false scan success
 *
 * This function notifies scan done to cfg80211
 *
 * Return: none
 */
static void hdd_cfg80211_scan_done(hdd_adapter_t *adapter,
				   struct cfg80211_scan_request *req,
				   bool aborted)
{
	struct cfg80211_scan_info info = {
		.aborted = aborted
	};

	if (adapter->dev->flags & IFF_UP)
		cfg80211_scan_done(req, &info);
}
#elif (LINUX_VERSION_CODE >= KERNEL_VERSION(3, 14, 0))
/**
 * hdd_cfg80211_scan_done() - Scan completed callback to cfg80211
 * @adapter: Pointer to the adapter
 * @req : Scan request
 * @aborted : true scan aborted false scan success
 *
 * This function notifies scan done to cfg80211
 *
 * Return: none
 */
static void hdd_cfg80211_scan_done(hdd_adapter_t *adapter,
				   struct cfg80211_scan_request *req,
				   bool aborted)
{
	if (adapter->dev->flags & IFF_UP)
		cfg80211_scan_done(req, aborted);
}
#else
/**
 * hdd_cfg80211_scan_done() - Scan completed callback to cfg80211
 * @adapter: Pointer to the adapter
 * @req : Scan request
 * @aborted : true scan aborted false scan success
 *
 * This function notifies scan done to cfg80211
 *
 * Return: none
 */
static void hdd_cfg80211_scan_done(hdd_adapter_t *adapter,
				   struct cfg80211_scan_request *req,
				   bool aborted)
{
	cfg80211_scan_done(req, aborted);
}
#endif

/**
 * hdd_cfg80211_scan_done_callback() - scan done callback function called after
 *				       scan is finished
 * @halHandle: Pointer to handle
 * @pContext: Pointer to context
 * @sessionId: Session Id
 * @scanId: Scan Id
 * @status: Scan status
 *
 * Return: QDF status
 */
static QDF_STATUS hdd_cfg80211_scan_done_callback(tHalHandle halHandle,
					   void *pContext,
					   uint8_t sessionId,
					   uint32_t scanId,
					   eCsrScanStatus status)
{
	struct net_device *dev = (struct net_device *)pContext;
	hdd_adapter_t *pAdapter = WLAN_HDD_GET_PRIV_PTR(dev);
	hdd_scaninfo_t *pScanInfo = &pAdapter->scan_info;
	struct cfg80211_scan_request *req = NULL;
	bool aborted = false;
	hdd_context_t *hddctx = WLAN_HDD_GET_CTX(pAdapter);
	int ret = 0;
	unsigned int current_timestamp, time_elapsed;
	uint8_t source;
	uint32_t scan_time;
	uint32_t size = 0;

	ret = wlan_hdd_validate_context(hddctx);
	if (0 != ret)
		return QDF_STATUS_E_INVAL;

	hdd_debug("called with hal = %p, pContext = %p, ID = %d, status = %d",
		   halHandle, pContext, (int)scanId, (int)status);

	pScanInfo->mScanPendingCounter = 0;

	if (pScanInfo->mScanPending != true) {
		QDF_ASSERT(pScanInfo->mScanPending);
		goto allow_suspend;
	}

	if (QDF_STATUS_SUCCESS !=
		wlan_hdd_scan_request_dequeue(hddctx, scanId, &req, &source,
			&scan_time)) {
		hdd_err("Dequeue of scan request failed ID: %d", scanId);
		goto allow_suspend;
	}

	/*
	 * cfg80211_scan_done informing NL80211 about completion
	 * of scanning
	 */
	if (status == eCSR_SCAN_ABORT || status == eCSR_SCAN_FAILURE) {
		aborted = true;
	}

	if (!aborted && !hddctx->beacon_probe_rsp_cnt_per_scan) {
		hdd_debug("NO SCAN result");
		if (hddctx->config->bug_report_for_no_scan_results) {
			current_timestamp = jiffies_to_msecs(jiffies);
			time_elapsed = current_timestamp -
				hddctx->last_nil_scan_bug_report_timestamp;

			/*
			 * check if we have generated bug report in
			 * MIN_TIME_REQUIRED_FOR_NEXT_BUG_REPORT time.
			 */
			if (time_elapsed >
			    MIN_TIME_REQUIRED_FOR_NEXT_BUG_REPORT) {
				cds_flush_logs(WLAN_LOG_TYPE_NON_FATAL,
						WLAN_LOG_INDICATOR_HOST_DRIVER,
						WLAN_LOG_REASON_NO_SCAN_RESULTS,
						true, false);
				hddctx->last_nil_scan_bug_report_timestamp =
					current_timestamp;
			}
		}
	}
	hddctx->beacon_probe_rsp_cnt_per_scan = 0;

	if (!wlan_hdd_is_scan_pending(pAdapter)) {
		/* Scan is no longer pending */
		pScanInfo->mScanPending = false;
		complete(&pScanInfo->abortscan_event_var);
	}

	/*
	 * Scan can be triggred from NL or vendor scan
	 * - If scan is triggered from NL then cfg80211 scan done should be
	 * called to updated scan completion to NL.
	 * - If scan is triggred through vendor command then
	 * scan done event will be posted
	 */
	if (NL_SCAN == source)
		hdd_cfg80211_scan_done(pAdapter, req, aborted);
	else
		hdd_vendor_scan_callback(pAdapter, req, aborted);

allow_suspend:
	qdf_runtime_pm_allow_suspend(&hddctx->runtime_context.scan);
	qdf_spin_lock(&hddctx->hdd_scan_req_q_lock);
	size = qdf_list_size(&hddctx->hdd_scan_req_q);
	if (!size) {
		qdf_spin_unlock(&hddctx->hdd_scan_req_q_lock);
		/* release the wake lock at the end of the scan */
		hdd_allow_suspend(WIFI_POWER_EVENT_WAKELOCK_SCAN);

		/* Acquire wakelock to handle the case where APP's tries
		 * to suspend immediatly after the driver gets connect
		 * request(i.e after scan) from supplicant, this result in
		 * app's is suspending and not ableto process the connect
		 * request to AP
		 */
		hdd_prevent_suspend_timeout(1000,
			WIFI_POWER_EVENT_WAKELOCK_SCAN);
	} else {
		/* Release the spin lock */
		qdf_spin_unlock(&hddctx->hdd_scan_req_q_lock);
	}

#ifdef FEATURE_WLAN_TDLS
	wlan_hdd_tdls_scan_done_callback(pAdapter);
#endif

	EXIT();
	return 0;
}

#ifdef FEATURE_WLAN_AP_AP_ACS_OPTIMIZE
/**
 * wlan_hdd_sap_skip_scan_check() - The function will check OBSS
 *         scan skip or not for SAP.
 * @hdd_ctx: pointer to hdd context.
 * @request: pointer to scan request.
 *
 * This function will check the scan request's chan list against the
 * previous ACS scan chan list. If all the chan are covered by
 * previous ACS scan, we can skip the scan and return scan complete
 * to save the SAP starting time.
 *
 * Return: true to skip the scan,
 *            false to continue the scan
 */
static bool wlan_hdd_sap_skip_scan_check(hdd_context_t *hdd_ctx,
	struct cfg80211_scan_request *request)
{
	int i, j;
	bool skip;

	hdd_debug("HDD_ACS_SKIP_STATUS = %d",
		hdd_ctx->skip_acs_scan_status);
	if (hdd_ctx->skip_acs_scan_status != eSAP_SKIP_ACS_SCAN)
		return false;
	qdf_spin_lock(&hdd_ctx->acs_skip_lock);
	if (hdd_ctx->last_acs_channel_list == NULL ||
	   hdd_ctx->num_of_channels == 0 ||
	   request->n_channels == 0) {
		qdf_spin_unlock(&hdd_ctx->acs_skip_lock);
		return false;
	}
	skip = true;
	for (i = 0; i < request->n_channels ; i++) {
		bool find = false;
		for (j = 0; j < hdd_ctx->num_of_channels; j++) {
			if (hdd_ctx->last_acs_channel_list[j] ==
			   request->channels[i]->hw_value) {
				find = true;
				break;
			}
		}
		if (!find) {
			skip = false;
			hdd_debug("Chan %d isn't in ACS chan list",
				request->channels[i]->hw_value);
			break;
		}
	}
	qdf_spin_unlock(&hdd_ctx->acs_skip_lock);
	return skip;
}
#else
static bool wlan_hdd_sap_skip_scan_check(hdd_context_t *hdd_ctx,
	struct cfg80211_scan_request *request)
{
	return false;
}
#endif

/**
 * wlan_hdd_cfg80211_scan_block_cb() - scan block work handler
 * @work: Pointer to work
 *
 * Return: none
 */
static void wlan_hdd_cfg80211_scan_block_cb(struct work_struct *work)
{
	hdd_adapter_t *adapter = container_of(work,
					      hdd_adapter_t, scan_block_work);
	struct cfg80211_scan_request *request;
	if (WLAN_HDD_ADAPTER_MAGIC != adapter->magic) {
		hdd_err("HDD adapter context is invalid");
		return;
	}

	request = adapter->request;
	if (request) {
		request->n_ssids = 0;
		request->n_channels = 0;

		hdd_err("##In DFS Master mode. Scan aborted. Null result sent");
		hdd_cfg80211_scan_done(adapter, request, true);
		adapter->request = NULL;
	}
}

/**
 * wlan_hdd_copy_bssid_scan_request() - API to copy the bssid to Scan request
 * @scan_req: Pointer to CSR Scan Request
 * @request: scan request from Supplicant
 *
 * This API copies the BSSID in scan request from Supplicant and copies it to
 * the CSR Scan request
 *
 * Return: None
 */
#if defined(CFG80211_SCAN_BSSID) || \
	(LINUX_VERSION_CODE >= KERNEL_VERSION(4, 7, 0))
static inline void wlan_hdd_copy_bssid_scan_request(tCsrScanRequest *scan_req,
					struct cfg80211_scan_request *request)
{
	qdf_mem_copy(scan_req->bssid.bytes, request->bssid, QDF_MAC_ADDR_SIZE);
}
#else
static inline void wlan_hdd_copy_bssid_scan_request(tCsrScanRequest *scan_req,
					struct cfg80211_scan_request *request)
{
}
#endif

/*
 * wlan_hdd_update_scan_ies() - API to update the scan IEs of scan request
 * with already stored default scan IEs
 *
 * @adapter: Pointer to HDD adapter
 * @scan_info: Pointer to scan info in HDD adapter
 * @scan_ie: Pointer to scan IE in scan request
 * @scan_ie_len: Pointer to scan IE length in scan request
 *
 * Return: 0 on success; error number otherwise
 */
static int wlan_hdd_update_scan_ies(hdd_adapter_t *adapter,
			hdd_scaninfo_t *scan_info, uint8_t *scan_ie,
			uint8_t *scan_ie_len)
{
	uint8_t rem_len = scan_info->default_scan_ies_len;
	uint8_t *temp_ie = scan_info->default_scan_ies;
	uint8_t *current_ie;
	uint8_t elem_id;
	uint16_t elem_len;

	if (!scan_info->default_scan_ies_len || !scan_info->default_scan_ies)
		return 0;

	while (rem_len >= 2) {
		current_ie = temp_ie;
		elem_id = *temp_ie++;
		elem_len = *temp_ie++;
		rem_len -= 2;

		switch (elem_id) {
		case DOT11F_EID_EXTCAP:
			if (!wlan_hdd_cfg80211_get_ie_ptr(scan_ie, *scan_ie_len,
						DOT11F_EID_EXTCAP)) {
				qdf_mem_copy(scan_ie + (*scan_ie_len),
						current_ie, elem_len + 2);
				(*scan_ie_len) += (elem_len + 2);
			}
			break;
		case DOT11F_EID_WPA:
			if (!wlan_hdd_get_mbo_ie_ptr(scan_ie, *scan_ie_len)) {
				qdf_mem_copy(scan_ie + (*scan_ie_len),
						current_ie, elem_len + 2);
				(*scan_ie_len) += (elem_len + 2);
			}
			break;
		}
		temp_ie += elem_len;
		rem_len -= elem_len;
	}
	return 0;
}

#if defined(CFG80211_SCAN_RANDOM_MAC_ADDR) || \
	(LINUX_VERSION_CODE >= KERNEL_VERSION(4, 4, 0))
/**
 * wlan_hdd_update_scan_rand_attrs - fill the host/pno scan rand attrs
 * @scan_req: pointer to scan_req containing destination mac addr and mac mask
 * @cfg_scan_req: pointer to cfg scan containing to source mac addr and mac mask
 * @scan_type: type of scan from enum wlan_hdd_scan_type
 *
 * If scan randomize flag is set in cfg scan request flags, this function
 * copies mac addr and mac mask in cfg80211 scan/sched scan request to
 * randomization attributes in tCsrScanRequest (normal scan) or
 * tpSirPNOScanReq (sched scan). Based on the type of scan, scan_req and
 * cfg_scan_req are type casted accordingly.
 *
 * Return: None
 */
static void wlan_hdd_update_scan_rand_attrs(void *scan_req,
					    void *cfg_scan_req,
					    uint32_t scan_type)
{
	uint32_t flags = 0;
	uint8_t *cfg_mac_addr = NULL;
	uint8_t *cfg_mac_addr_mask = NULL;
	bool *scan_randomization = NULL;
	uint8_t *scan_mac_addr = NULL;
	uint8_t *scan_mac_addr_mask = NULL;

	if (scan_type == WLAN_HDD_HOST_SCAN) {
		tCsrScanRequest *csr_scan_req = NULL;
		struct cfg80211_scan_request *request = NULL;

		csr_scan_req = (tCsrScanRequest *)scan_req;
		request = (struct cfg80211_scan_request *)cfg_scan_req;

		flags = request->flags;
		if (!(flags & NL80211_SCAN_FLAG_RANDOM_ADDR))
			return;

		cfg_mac_addr = request->mac_addr;
		cfg_mac_addr_mask = request->mac_addr_mask;
		scan_randomization = &csr_scan_req->enable_scan_randomization;
		scan_mac_addr = csr_scan_req->mac_addr;
		scan_mac_addr_mask = csr_scan_req->mac_addr_mask;
	} else if (scan_type == WLAN_HDD_PNO_SCAN) {
		tpSirPNOScanReq pno_scan_req = NULL;
		struct cfg80211_sched_scan_request *request = NULL;

		pno_scan_req = (tpSirPNOScanReq)scan_req;
		request = (struct cfg80211_sched_scan_request *)cfg_scan_req;

		flags = request->flags;
		if (!(flags & NL80211_SCAN_FLAG_RANDOM_ADDR))
			return;

		cfg_mac_addr = request->mac_addr;
		cfg_mac_addr_mask = request->mac_addr_mask;
		scan_randomization =
				&pno_scan_req->enable_pno_scan_randomization;
		scan_mac_addr = pno_scan_req->mac_addr;
		scan_mac_addr_mask = pno_scan_req->mac_addr_mask;
	} else {
		hdd_err("invalid scan type for randomization");
		return;
	}

	/* enable mac randomization */
	*scan_randomization = true;
	memcpy(scan_mac_addr, cfg_mac_addr, QDF_MAC_ADDR_SIZE);
	memcpy(scan_mac_addr_mask, cfg_mac_addr_mask, QDF_MAC_ADDR_SIZE);

	hdd_debug("Mac Addr: "MAC_ADDRESS_STR " and Mac Mask: " MAC_ADDRESS_STR,
		 MAC_ADDR_ARRAY(scan_mac_addr),
		 MAC_ADDR_ARRAY(scan_mac_addr_mask));
}
#else
static void wlan_hdd_update_scan_rand_attrs(void *scan_req,
					    void *cfg_scan_req,
					    uint32_t scan_type)
{
}
#endif

/**
 * __wlan_hdd_cfg80211_scan() - API to process cfg80211 scan request
 * @wiphy: Pointer to wiphy
 * @dev: Pointer to net device
 * @request: Pointer to scan request
 * @source: scan request source(NL/Vendor scan)
 *
 * This API responds to scan trigger and update cfg80211 scan database
 * later, scan dump command can be used to recieve scan results
 *
 * Return: 0 for success, non zero for failure
 */
static int __wlan_hdd_cfg80211_scan(struct wiphy *wiphy,
				    struct cfg80211_scan_request *request,
				    uint8_t source)
{
	struct net_device *dev = request->wdev->netdev;
	hdd_adapter_t *pAdapter = WLAN_HDD_GET_PRIV_PTR(dev);
	hdd_context_t *pHddCtx = WLAN_HDD_GET_CTX(pAdapter);
	hdd_wext_state_t *pwextBuf = WLAN_HDD_GET_WEXT_STATE_PTR(pAdapter);
	hdd_station_ctx_t *station_ctx = WLAN_HDD_GET_STATION_CTX_PTR(pAdapter);
	struct hdd_config *cfg_param = NULL;
	tCsrScanRequest scan_req;
	uint8_t *channelList = NULL, i;
	int status;
	hdd_scaninfo_t *pScanInfo = NULL;
	uint8_t *pP2pIe = NULL;
	hdd_adapter_t *con_sap_adapter;
	uint16_t con_dfs_ch;
	uint8_t num_chan = 0;
	bool is_p2p_scan = false;
	uint8_t curr_session_id;
	scan_reject_states curr_reason;
	static uint32_t scan_ebusy_cnt;

	ENTER();

	if (QDF_GLOBAL_FTM_MODE == hdd_get_conparam()) {
		hdd_err("Command not allowed in FTM mode");
		return -EINVAL;
	}

	if (wlan_hdd_validate_session_id(pAdapter->sessionId)) {
		hdd_err("invalid session id: %d", pAdapter->sessionId);
		return -EINVAL;
	}

	status = wlan_hdd_validate_context(pHddCtx);

	if (0 != status)
		return status;

	MTRACE(qdf_trace(QDF_MODULE_ID_HDD,
			 TRACE_CODE_HDD_CFG80211_SCAN,
			 pAdapter->sessionId, request->n_channels));

	if (!sme_is_session_id_valid(pHddCtx->hHal, pAdapter->sessionId))
		return -EINVAL;

	hdd_debug("Device_mode %s(%d)",
		hdd_device_mode_to_string(pAdapter->device_mode),
		pAdapter->device_mode);


	cfg_param = pHddCtx->config;
	pScanInfo = &pAdapter->scan_info;

	/* Block All Scan during DFS operation and send null scan result */
	con_sap_adapter = hdd_get_con_sap_adapter(pAdapter, true);
	if (con_sap_adapter) {
		con_dfs_ch = con_sap_adapter->sessionCtx.ap.sapConfig.channel;
		if (con_dfs_ch == AUTO_CHANNEL_SELECT)
			con_dfs_ch =
				con_sap_adapter->sessionCtx.ap.operatingChannel;

		if (!wma_is_hw_dbs_capable() && CDS_IS_DFS_CH(con_dfs_ch)) {
			/* Provide empty scan result during DFS operation since
			 * scanning not supported during DFS. Reason is
			 * following case:
			 * DFS is supported only in SCC for MBSSID Mode.
			 * We shall not return EBUSY or ENOTSUPP as when Primary
			 * AP is operating in DFS channel and secondary AP is
			 * started. Though we force SCC in driver, the hostapd
			 * issues obss scan before starting secAP. This results
			 * in MCC in DFS mode. Thus we return null scan result.
			 * If we return scan failure hostapd fails secondary AP
			 * startup.
			 */
			hdd_err("##In DFS Master mode. Scan aborted");
			pAdapter->request = request;

			INIT_WORK(&pAdapter->scan_block_work,
				  wlan_hdd_cfg80211_scan_block_cb);
			schedule_work(&pAdapter->scan_block_work);
			return 0;
		}
	}
	if (!wma_is_hw_dbs_capable()) {
		if (true == pScanInfo->mScanPending) {
			scan_ebusy_cnt++;
			if (MAX_PENDING_LOG >
				pScanInfo->mScanPendingCounter++) {
				hdd_err("mScanPending is true. scan_ebusy_cnt: %d",
					scan_ebusy_cnt);
			}
			return -EBUSY;
		}

		/* Don't Allow Scan and return busy if Remain On
		 * Channel and action frame is pending
		 * Otherwise Cancel Remain On Channel and allow Scan
		 * If no action frame pending
		 */
		if (0 != wlan_hdd_check_remain_on_channel(pAdapter)) {
			scan_ebusy_cnt++;
			hdd_err("Remain On Channel Pending. scan_ebusy_cnt: %d",
				scan_ebusy_cnt);
			return -EBUSY;
		}
	}
#ifdef FEATURE_WLAN_TDLS
	/* if tdls disagree scan right now, return immediately.
	 * tdls will schedule the scan when scan is allowed.
	 * (return SUCCESS)
	 * or will reject the scan if any TDLS is in progress.
	 * (return -EBUSY)
	 */
	status = wlan_hdd_tdls_scan_callback(pAdapter, wiphy,
					request, source);
	if (status <= 0) {
		if (!status)
			hdd_err("TDLS in progress.scan rejected %d",
			status);
		else
			hdd_warn("TDLS teardown is ongoing %d",
			       status);
		hdd_wlan_block_scan_by_tdls_event();
		return status;
	}
#endif

	if (pHddCtx->btCoexModeSet) {
		scan_ebusy_cnt++;
		cds_info("BTCoex Mode operation in progress. scan_ebusy_cnt: %d",
			 scan_ebusy_cnt);
		return -EBUSY;
	}

	/* Check if scan is allowed at this point of time */
	if (cds_is_connection_in_progress(&curr_session_id, &curr_reason)) {
		scan_ebusy_cnt++;
		hdd_err("Scan not allowed. scan_ebusy_cnt: %d", scan_ebusy_cnt);
		if (pHddCtx->last_scan_reject_session_id != curr_session_id ||
		    pHddCtx->last_scan_reject_reason != curr_reason ||
		    !pHddCtx->last_scan_reject_timestamp) {
			pHddCtx->last_scan_reject_session_id = curr_session_id;
			pHddCtx->last_scan_reject_reason = curr_reason;
			pHddCtx->last_scan_reject_timestamp =
				jiffies_to_msecs(jiffies);
		} else {
			hdd_debug("curr_session id %d curr_reason %d time delta %lu",
				curr_session_id, curr_reason,
				(jiffies_to_msecs(jiffies) -
				 pHddCtx->last_scan_reject_timestamp));
			if ((jiffies_to_msecs(jiffies) -
			    pHddCtx->last_scan_reject_timestamp) >=
			    SCAN_REJECT_THRESHOLD_TIME) {
				pHddCtx->last_scan_reject_timestamp = 0;
				if (pHddCtx->config->enable_fatal_event) {
					cds_flush_logs(WLAN_LOG_TYPE_FATAL,
					   WLAN_LOG_INDICATOR_HOST_DRIVER,
					   WLAN_LOG_REASON_SCAN_NOT_ALLOWED,
					   false,
					   pHddCtx->config->enableSelfRecovery);
				} else if (pHddCtx->config->
					   enableSelfRecovery) {
					hdd_err("Triggering SSR due to scan stuck");
					cds_trigger_recovery(false);
				} else {
					hdd_err("QDF_BUG due to scan stuck");
					QDF_BUG(0);
				}
			}
		}
		return -EBUSY;
	}
	pHddCtx->last_scan_reject_timestamp = 0;
	pHddCtx->last_scan_reject_session_id = 0xFF;
	pHddCtx->last_scan_reject_reason = 0;

	/* Check whether SAP scan can be skipped or not */
	if (pAdapter->device_mode == QDF_SAP_MODE &&
	   wlan_hdd_sap_skip_scan_check(pHddCtx, request)) {
		hdd_debug("sap scan skipped");
		pAdapter->request = request;
		INIT_WORK(&pAdapter->scan_block_work,
			wlan_hdd_cfg80211_scan_block_cb);
		schedule_work(&pAdapter->scan_block_work);
		return 0;
	}

	qdf_mem_zero(&scan_req, sizeof(scan_req));

	scan_req.timestamp = qdf_mc_timer_get_system_time();

	/* Even though supplicant doesn't provide any SSIDs, n_ssids is
	 * set to 1.  Because of this, driver is assuming that this is not
	 * wildcard scan and so is not aging out the scan results.
	 */
	if ((request->ssids) && (request->n_ssids == 1) &&
	    ('\0' == request->ssids->ssid[0])) {
		request->n_ssids = 0;
	}

	if ((request->ssids) && (0 < request->n_ssids)) {
		tCsrSSIDInfo *SsidInfo;
		int j;
		scan_req.SSIDs.numOfSSIDs = request->n_ssids;
		/* Allocate num_ssid tCsrSSIDInfo structure */
		SsidInfo = scan_req.SSIDs.SSIDList =
			qdf_mem_malloc(request->n_ssids * sizeof(tCsrSSIDInfo));

		if (NULL == scan_req.SSIDs.SSIDList) {
			hdd_err("memory alloc failed SSIDInfo buffer");
			return -ENOMEM;
		}

		/* copy all the ssid's and their length */
		for (j = 0; j < request->n_ssids; j++, SsidInfo++) {
			/* get the ssid length */
			SsidInfo->SSID.length = request->ssids[j].ssid_len;
			qdf_mem_copy(SsidInfo->SSID.ssId,
				     &request->ssids[j].ssid[0],
				     SsidInfo->SSID.length);
			SsidInfo->SSID.ssId[SsidInfo->SSID.length] = '\0';
			hdd_debug("SSID number %d: %s", j,
				SsidInfo->SSID.ssId);
		}
		/* set the scan type to active */
		scan_req.scanType = eSIR_ACTIVE_SCAN;
	} else if (QDF_P2P_GO_MODE == pAdapter->device_mode ||
		   QDF_SAP_MODE == pAdapter->device_mode) {
		/* set the scan type to active */
		scan_req.scanType = eSIR_ACTIVE_SCAN;
	} else {
		/*
		 * Set the scan type to passive if there is no ssid list
		 * provided else set default type configured in the driver.
		 */
		if (!request->ssids)
			scan_req.scanType = eSIR_PASSIVE_SCAN;
		else
			scan_req.scanType = pHddCtx->ioctl_scan_mode;
	}
	if (scan_req.scanType == eSIR_PASSIVE_SCAN) {
		scan_req.minChnTime = cfg_param->nPassiveMinChnTime;
		scan_req.maxChnTime = cfg_param->nPassiveMaxChnTime;
	} else {
		scan_req.minChnTime = cfg_param->nActiveMinChnTime;
		scan_req.maxChnTime = cfg_param->nActiveMaxChnTime;
	}

	wlan_hdd_copy_bssid_scan_request(&scan_req, request);

	/* set BSSType to default type */
	scan_req.BSSType = eCSR_BSS_TYPE_ANY;

	if (MAX_CHANNEL < request->n_channels) {
		hdd_warn("No of Scan Channels exceeded limit: %d",
		       request->n_channels);
		request->n_channels = MAX_CHANNEL;
	}

	if (request->n_channels) {
		char chList[(request->n_channels * 5) + 1];
		int len;
		channelList = qdf_mem_malloc(request->n_channels);
		if (NULL == channelList) {
			hdd_err("channelList malloc failed channelList");
			status = -ENOMEM;
			goto free_mem;
		}
		for (i = 0, len = 0; i < request->n_channels; i++) {
			if (cds_is_dsrc_channel(cds_chan_to_freq(
			    request->channels[i]->hw_value)))
				continue;
			channelList[num_chan] = request->channels[i]->hw_value;
			len += snprintf(chList + len, 5, "%d ", channelList[i]);
			num_chan++;
		}
		hdd_debug("Channel-List: %s", chList);
		hdd_debug("No. of Scan Channels: %d", num_chan);
	}
	if (!num_chan) {
		hdd_err("Received zero non-dsrc channels");
		status = -EINVAL;
		goto free_mem;
	}

	scan_req.ChannelInfo.numOfChannels = num_chan;
	scan_req.ChannelInfo.ChannelList = channelList;

	/* set requestType to full scan */
	scan_req.requestType = eCSR_SCAN_REQUEST_FULL_SCAN;

	/* Flush the scan results(only p2p beacons) for STA scan and P2P
	 * search (Flush on both full  scan and social scan but not on single
	 * channel scan).P2P  search happens on 3 social channels (1, 6, 11)
	 */

	/* Supplicant does single channel scan after 8-way handshake
	 * and in that case driver shoudnt flush scan results. If
	 * driver flushes the scan results here and unfortunately if
	 * the AP doesnt respond to our probe req then association
	 * fails which is not desired
	 */

	if ((request->n_ssids == 1) &&
		(request->ssids != NULL) &&
		qdf_mem_cmp(&request->ssids[0], "DIRECT-", 7))
		is_p2p_scan = true;

	if (is_p2p_scan ||
		(request->n_channels != WLAN_HDD_P2P_SINGLE_CHANNEL_SCAN)) {
		hdd_debug("Flushing P2P Results");
		sme_scan_flush_p2p_result(WLAN_HDD_GET_HAL_CTX(pAdapter),
			pAdapter->sessionId);
	}
	if (request->ie_len) {
		/* save this for future association (join requires this) */
		memset(&pScanInfo->scanAddIE, 0, sizeof(pScanInfo->scanAddIE));
		memcpy(pScanInfo->scanAddIE.addIEdata, request->ie,
		       request->ie_len);
		pScanInfo->scanAddIE.length = request->ie_len;

		if (wlan_hdd_update_scan_ies(pAdapter, pScanInfo,
				pScanInfo->scanAddIE.addIEdata,
				(uint8_t *)&pScanInfo->scanAddIE.length))
			hdd_info("Update scan IEs with default Scan IEs failed");

		if ((QDF_STA_MODE == pAdapter->device_mode) ||
		    (QDF_P2P_CLIENT_MODE == pAdapter->device_mode) ||
		    (QDF_P2P_DEVICE_MODE == pAdapter->device_mode)
		    ) {
			pwextBuf->roamProfile.pAddIEScan =
				pScanInfo->scanAddIE.addIEdata;
			pwextBuf->roamProfile.nAddIEScanLength =
				pScanInfo->scanAddIE.length;
		}

		scan_req.uIEFieldLen = pScanInfo->scanAddIE.length;
		scan_req.pIEField = pScanInfo->scanAddIE.addIEdata;

		pP2pIe = wlan_hdd_get_p2p_ie_ptr((uint8_t *) request->ie,
						 request->ie_len);
		if (pP2pIe != NULL) {
#ifdef WLAN_FEATURE_P2P_DEBUG
			if (((global_p2p_connection_status == P2P_GO_NEG_COMPLETED)
			     || (global_p2p_connection_status ==
				 P2P_GO_NEG_PROCESS))
			    && (QDF_P2P_CLIENT_MODE == pAdapter->device_mode)) {
				global_p2p_connection_status =
					P2P_CLIENT_CONNECTING_STATE_1;
				hdd_debug("[P2P State] Changing state from Go nego completed to Connection is started");
				hdd_debug("[P2P]P2P Scanning is started for 8way Handshake");
			} else
			if ((global_p2p_connection_status ==
			     P2P_CLIENT_DISCONNECTED_STATE)
			    && (QDF_P2P_CLIENT_MODE ==
				pAdapter->device_mode)) {
				global_p2p_connection_status =
					P2P_CLIENT_CONNECTING_STATE_2;
				hdd_debug("[P2P State] Changing state from Disconnected state to Connection is started");
				hdd_debug("[P2P]P2P Scanning is started for 4way Handshake");
			}
#endif

			/* no_cck will be set during p2p find to disable 11b rates */
			if (request->no_cck) {
				hdd_debug("This is a P2P Search");
				scan_req.p2pSearch = 1;

				if (request->n_channels ==
				    WLAN_HDD_P2P_SOCIAL_CHANNELS) {
					/* set requestType to P2P Discovery */
					scan_req.requestType =
						eCSR_SCAN_P2P_DISCOVERY;
				}

				/*
				 * Skip Dfs Channel in case of P2P Search if it is set in
				 * ini file
				 */
				if (cfg_param->skipDfsChnlInP2pSearch) {
					scan_req.skipDfsChnlInP2pSearch = 1;
				} else {
					scan_req.skipDfsChnlInP2pSearch = 0;
				}

			}
		}
	} else {
		if (pScanInfo->default_scan_ies &&
				pScanInfo->default_scan_ies_len) {
			qdf_mem_copy(pScanInfo->scanAddIE.addIEdata,
					pScanInfo->default_scan_ies,
					pScanInfo->default_scan_ies_len);
			pScanInfo->scanAddIE.length =
					pScanInfo->default_scan_ies_len;
		}
	}

	/* acquire the wakelock to avoid the apps suspend during the scan. To
	 * address the following issues.
	 * 1) Disconnected scenario: we are not allowing the suspend as WLAN is not in
	 * BMPS/IMPS this result in android trying to suspend aggressively and backing off
	 * for long time, this result in apps running at full power for long time.
	 * 2) Connected scenario: If we allow the suspend during the scan, RIVA will
	 * be stuck in full power because of resume BMPS
	 */
	hdd_prevent_suspend_timeout(HDD_WAKE_LOCK_SCAN_DURATION,
				    WIFI_POWER_EVENT_WAKELOCK_SCAN);

	hdd_debug("requestType %d, scanType %d, minChnTime %d, maxChnTime %d,p2pSearch %d, skipDfsChnlIn P2pSearch %d",
	       scan_req.requestType, scan_req.scanType,
	       scan_req.minChnTime, scan_req.maxChnTime,
	       scan_req.p2pSearch, scan_req.skipDfsChnlInP2pSearch);
#if (LINUX_VERSION_CODE > KERNEL_VERSION(3, 7, 0))
	if (request->flags & NL80211_SCAN_FLAG_FLUSH)
		sme_scan_flush_result(WLAN_HDD_GET_HAL_CTX(pAdapter));
#endif
	wlan_hdd_update_scan_rand_attrs((void *)&scan_req, (void *)request,
					WLAN_HDD_HOST_SCAN);

	if (!hdd_conn_is_connected(station_ctx) &&
	    (pHddCtx->config->probe_req_ie_whitelist)) {
		if (pHddCtx->no_of_probe_req_ouis != 0) {
			scan_req.voui = qdf_mem_malloc(
						pHddCtx->no_of_probe_req_ouis *
						sizeof(struct vendor_oui));
			if (!scan_req.voui) {
				hdd_info("Not enough memory for voui");
				scan_req.num_vendor_oui = 0;
				status = -ENOMEM;
				goto free_mem;
			}
		}

		wlan_hdd_fill_whitelist_ie_attrs(&scan_req.ie_whitelist,
						scan_req.probe_req_ie_bitmap,
						&scan_req.num_vendor_oui,
						scan_req.voui,
						pHddCtx);
	}

	qdf_runtime_pm_prevent_suspend(&pHddCtx->runtime_context.scan);
	status = sme_scan_request(WLAN_HDD_GET_HAL_CTX(pAdapter),
				pAdapter->sessionId, &scan_req,
				&hdd_cfg80211_scan_done_callback, dev);

	if (QDF_STATUS_SUCCESS != status) {
		hdd_err("sme_scan_request returned error %d", status);
		if (QDF_STATUS_E_RESOURCES == status) {
			scan_ebusy_cnt++;
			hdd_err("HO is in progress. Defer scan scan_ebusy_cnt: %d",
				scan_ebusy_cnt);
			status = -EBUSY;
		} else {
			status = -EIO;
		}

		qdf_runtime_pm_allow_suspend(&pHddCtx->runtime_context.scan);
		hdd_allow_suspend(WIFI_POWER_EVENT_WAKELOCK_SCAN);
		goto free_mem;
	}
	wlan_hdd_scan_request_enqueue(pAdapter, request, source,
			scan_req.scan_id, scan_req.timestamp);
	pAdapter->scan_info.mScanPending = true;
	pHddCtx->beacon_probe_rsp_cnt_per_scan = 0;

free_mem:
	if (scan_req.SSIDs.SSIDList)
		qdf_mem_free(scan_req.SSIDs.SSIDList);

	if (channelList)
		qdf_mem_free(channelList);

<<<<<<< HEAD
=======
	if (status == 0)
		scan_ebusy_cnt = 0;

>>>>>>> 4f53db07
	if (scan_req.voui)
		qdf_mem_free(scan_req.voui);

	EXIT();
	return status;
}

/**
 * wlan_hdd_cfg80211_scan() - API to process cfg80211 scan request
 * @wiphy: Pointer to wiphy
 * @dev: Pointer to net device
 * @request: Pointer to scan request
 *
 * This API responds to scan trigger and update cfg80211 scan database
 * later, scan dump command can be used to recieve scan results
 *
 * Return: 0 for success, non zero for failure
 */
int wlan_hdd_cfg80211_scan(struct wiphy *wiphy,
			   struct cfg80211_scan_request *request)
{
	int ret;
	cds_ssr_protect(__func__);
	ret = __wlan_hdd_cfg80211_scan(wiphy,
				request, NL_SCAN);
	cds_ssr_unprotect(__func__);
	return ret;
}

/**
 * wlan_hdd_cfg80211_tdls_scan() - API to process cfg80211 scan request
 * @wiphy: Pointer to wiphy
 * @request: Pointer to scan request
 * @source: scan request source(NL/Vendor scan)
 *
 * This API responds to scan trigger and update cfg80211 scan database
 * later, scan dump command can be used to recieve scan results. This
 * function gets called when tdls module queues the scan request.
 *
 * Return: 0 for success, non zero for failure.
 */
int wlan_hdd_cfg80211_tdls_scan(struct wiphy *wiphy,
				struct cfg80211_scan_request *request,
				uint8_t source)
{
	int ret;
	cds_ssr_protect(__func__);
	ret = __wlan_hdd_cfg80211_scan(wiphy,
				request, source);
	cds_ssr_unprotect(__func__);
	return ret;
}

/**
 * wlan_hdd_get_rates() -API to get the rates from scan request
 * @wiphy: Pointer to wiphy
 * @band: Band
 * @rates: array of rates
 * @rate_count: number of rates
 *
 * Return: o for failure, rate bitmap for success
 */
static uint32_t wlan_hdd_get_rates(struct wiphy *wiphy,
	enum nl80211_band band,
	const u8 *rates, unsigned int rate_count)
{
	uint32_t j, count, rate_bitmap = 0;
	uint32_t rate;
	bool found;

	for (count = 0; count < rate_count; count++) {
		rate = ((rates[count]) & RATE_MASK) * 5;
		found = false;
		for (j = 0; j < wiphy->bands[band]->n_bitrates; j++) {
			if (wiphy->bands[band]->bitrates[j].bitrate == rate) {
				found = true;
				rate_bitmap |= (1 << j);
				break;
			}
		}
		if (!found)
			return 0;
	}
	return rate_bitmap;
}

/**
 * wlan_hdd_send_scan_start_event() -API to send the scan start event
 * @wiphy: Pointer to wiphy
 * @wdev: Pointer to net device
 * @cookie: scan identifier
 *
 * Return: return 0 on success and negative error code on failure
 */
static int wlan_hdd_send_scan_start_event(struct wiphy *wiphy,
		struct wireless_dev *wdev, uint64_t cookie)
{
	struct sk_buff *skb;
	int ret;

	skb = cfg80211_vendor_cmd_alloc_reply_skb(wiphy, sizeof(u64) +
			NLA_HDRLEN + NLMSG_HDRLEN);
	if (!skb) {
		hdd_err(" reply skb alloc failed");
		return -ENOMEM;
	}

	if (hdd_wlan_nla_put_u64(skb, QCA_WLAN_VENDOR_ATTR_SCAN_COOKIE,
				 cookie)) {
		hdd_err("nla put fail");
		kfree_skb(skb);
		return -EINVAL;
	}

	ret = cfg80211_vendor_cmd_reply(skb);

	/* Send a scan started event to supplicant */
	skb = cfg80211_vendor_event_alloc(wiphy, wdev,
		sizeof(u64) + 4 + NLMSG_HDRLEN,
		QCA_NL80211_VENDOR_SUBCMD_SCAN_INDEX, GFP_KERNEL);
	if (!skb) {
		hdd_err("skb alloc failed");
		return -ENOMEM;
	}

	if (hdd_wlan_nla_put_u64(skb, QCA_WLAN_VENDOR_ATTR_SCAN_COOKIE,
				 cookie)) {
		kfree_skb(skb);
		return -EINVAL;
	}
	cfg80211_vendor_event(skb, GFP_KERNEL);

	return ret;
}

/**
 * wlan_hdd_copy_bssid() - API to copy the bssid to vendor Scan request
 * @request: Pointer to vendor scan request
 * @bssid: Pointer to BSSID
 *
 * This API copies the specific BSSID received from Supplicant and copies it to
 * the vendor Scan request
 *
 * Return: None
 */
#if defined(CFG80211_SCAN_BSSID) || \
	(LINUX_VERSION_CODE >= KERNEL_VERSION(4, 7, 0))
static inline void wlan_hdd_copy_bssid(struct cfg80211_scan_request *request,
					uint8_t *bssid)
{
	qdf_mem_copy(request->bssid, bssid, QDF_MAC_ADDR_SIZE);
}
#else
static inline void wlan_hdd_copy_bssid(struct cfg80211_scan_request *request,
					uint8_t *bssid)
{
}
#endif

#if defined(CFG80211_SCAN_RANDOM_MAC_ADDR) || \
	(LINUX_VERSION_CODE >= KERNEL_VERSION(4, 4, 0))
/**
 * wlan_hdd_vendor_scan_random_attr() - check and fill scan randomization attrs
 * @wiphy: Pointer to wiphy
 * @request: Pointer to scan request
 * @wdev: Pointer to wireless device
 * @tb: Pointer to nl attributes
 *
 * This function is invoked to check whether vendor scan needs
 * probe req source addr , if so populates mac_addr and mac_addr_mask
 * in scan request with nl attrs.
 *
 * Return: 0 - on success, negative value on failure
 */

static int wlan_hdd_vendor_scan_random_attr(struct wiphy *wiphy,
					struct cfg80211_scan_request *request,
					struct wireless_dev *wdev,
					struct nlattr **tb)
{
	uint32_t i;

	if (!(request->flags & NL80211_SCAN_FLAG_RANDOM_ADDR))
		return 0;

	if (!(wiphy->features & NL80211_FEATURE_SCAN_RANDOM_MAC_ADDR) ||
	    (wdev->current_bss)) {
		hdd_err("SCAN RANDOMIZATION not supported");
		return -EOPNOTSUPP;
	}

	if (!tb[QCA_WLAN_VENDOR_ATTR_SCAN_MAC] ||
	    !tb[QCA_WLAN_VENDOR_ATTR_SCAN_MAC_MASK])
		return -EINVAL;

	qdf_mem_copy(request->mac_addr,
		     nla_data(tb[QCA_WLAN_VENDOR_ATTR_SCAN_MAC]),
		     QDF_MAC_ADDR_SIZE);
	qdf_mem_copy(request->mac_addr_mask,
		     nla_data(tb[QCA_WLAN_VENDOR_ATTR_SCAN_MAC_MASK]),
		     QDF_MAC_ADDR_SIZE);

	/* avoid configure on multicast address */
	if (!qdf_is_group_addr(request->mac_addr_mask) ||
	    qdf_is_group_addr(request->mac_addr))
		return -EINVAL;

	for (i = 0; i < ETH_ALEN; i++)
		request->mac_addr[i] &= request->mac_addr_mask[i];

	return 0;
}
#else
static int wlan_hdd_vendor_scan_random_attr(struct wiphy *wiphy,
					struct cfg80211_scan_request *request,
					struct wireless_dev *wdev,
					struct nlattr **tb)
{
	return 0;
}
#endif

/**
 * __wlan_hdd_cfg80211_vendor_scan() - API to process venor scan request
 * @wiphy: Pointer to wiphy
 * @wdev: Pointer to net device
 * @data : Pointer to the data
 * @data_len : length of the data
 *
 * API to process venor scan request.
 *
 * Return: return 0 on success and negative error code on failure
 */
static int __wlan_hdd_cfg80211_vendor_scan(struct wiphy *wiphy,
		struct wireless_dev *wdev, const void *data,
		int data_len)
{
	struct nlattr *tb[QCA_WLAN_VENDOR_ATTR_SCAN_MAX + 1];
	struct cfg80211_scan_request *request = NULL;
	struct nlattr *attr;
	enum nl80211_band band;
	uint8_t n_channels = 0, n_ssid = 0, ie_len = 0;
	uint32_t tmp, count, j;
	unsigned int len;
	struct ieee80211_channel *chan;
	hdd_context_t *hdd_ctx = wiphy_priv(wiphy);
	int ret;

	ENTER_DEV(wdev->netdev);

	ret = wlan_hdd_validate_context(hdd_ctx);
	if (0 != ret)
		return ret;

	if (nla_parse(tb, QCA_WLAN_VENDOR_ATTR_SCAN_MAX, data,
		data_len, NULL)) {
		hdd_err("Invalid ATTR");
		return -EINVAL;
	}

	if (tb[QCA_WLAN_VENDOR_ATTR_SCAN_FREQUENCIES]) {
		nla_for_each_nested(attr,
			tb[QCA_WLAN_VENDOR_ATTR_SCAN_FREQUENCIES], tmp)
			n_channels++;
	} else {
		for (band = 0; band < NUM_NL80211_BANDS; band++)
			if (wiphy->bands[band])
				n_channels += wiphy->bands[band]->n_channels;
	}

	if (MAX_CHANNEL < n_channels) {
		hdd_err("Exceed max number of channels: %d", n_channels);
		return -EINVAL;
	}
	if (tb[QCA_WLAN_VENDOR_ATTR_SCAN_SSIDS])
		nla_for_each_nested(attr,
			tb[QCA_WLAN_VENDOR_ATTR_SCAN_SSIDS], tmp)
			n_ssid++;

	if (MAX_SCAN_SSID < n_ssid) {
		hdd_err("Exceed max number of SSID: %d", n_ssid);
		return -EINVAL;
	}

	if (tb[QCA_WLAN_VENDOR_ATTR_SCAN_IE])
		ie_len = nla_len(tb[QCA_WLAN_VENDOR_ATTR_SCAN_IE]);
	else
		ie_len = 0;

	len = sizeof(*request) + (sizeof(*request->ssids) * n_ssid) +
			(sizeof(*request->channels) * n_channels) + ie_len;

	request = qdf_mem_malloc(len);
	if (!request)
		goto error;
	if (n_ssid)
		request->ssids = (void *)&request->channels[n_channels];
	request->n_ssids = n_ssid;
	if (ie_len) {
		if (request->ssids)
			request->ie = (void *)(request->ssids + n_ssid);
		else
			request->ie = (void *)(request->channels + n_channels);
	}

	count = 0;
	if (tb[QCA_WLAN_VENDOR_ATTR_SCAN_FREQUENCIES]) {
		nla_for_each_nested(attr,
				tb[QCA_WLAN_VENDOR_ATTR_SCAN_FREQUENCIES],
				tmp) {
			chan = __ieee80211_get_channel(wiphy,
							nla_get_u32(attr));
			if (!chan)
				goto error;
			if (chan->flags & IEEE80211_CHAN_DISABLED)
				continue;
			request->channels[count] = chan;
			count++;
		}
	} else {
		for (band = 0; band < NUM_NL80211_BANDS; band++) {
			if (!wiphy->bands[band])
				continue;
			for (j = 0; j < wiphy->bands[band]->n_channels;
				j++) {
				chan = &wiphy->bands[band]->channels[j];
				if (chan->flags & IEEE80211_CHAN_DISABLED)
					continue;
				request->channels[count] = chan;
				count++;
			}
		}
	}

	if (!count)
		goto error;

	request->n_channels = count;
	count = 0;
	if (tb[QCA_WLAN_VENDOR_ATTR_SCAN_SSIDS]) {
		nla_for_each_nested(attr, tb[QCA_WLAN_VENDOR_ATTR_SCAN_SSIDS],
				tmp) {
			request->ssids[count].ssid_len = nla_len(attr);
			if (request->ssids[count].ssid_len >
				SIR_MAC_MAX_SSID_LENGTH) {
				hdd_err("SSID Len %d is not correct for network %d",
					 request->ssids[count].ssid_len, count);
				goto error;
			}
			memcpy(request->ssids[count].ssid, nla_data(attr),
					nla_len(attr));
			count++;
		}
	}

	if (tb[QCA_WLAN_VENDOR_ATTR_SCAN_IE]) {
		request->ie_len = nla_len(tb[QCA_WLAN_VENDOR_ATTR_SCAN_IE]);
		memcpy((void *)request->ie,
				nla_data(tb[QCA_WLAN_VENDOR_ATTR_SCAN_IE]),
				request->ie_len);
	}

	for (count = 0; count < NUM_NL80211_BANDS; count++)
		if (wiphy->bands[count])
			request->rates[count] =
				(1 << wiphy->bands[count]->n_bitrates) - 1;

	if (tb[QCA_WLAN_VENDOR_ATTR_SCAN_SUPP_RATES]) {
		nla_for_each_nested(attr,
				    tb[QCA_WLAN_VENDOR_ATTR_SCAN_SUPP_RATES],
				    tmp) {
			band = nla_type(attr);
			if (band >= NUM_NL80211_BANDS)
				continue;
			if (!wiphy->bands[band])
				continue;
			request->rates[band] =
				wlan_hdd_get_rates(wiphy,
						   band, nla_data(attr),
						   nla_len(attr));
		}
	}

	if (tb[QCA_WLAN_VENDOR_ATTR_SCAN_FLAGS]) {
		request->flags =
			nla_get_u32(tb[QCA_WLAN_VENDOR_ATTR_SCAN_FLAGS]);
		if ((request->flags & NL80211_SCAN_FLAG_LOW_PRIORITY) &&
		    !(wiphy->features & NL80211_FEATURE_LOW_PRIORITY_SCAN)) {
			hdd_err("LOW PRIORITY SCAN not supported");
			goto error;
		}

		if (wlan_hdd_vendor_scan_random_attr(wiphy, request, wdev, tb))
			goto error;
	}

	if (tb[QCA_WLAN_VENDOR_ATTR_SCAN_BSSID]) {
		if (nla_len(tb[QCA_WLAN_VENDOR_ATTR_SCAN_BSSID]) <
		    QDF_MAC_ADDR_SIZE) {
			hdd_err("invalid bssid length");
			goto error;
		}
		wlan_hdd_copy_bssid(request,
			nla_data(tb[QCA_WLAN_VENDOR_ATTR_SCAN_BSSID]));
	}
	request->no_cck =
		nla_get_flag(tb[QCA_WLAN_VENDOR_ATTR_SCAN_TX_NO_CCK_RATE]);
	request->wdev = wdev;
	request->wiphy = wiphy;
	request->scan_start = jiffies;

	if (0 != __wlan_hdd_cfg80211_scan(wiphy, request, VENDOR_SCAN))
		goto error;

	ret = wlan_hdd_send_scan_start_event(wiphy, wdev, (uintptr_t)request);

	return ret;
error:
	hdd_err("Scan Request Failed");
	qdf_mem_free(request);
	return -EINVAL;
}

/**
 * wlan_hdd_cfg80211_vendor_scan() -API to process venor scan request
 * @wiphy: Pointer to wiphy
 * @dev: Pointer to net device
 * @data : Pointer to the data
 * @data_len : length of the data
 *
 * This is called from userspace to request scan.
 *
 * Return: Return the Success or Failure code.
 */
int wlan_hdd_cfg80211_vendor_scan(struct wiphy *wiphy,
		struct wireless_dev *wdev, const void *data,
		int data_len)
{
	int ret;

	cds_ssr_protect(__func__);
	ret = __wlan_hdd_cfg80211_vendor_scan(wiphy, wdev,
					      data, data_len);
	cds_ssr_unprotect(__func__);

	return ret;
}
/**
 * wlan_hdd_get_scanid() - API to get the scan id
 * from the scan cookie attribute.
 * @hdd_ctx: Pointer to HDD context
 * @scan_id: Pointer to scan id
 * @cookie : Scan cookie attribute
 *
 * API to get the scan id from the scan cookie attribute
 * sent from supplicant by matching scan request.
 *
 * Return: 0 for success, non zero for failure
 */
static int wlan_hdd_get_scanid(hdd_context_t *hdd_ctx,
			       uint32_t *scan_id, uint64_t cookie)
{
	struct hdd_scan_req *scan_req;
	qdf_list_node_t *node = NULL;
	qdf_list_node_t *ptr_node = NULL;
	int ret = -EINVAL;

	qdf_spin_lock(&hdd_ctx->hdd_scan_req_q_lock);
	if (qdf_list_empty(&hdd_ctx->hdd_scan_req_q)) {
		qdf_spin_unlock(&hdd_ctx->hdd_scan_req_q_lock);
		return ret;
	}

	if (QDF_STATUS_SUCCESS !=
	    qdf_list_peek_front(&hdd_ctx->hdd_scan_req_q,
	    &ptr_node)) {
		qdf_spin_unlock(&hdd_ctx->hdd_scan_req_q_lock);
		return ret;
	}

	do {
		node = ptr_node;
		scan_req = container_of(node, struct hdd_scan_req, node);

		if (cookie ==
		    (uintptr_t)(scan_req->scan_request)) {
			*scan_id = scan_req->scan_id;
			ret = 0;
			break;
		}
	} while (QDF_STATUS_SUCCESS ==
		 qdf_list_peek_next(&hdd_ctx->hdd_scan_req_q,
		 node, &ptr_node));

	qdf_spin_unlock(&hdd_ctx->hdd_scan_req_q_lock);

	return ret;

}
/**
 * __wlan_hdd_vendor_abort_scan() - API to process vendor command for
 * abort scan
 * @wiphy: Pointer to wiphy
 * @wdev: Pointer to net device
 * @data : Pointer to the data
 * @data_len : length of the data
 *
 * API to process vendor abort scan
 *
 * Return: zero for success and non zero for failure
 */
static int __wlan_hdd_vendor_abort_scan(
		struct wiphy *wiphy, const void *data,
		int data_len)
{
	hdd_context_t *hdd_ctx = wiphy_priv(wiphy);
	struct nlattr *tb[QCA_WLAN_VENDOR_ATTR_SCAN_MAX + 1];
	uint32_t scan_id;
	uint64_t cookie;
	int ret;

	if (QDF_GLOBAL_FTM_MODE == hdd_get_conparam()) {
		hdd_err("Command not allowed in FTM mode");
		return -EINVAL;
	}

	ret = wlan_hdd_validate_context(hdd_ctx);
	if (0 != ret)
		return ret;

	ret = -EINVAL;
	if (nla_parse(tb, QCA_WLAN_VENDOR_ATTR_SCAN_MAX, data,
	    data_len, NULL)) {
		hdd_err("Invalid ATTR");
		return ret;
	}

	if (tb[QCA_WLAN_VENDOR_ATTR_SCAN_COOKIE]) {
		cookie = nla_get_u64(
			    tb[QCA_WLAN_VENDOR_ATTR_SCAN_COOKIE]);
		ret = wlan_hdd_get_scanid(hdd_ctx,
					  &scan_id,
					  cookie);
		if (ret != 0)
			return ret;
		hdd_abort_mac_scan(hdd_ctx,
				   HDD_SESSION_ID_INVALID,
				   scan_id,
				   eCSR_SCAN_ABORT_DEFAULT);
	}

	return ret;
}


/**
 * wlan_hdd_vendor_abort_scan() - API to process vendor command for
 * abort scan
 * @wiphy: Pointer to wiphy
 * @wdev: Pointer to net device
 * @data : Pointer to the data
 * @data_len : length of the data
 *
 * This is called from supplicant to abort scan
 *
 * Return: zero for success and non zero for failure
 */
int wlan_hdd_vendor_abort_scan(
	struct wiphy *wiphy, struct wireless_dev *wdev,
	const void *data, int data_len)
{
	int ret;

	cds_ssr_protect(__func__);
	ret = __wlan_hdd_vendor_abort_scan(wiphy,
					   data,
					   data_len);
	cds_ssr_unprotect(__func__);

	return ret;
}

/**
 * wlan_hdd_scan_abort() - abort ongoing scan
 * @pAdapter: Pointer to interface adapter
 *
 * Return: 0 for success, non zero for failure
 */
int wlan_hdd_scan_abort(hdd_adapter_t *pAdapter)
{
	hdd_context_t *pHddCtx = WLAN_HDD_GET_CTX(pAdapter);
	hdd_scaninfo_t *pScanInfo = NULL;
	unsigned long rc;

	pScanInfo = &pAdapter->scan_info;

	if (pScanInfo->mScanPending) {
		INIT_COMPLETION(pScanInfo->abortscan_event_var);
		hdd_abort_mac_scan(pHddCtx, pAdapter->sessionId,
				   INVALID_SCAN_ID, eCSR_SCAN_ABORT_DEFAULT);

		rc = wait_for_completion_timeout(
			&pScanInfo->abortscan_event_var,
				msecs_to_jiffies(5000));
		if (!rc) {
			hdd_err("Timeout occurred while waiting for abort scan");
			return -ETIME;
		}
	}
	return 0;
}

#ifdef FEATURE_WLAN_SCAN_PNO
/**
 * hdd_sched_scan_callback - scheduled scan callback
 * @callbackContext: Callback context
 * @pPrefNetworkFoundInd: Preferred network found indication
 *
 * This is a callback function that is registerd with SME that is
 * invoked when a preferred network is discovered by firmware.
 *
 * Return: none
 */
static void
hdd_sched_scan_callback(void *callbackContext,
			tSirPrefNetworkFoundInd *pPrefNetworkFoundInd)
{
	int ret;
	hdd_adapter_t *pAdapter = (hdd_adapter_t *) callbackContext;
	hdd_context_t *pHddCtx;

	ENTER();

	if (NULL == pAdapter) {
		hdd_err("HDD adapter is Null");
		return;
	}

	pHddCtx = WLAN_HDD_GET_CTX(pAdapter);
	if (NULL == pHddCtx) {
		hdd_err("HDD context is Null!!!");
		return;
	}

	qdf_spin_lock(&pHddCtx->sched_scan_lock);
	if (true == pHddCtx->isWiphySuspended) {
		pHddCtx->isSchedScanUpdatePending = true;
		qdf_spin_unlock(&pHddCtx->sched_scan_lock);
		hdd_debug("Update cfg80211 scan database after it resume");
		return;
	}
	qdf_spin_unlock(&pHddCtx->sched_scan_lock);

	ret = wlan_hdd_cfg80211_update_bss(pHddCtx->wiphy, pAdapter, 0);

	if (ret < 0) {
		hdd_debug("NO SCAN result");
	} else {
		/*
		 * Acquire wakelock to handle the case where APP's tries to
		 * suspend immediately after the driver gets connect
		 * request(i.e after pno) from supplicant, this result in
		 * app's is suspending and not able to process the connect
		 * request to AP
		 */
		hdd_prevent_suspend_timeout(1000,
					    WIFI_POWER_EVENT_WAKELOCK_SCAN);
	}

	cfg80211_sched_scan_results(pHddCtx->wiphy);
	hdd_debug("cfg80211 scan result database updated");
}

#if ((LINUX_VERSION_CODE >= KERNEL_VERSION(4, 4, 0)) || \
	defined(CFG80211_MULTI_SCAN_PLAN_BACKPORT)) && \
	defined(FEATURE_WLAN_SCAN_PNO)
/**
 * hdd_config_sched_scan_plan() - configures the sched scan plans
 *   from the framework.
 * @pno_req: pointer to PNO scan request
 * @request: pointer to scan request from framework
 *
 * Return: None
 */
static void hdd_config_sched_scan_plan(tpSirPNOScanReq pno_req,
			       struct cfg80211_sched_scan_request *request,
			       hdd_context_t *hdd_ctx)
{
	pno_req->delay_start_time = request->delay;
	/*
	 * As of now max 2 scan plans were supported by firmware
	 * if number of scan plan supported by firmware increased below logic
	 * must change.
	 */
	if (request->n_scan_plans == SIR_PNO_MAX_PLAN_REQUEST) {
		pno_req->fast_scan_period =
			request->scan_plans[0].interval * MSEC_PER_SEC;
		pno_req->fast_scan_max_cycles =
			request->scan_plans[0].iterations;
		pno_req->slow_scan_period =
			request->scan_plans[1].interval * MSEC_PER_SEC;
		hdd_debug("Base scan interval: %d sec, scan cycles: %d, slow scan interval %d",
			   request->scan_plans[0].interval,
			   request->scan_plans[0].iterations,
			   request->scan_plans[1].interval);
	} else if (request->n_scan_plans == 1) {
		pno_req->fast_scan_period =
			request->scan_plans[0].interval * MSEC_PER_SEC;
		/*
		 * if only one scan plan is configured from framework
		 * then both fast and slow scan should be configured with the
		 * same value that is why fast scan cycles are hardcoded to one
		 */
		pno_req->fast_scan_max_cycles = 1;
		pno_req->slow_scan_period =
			request->scan_plans[0].interval * MSEC_PER_SEC;
	} else {
		hdd_err("Invalid number of scan plans %d !!",
			request->n_scan_plans);
	}
}
#else
static void hdd_config_sched_scan_plan(tpSirPNOScanReq pno_req,
			       struct cfg80211_sched_scan_request *request,
			       hdd_context_t *hdd_ctx)
{
	pno_req->fast_scan_period = request->interval;
	pno_req->fast_scan_max_cycles =
		hdd_ctx->config->configPNOScanTimerRepeatValue;
	pno_req->slow_scan_period =
		hdd_ctx->config->pno_slow_scan_multiplier *
		pno_req->fast_scan_period;
	hdd_debug("Base scan interval: %d sec PNOScanTimerRepeatValue: %d",
		   (request->interval / 1000),
		   hdd_ctx->config->configPNOScanTimerRepeatValue);
}
#endif

/**
 * wlan_hdd_sched_scan_update_relative_rssi() - update CPNO params
 * @pno_request: pointer to PNO scan request
 * @request: Pointer to cfg80211 scheduled scan start request
 *
 * This function is used to update Connected PNO params sent by kernel
 *
 * Return: None
 */
#if defined(CFG80211_REPORT_BETTER_BSS_IN_SCHED_SCAN)
static inline void wlan_hdd_sched_scan_update_relative_rssi(
			tpSirPNOScanReq pno_request,
			struct cfg80211_sched_scan_request *request)
{
	pno_request->relative_rssi_set = request->relative_rssi_set;
	pno_request->relative_rssi = request->relative_rssi;
	if (NL80211_BAND_2GHZ == request->rssi_adjust.band)
		pno_request->band_rssi_pref.band = SIR_BAND_2_4_GHZ;
	else if (NL80211_BAND_5GHZ == request->rssi_adjust.band)
		pno_request->band_rssi_pref.band = SIR_BAND_5_GHZ;
	pno_request->band_rssi_pref.rssi = request->rssi_adjust.delta;
}
#else
static inline void wlan_hdd_sched_scan_update_relative_rssi(
			tpSirPNOScanReq pno_request,
			struct cfg80211_sched_scan_request *request)
{
}
#endif

/**
 * __wlan_hdd_cfg80211_sched_scan_start() - cfg80211 scheduled scan(pno) start
 * @wiphy: Pointer to wiphy
 * @dev: Pointer network device
 * @request: Pointer to cfg80211 scheduled scan start request
 *
 * Return: 0 for success, non zero for failure
 */
static int __wlan_hdd_cfg80211_sched_scan_start(struct wiphy *wiphy,
						struct net_device *dev,
						struct
						cfg80211_sched_scan_request
						*request)
{
	hdd_adapter_t *pAdapter = WLAN_HDD_GET_PRIV_PTR(dev);
	tpSirPNOScanReq pPnoRequest = NULL;
	hdd_context_t *pHddCtx;
	tHalHandle hHal;
	uint32_t i, indx, num_ch, j;
	u8 valid_ch[WNI_CFG_VALID_CHANNEL_LIST_LEN] = { 0 };
	u8 channels_allowed[WNI_CFG_VALID_CHANNEL_LIST_LEN] = { 0 };
	uint32_t num_channels_allowed = WNI_CFG_VALID_CHANNEL_LIST_LEN;
	QDF_STATUS status = QDF_STATUS_E_FAILURE;
	int ret = 0;
	hdd_scaninfo_t *pScanInfo = &pAdapter->scan_info;
	struct hdd_config *config = NULL;
	uint32_t num_ignore_dfs_ch = 0;
	hdd_station_ctx_t *station_ctx = WLAN_HDD_GET_STATION_CTX_PTR(pAdapter);

	ENTER();

	if (QDF_GLOBAL_FTM_MODE == hdd_get_conparam()) {
		hdd_err("Command not allowed in FTM mode");
		return -EINVAL;
	}

	if (wlan_hdd_validate_session_id(pAdapter->sessionId)) {
		hdd_err("invalid session id: %d", pAdapter->sessionId);
		return -EINVAL;
	}

	pHddCtx = WLAN_HDD_GET_CTX(pAdapter);
	ret = wlan_hdd_validate_context(pHddCtx);

	if (0 != ret)
		return ret;

	if (!sme_is_session_id_valid(pHddCtx->hHal, pAdapter->sessionId))
		return -EINVAL;

	config = pHddCtx->config;
	hHal = WLAN_HDD_GET_HAL_CTX(pAdapter);
	if (NULL == hHal) {
		hdd_err("HAL context  is Null!!!");
		return -EINVAL;
	}

	if ((QDF_STA_MODE == pAdapter->device_mode) &&
	    (eConnectionState_Connecting ==
	     (WLAN_HDD_GET_STATION_CTX_PTR(pAdapter))->conn_info.connState)) {
		hdd_err("%p(%d) Connection in progress: sched_scan_start denied (EBUSY)",
		       WLAN_HDD_GET_STATION_CTX_PTR(pAdapter),
		       pAdapter->sessionId);
		return -EBUSY;
	}

	MTRACE(qdf_trace(QDF_MODULE_ID_HDD,
			 TRACE_CODE_HDD_CFG80211_SCHED_SCAN_START,
			 pAdapter->sessionId, pAdapter->device_mode));
	/*
	 * The current umac is unable to handle the SCAN_PREEMPT and SCAN_DEQUEUED
	 * so its necessary to terminate the existing scan which is already issued
	 * otherwise the host won't enter into the suspend state due to the reason
	 * that the wlan wakelock which was held in the wlan_hdd_cfg80211_scan
	 * function.
	 */
	sme_scan_flush_result(hHal);
	if (true == pScanInfo->mScanPending) {
		ret = wlan_hdd_scan_abort(pAdapter);
		if (ret < 0) {
			hdd_err("aborting the existing scan is unsuccessful");
			return -EBUSY;
		}
	}

	if (!hdd_conn_is_connected(station_ctx) &&
	    (pHddCtx->config->probe_req_ie_whitelist))
		pPnoRequest =
			(tpSirPNOScanReq)qdf_mem_malloc(sizeof(tSirPNOScanReq) +
				(pHddCtx->no_of_probe_req_ouis) *
				(sizeof(struct vendor_oui)));
	else
		pPnoRequest = qdf_mem_malloc(sizeof(tSirPNOScanReq));

	if (NULL == pPnoRequest) {
		hdd_err("qdf_mem_malloc failed");
		return -ENOMEM;
	}

	pPnoRequest->enable = 1;        /*Enable PNO */
	pPnoRequest->ucNetworksCount = request->n_match_sets;

	if ((!pPnoRequest->ucNetworksCount) ||
	    (pPnoRequest->ucNetworksCount > SIR_PNO_MAX_SUPP_NETWORKS)) {
		hdd_err("Network input is not correct %d",
			pPnoRequest->ucNetworksCount);
		ret = -EINVAL;
		goto error;
	}

	if (SIR_PNO_MAX_NETW_CHANNELS_EX < request->n_channels) {
		hdd_err("Incorrect number of channels %d",
			request->n_channels);
		ret = -EINVAL;
		goto error;
	}

	/* Framework provides one set of channels(all)
	 * common for all saved profile */
	if (0 != sme_cfg_get_str(hHal, WNI_CFG_VALID_CHANNEL_LIST,
				 channels_allowed, &num_channels_allowed)) {
		hdd_err("failed to get valid channel list");
		ret = -EINVAL;
		goto error;
	}
	/* Checking each channel against allowed channel list */
	num_ch = 0;
	if (request->n_channels) {
		char chList[(request->n_channels * 5) + 1];
		int len;
		for (i = 0, len = 0; i < request->n_channels; i++) {
			for (indx = 0; indx < num_channels_allowed; indx++) {
				if (request->channels[i]->hw_value ==
				    channels_allowed[indx]) {

					if ((!config->enable_dfs_pno_chnl_scan)
						&& (CHANNEL_STATE_DFS ==
						cds_get_channel_state(
						    channels_allowed[indx]))) {
						hdd_debug("Dropping DFS channel : %d",
							   channels_allowed[indx]);
						num_ignore_dfs_ch++;
						break;
					}
					if (!cds_is_dsrc_channel(
					    cds_chan_to_freq(
					    request->channels[i]->hw_value))) {
						valid_ch[num_ch++] = request->
							channels[i]->hw_value;
						len += snprintf(chList + len,
							5, "%d ",
							request->channels[i]->
							hw_value);
					}
					break;
				}
			}
		}
		hdd_debug("Channel-List: %s ", chList);

		/* If all channels are DFS and dropped,
		 * then ignore the PNO request
		 */
		if (!num_ch) {
			hdd_debug("Channel list empty due to filtering of DSRC,DFS channels");
			ret = -EINVAL;
			goto error;
		}

	}
	/* Filling per profile  params */
	for (i = 0; i < pPnoRequest->ucNetworksCount; i++) {
		pPnoRequest->aNetworks[i].ssId.length =
			request->match_sets[i].ssid.ssid_len;

		if ((0 == pPnoRequest->aNetworks[i].ssId.length) ||
		    (pPnoRequest->aNetworks[i].ssId.length > 32)) {
			hdd_err(" SSID Len %d is not correct for network %d",
				  pPnoRequest->aNetworks[i].ssId.length, i);
			ret = -EINVAL;
			goto error;
		}

		memcpy(pPnoRequest->aNetworks[i].ssId.ssId,
		       request->match_sets[i].ssid.ssid,
		       request->match_sets[i].ssid.ssid_len);
		pPnoRequest->aNetworks[i].authentication = 0;   /*eAUTH_TYPE_ANY */
		pPnoRequest->aNetworks[i].encryption = 0;       /*eED_ANY */
		pPnoRequest->aNetworks[i].bcastNetwType = 0;    /*eBCAST_UNKNOWN */

		/*Copying list of valid channel into request */
		memcpy(pPnoRequest->aNetworks[i].aChannels, valid_ch, num_ch);
		pPnoRequest->aNetworks[i].ucChannelCount = num_ch;
		pPnoRequest->aNetworks[i].rssiThreshold =
			request->match_sets[i].rssi_thold;
	}
	 /* set scan to passive if no SSIDs are specified in the request */
	if (0 == request->n_ssids)
		pPnoRequest->do_passive_scan = true;
	else
		pPnoRequest->do_passive_scan = false;

	for (i = 0; i < request->n_ssids; i++) {
		j = 0;
		while (j < pPnoRequest->ucNetworksCount) {
			if ((pPnoRequest->aNetworks[j].ssId.length ==
			     request->ssids[i].ssid_len) &&
			    (0 == memcmp(pPnoRequest->aNetworks[j].ssId.ssId,
					 request->ssids[i].ssid,
					 pPnoRequest->aNetworks[j].ssId.
					 length))) {
				pPnoRequest->aNetworks[j].bcastNetwType =
					eBCAST_HIDDEN;
				break;
			}
			j++;
		}
	}
	hdd_debug("Number of hidden networks being Configured = %d",
		  request->n_ssids);

	/*
	 * Before Kernel 4.4
	 *   Driver gets only one time interval which is hard coded in
	 *   supplicant for 10000ms.
	 *
	 * After Kernel 4.4
	 *   User can configure multiple scan_plans, each scan would have
	 *   separate scan cycle and interval. (interval is in unit of second.)
	 *   For our use case, we would only have supplicant set one scan_plan,
	 *   and firmware also support only one as well, so pick up the first
	 *   index.
	 *
	 *   Taking power consumption into account
	 *   firmware after gPNOScanTimerRepeatValue times fast_scan_period
	 *   switches slow_scan_period. This is less frequent scans and firmware
	 *   shall be in slow_scan_period mode until next PNO Start.
	 */
	hdd_config_sched_scan_plan(pPnoRequest, request, pHddCtx);
	wlan_hdd_sched_scan_update_relative_rssi(pPnoRequest, request);

	hdd_debug("Base scan interval: %d sec PNOScanTimerRepeatValue: %d",
			(pPnoRequest->fast_scan_period / 1000),
			config->configPNOScanTimerRepeatValue);

	pPnoRequest->modePNO = SIR_PNO_MODE_IMMEDIATE;

	hdd_debug("SessionId %d, enable %d, modePNO %d",
		pAdapter->sessionId, pPnoRequest->enable, pPnoRequest->modePNO);

	wlan_hdd_update_scan_rand_attrs((void *)pPnoRequest, (void *)request,
					WLAN_HDD_PNO_SCAN);

	if (pHddCtx->config->probe_req_ie_whitelist &&
	    !hdd_conn_is_connected(station_ctx))
		wlan_hdd_fill_whitelist_ie_attrs(&pPnoRequest->ie_whitelist,
					pPnoRequest->probe_req_ie_bitmap,
					&pPnoRequest->num_vendor_oui,
					(struct vendor_oui *)(
					(uint8_t *)pPnoRequest +
					sizeof(*pPnoRequest)),
					pHddCtx);

	status = sme_set_preferred_network_list(WLAN_HDD_GET_HAL_CTX(pAdapter),
						pPnoRequest,
						pAdapter->sessionId,
						hdd_sched_scan_callback,
						pAdapter);
	if (QDF_STATUS_SUCCESS != status) {
		hdd_err("Failed to enable PNO");
		ret = -EINVAL;
		goto error;
	}

	hdd_debug("PNO scanRequest offloaded");

error:
	qdf_mem_free(pPnoRequest);
	EXIT();
	return ret;
}

/**
 * wlan_hdd_cfg80211_sched_scan_start() - cfg80211 scheduled scan(pno) start
 * @wiphy: Pointer to wiphy
 * @dev: Pointer network device
 * @request: Pointer to cfg80211 scheduled scan start request
 *
 * Return: 0 for success, non zero for failure
 */
int wlan_hdd_cfg80211_sched_scan_start(struct wiphy *wiphy,
				       struct net_device *dev,
				       struct cfg80211_sched_scan_request
				       *request)
{
	int ret;

	cds_ssr_protect(__func__);
	ret = __wlan_hdd_cfg80211_sched_scan_start(wiphy, dev, request);
	cds_ssr_unprotect(__func__);

	return ret;
}

int wlan_hdd_sched_scan_stop(struct net_device *dev)
{
	QDF_STATUS status;
	hdd_adapter_t *adapter = WLAN_HDD_GET_PRIV_PTR(dev);
	hdd_context_t *hdd_ctx;
	tHalHandle hHal;
	tSirPNOScanReq *pno_req = NULL;
	int ret = 0;

	ENTER_DEV(dev);

	if (QDF_GLOBAL_FTM_MODE == hdd_get_conparam()) {
		hdd_err("Command not allowed in FTM mode");
		ret = -EINVAL;
		goto exit;
	}

	if (wlan_hdd_validate_session_id(adapter->sessionId)) {
		hdd_err("invalid session id: %d", adapter->sessionId);
		ret = -EINVAL;
		goto exit;
	}

	hdd_ctx = WLAN_HDD_GET_CTX(adapter);
	if (NULL == hdd_ctx) {
		hdd_err("HDD context is Null");
		ret = -ENODEV;
		goto exit;
	}

	hHal = WLAN_HDD_GET_HAL_CTX(adapter);
	if (NULL == hHal) {
		hdd_err(" HAL context  is Null!!!");
		ret = -EINVAL;
		goto exit;
	}

	pno_req = (tpSirPNOScanReq) qdf_mem_malloc(sizeof(tSirPNOScanReq));
	if (NULL == pno_req) {
		hdd_err("qdf_mem_malloc failed");
		ret = -ENOMEM;
		goto exit;
	}

	MTRACE(qdf_trace(QDF_MODULE_ID_HDD,
			 TRACE_CODE_HDD_CFG80211_SCHED_SCAN_STOP,
			 adapter->sessionId, adapter->device_mode));

	/* Disable PNO */
	pno_req->enable = 0;
	pno_req->ucNetworksCount = 0;
	status = sme_set_preferred_network_list(hHal, pno_req,
						adapter->sessionId,
						NULL, adapter);
	qdf_mem_free(pno_req);

	if (QDF_STATUS_SUCCESS != status) {
		hdd_err("Failed to disabled PNO");
		ret = -EINVAL;
		goto exit;
	}

	hdd_debug("PNO scan disabled");

exit:
	EXIT();
	return ret;
}

/**
 * __wlan_hdd_cfg80211_sched_scan_stop() - stop cfg80211 scheduled scan(pno)
 * @dev: Pointer network device
 *
 * This is a wrapper around wlan_hdd_sched_scan_stop() that returns success
 * in the event that the driver is currently recovering or unloading. This
 * prevents a race condition where we get a scan stop from kernel during
 * a driver unload from PLD.
 *
 * Return: 0 for success, non zero for failure
 */
static int __wlan_hdd_cfg80211_sched_scan_stop(struct net_device *dev)
{
	int err;

	ENTER_DEV(dev);

	/* The return 0 is intentional when Recovery and Load/Unload in
	 * progress. We did observe a crash due to a return of
	 * failure in sched_scan_stop , especially for a case where the unload
	 * of the happens at the same time. The function __cfg80211_stop_sched_scan
	 * was clearing rdev->sched_scan_req only when the sched_scan_stop returns
	 * success. If it returns a failure , then its next invocation due to the
	 * clean up of the second interface will have the dev pointer corresponding
	 * to the first one leading to a crash.
	 */
	if (cds_is_driver_recovering()) {
		hdd_info("Recovery in Progress. State: 0x%x Ignore!!!",
			 cds_get_driver_state());
		return 0;
	}

	if (cds_is_load_or_unload_in_progress()) {
		hdd_info("Unload/Load in Progress, state: 0x%x.  Ignore!!!",
			cds_get_driver_state());
		return 0;
	}

	err = wlan_hdd_sched_scan_stop(dev);

	EXIT();
	return err;
}

int wlan_hdd_cfg80211_sched_scan_stop(struct wiphy *wiphy,
				      struct net_device *dev)
{
	int ret;

	cds_ssr_protect(__func__);
	ret = __wlan_hdd_cfg80211_sched_scan_stop(dev);
	cds_ssr_unprotect(__func__);

	return ret;
}
#endif /*FEATURE_WLAN_SCAN_PNO */

#if (LINUX_VERSION_CODE >= KERNEL_VERSION(4, 5, 0)) || \
    defined(CFG80211_ABORT_SCAN)
/**
 * __wlan_hdd_cfg80211_abort_scan() - cfg80211 abort scan api
 * @wiphy: Pointer to wiphy
 * @wdev: Pointer to wireless device structure
 *
 * This function is used to abort an ongoing scan
 *
 * Return: None
 */
static void __wlan_hdd_cfg80211_abort_scan(struct wiphy *wiphy,
					   struct wireless_dev *wdev)
{
	struct net_device *dev = wdev->netdev;
	hdd_adapter_t *adapter = WLAN_HDD_GET_PRIV_PTR(dev);
	hdd_context_t *hdd_ctx = wiphy_priv(wiphy);
	int ret;

	ENTER_DEV(dev);

	if (QDF_GLOBAL_FTM_MODE == hdd_get_conparam()) {
		hdd_err("Command not allowed in FTM mode");
		return;
	}

	if (wlan_hdd_validate_session_id(adapter->sessionId)) {
		hdd_err("invalid session id: %d", adapter->sessionId);
		return;
	}

	ret = wlan_hdd_validate_context(hdd_ctx);
	if (!ret)
		return;

	wlan_hdd_scan_abort(adapter);

	EXIT();
}

/**
 * wlan_hdd_cfg80211_abort_scan - cfg80211 abort scan api
 * @wiphy: Pointer to wiphy
 * @wdev: Pointer to wireless device structure
 *
 * Wrapper to __wlan_hdd_cfg80211_abort_scan() -
 * function is used to abort an ongoing scan
 *
 * Return: None
 */
void wlan_hdd_cfg80211_abort_scan(struct wiphy *wiphy,
				  struct wireless_dev *wdev)
{
	cds_ssr_protect(__func__);
	__wlan_hdd_cfg80211_abort_scan(wiphy, wdev);
	cds_ssr_unprotect(__func__);
}
#endif

/**
 * hdd_cleanup_scan_queue() - remove entries in scan queue
 *
 * Removes entries in scan queue and sends scan complete event to NL
 * Return: None
 */
void hdd_cleanup_scan_queue(hdd_context_t *hdd_ctx)
{
	struct hdd_scan_req *hdd_scan_req;
	qdf_list_node_t *node = NULL;
	struct cfg80211_scan_request *req;
	hdd_adapter_t *adapter;
	uint8_t source;
	bool aborted = true;

	if (NULL == hdd_ctx) {
		hdd_err("HDD context is Null");
		return;
	}

	qdf_spin_lock(&hdd_ctx->hdd_scan_req_q_lock);
	while (!qdf_list_empty(&hdd_ctx->hdd_scan_req_q)) {
		if (QDF_STATUS_SUCCESS !=
			qdf_list_remove_front(&hdd_ctx->hdd_scan_req_q,
						&node)) {
			qdf_spin_unlock(&hdd_ctx->hdd_scan_req_q_lock);
			hdd_err("Failed to remove scan request");
			return;
		}
		qdf_spin_unlock(&hdd_ctx->hdd_scan_req_q_lock);
		hdd_scan_req = container_of(node, struct hdd_scan_req, node);
		req = hdd_scan_req->scan_request;
		source = hdd_scan_req->source;
		adapter = hdd_scan_req->adapter;
		if (WLAN_HDD_ADAPTER_MAGIC != adapter->magic) {
			hdd_err("HDD adapter magic is invalid");
		} else {
			if (NL_SCAN == source)
				hdd_cfg80211_scan_done(adapter, req, aborted);
			else
				hdd_vendor_scan_callback(adapter, req, aborted);
			hdd_debug("removed Scan id: %d, req = %p",
					hdd_scan_req->scan_id, req);
		}
		qdf_mem_free(hdd_scan_req);
		qdf_spin_lock(&hdd_ctx->hdd_scan_req_q_lock);
	}
	qdf_spin_unlock(&hdd_ctx->hdd_scan_req_q_lock);

	return;
}

/**
 * hdd_scan_context_destroy() - Destroy scan context
 * @hdd_ctx:	HDD context.
 *
 * Destroy scan context.
 *
 * Return: None.
 */
void hdd_scan_context_destroy(hdd_context_t *hdd_ctx)
{
	qdf_list_destroy(&hdd_ctx->hdd_scan_req_q);
	qdf_spinlock_destroy(&hdd_ctx->hdd_scan_req_q_lock);
	qdf_spinlock_destroy(&hdd_ctx->sched_scan_lock);
}

/**
 * hdd_scan_context_init() - Initialize scan context
 * @hdd_ctx:	HDD context.
 *
 * Initialize scan related resources like spin lock and lists.
 *
 * Return: 0 on success and errno on failure.
 */
int hdd_scan_context_init(hdd_context_t *hdd_ctx)
{
	qdf_spinlock_create(&hdd_ctx->sched_scan_lock);
	qdf_spinlock_create(&hdd_ctx->hdd_scan_req_q_lock);
	qdf_list_create(&hdd_ctx->hdd_scan_req_q, CFG_MAX_SCAN_COUNT_MAX);

	return 0;
}

void wlan_hdd_fill_whitelist_ie_attrs(bool *ie_whitelist,
				      uint32_t *probe_req_ie_bitmap,
				      uint32_t *num_vendor_oui,
				      struct vendor_oui *voui,
				      hdd_context_t *hdd_ctx)
{
	uint32_t i = 0;

	*ie_whitelist = true;
	probe_req_ie_bitmap[0] = hdd_ctx->config->probe_req_ie_bitmap_0;
	probe_req_ie_bitmap[1] = hdd_ctx->config->probe_req_ie_bitmap_1;
	probe_req_ie_bitmap[2] = hdd_ctx->config->probe_req_ie_bitmap_2;
	probe_req_ie_bitmap[3] = hdd_ctx->config->probe_req_ie_bitmap_3;
	probe_req_ie_bitmap[4] = hdd_ctx->config->probe_req_ie_bitmap_4;
	probe_req_ie_bitmap[5] = hdd_ctx->config->probe_req_ie_bitmap_5;
	probe_req_ie_bitmap[6] = hdd_ctx->config->probe_req_ie_bitmap_6;
	probe_req_ie_bitmap[7] = hdd_ctx->config->probe_req_ie_bitmap_7;

	*num_vendor_oui = 0;

	if ((hdd_ctx->no_of_probe_req_ouis != 0) && (voui != NULL)) {
		*num_vendor_oui = hdd_ctx->no_of_probe_req_ouis;
		for (i = 0; i < hdd_ctx->no_of_probe_req_ouis; i++) {
			voui[i].oui_type = hdd_ctx->probe_req_voui[i].oui_type;
			voui[i].oui_subtype =
					hdd_ctx->probe_req_voui[i].oui_subtype;
		}
	}
}<|MERGE_RESOLUTION|>--- conflicted
+++ resolved
@@ -2024,12 +2024,9 @@
 	if (channelList)
 		qdf_mem_free(channelList);
 
-<<<<<<< HEAD
-=======
 	if (status == 0)
 		scan_ebusy_cnt = 0;
 
->>>>>>> 4f53db07
 	if (scan_req.voui)
 		qdf_mem_free(scan_req.voui);
 
