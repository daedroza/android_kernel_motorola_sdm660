#include <linux/mm.h>
#include <linux/mmzone.h>
#include <linux/bootmem.h>
#include <linux/page_ext.h>
#include <linux/memory.h>
#include <linux/vmalloc.h>
#include <linux/kmemleak.h>
#include <linux/page_owner.h>
#include <linux/page_idle.h>

/*
 * struct page extension
 *
 * This is the feature to manage memory for extended data per page.
 *
 * Until now, we must modify struct page itself to store extra data per page.
 * This requires rebuilding the kernel and it is really time consuming process.
 * And, sometimes, rebuild is impossible due to third party module dependency.
 * At last, enlarging struct page could cause un-wanted system behaviour change.
 *
 * This feature is intended to overcome above mentioned problems. This feature
 * allocates memory for extended data per page in certain place rather than
 * the struct page itself. This memory can be accessed by the accessor
 * functions provided by this code. During the boot process, it checks whether
 * allocation of huge chunk of memory is needed or not. If not, it avoids
 * allocating memory at all. With this advantage, we can include this feature
 * into the kernel in default and can avoid rebuild and solve related problems.
 *
 * To help these things to work well, there are two callbacks for clients. One
 * is the need callback which is mandatory if user wants to avoid useless
 * memory allocation at boot-time. The other is optional, init callback, which
 * is used to do proper initialization after memory is allocated.
 *
 * The need callback is used to decide whether extended memory allocation is
 * needed or not. Sometimes users want to deactivate some features in this
 * boot and extra memory would be unneccessary. In this case, to avoid
 * allocating huge chunk of memory, each clients represent their need of
 * extra memory through the need callback. If one of the need callbacks
 * returns true, it means that someone needs extra memory so that
 * page extension core should allocates memory for page extension. If
 * none of need callbacks return true, memory isn't needed at all in this boot
 * and page extension core can skip to allocate memory. As result,
 * none of memory is wasted.
 *
 * The init callback is used to do proper initialization after page extension
 * is completely initialized. In sparse memory system, extra memory is
 * allocated some time later than memmap is allocated. In other words, lifetime
 * of memory for page extension isn't same with memmap for struct page.
 * Therefore, clients can't store extra data until page extension is
 * initialized, even if pages are allocated and used freely. This could
 * cause inadequate state of extra data per page, so, to prevent it, client
 * can utilize this callback to initialize the state of it correctly.
 */

static struct page_ext_operations *page_ext_ops[] = {
	&debug_guardpage_ops,
#ifdef CONFIG_PAGE_OWNER
	&page_owner_ops,
#endif
#if defined(CONFIG_IDLE_PAGE_TRACKING) && !defined(CONFIG_64BIT)
	&page_idle_ops,
#endif
};

static unsigned long total_usage;

static bool __init invoke_need_callbacks(void)
{
	int i;
	int entries = ARRAY_SIZE(page_ext_ops);

	for (i = 0; i < entries; i++) {
		if (page_ext_ops[i]->need && page_ext_ops[i]->need())
			return true;
	}

	return false;
}

static void __init invoke_init_callbacks(void)
{
	int i;
	int entries = ARRAY_SIZE(page_ext_ops);

	for (i = 0; i < entries; i++) {
		if (page_ext_ops[i]->init)
			page_ext_ops[i]->init();
	}
}

#if !defined(CONFIG_SPARSEMEM)


void __meminit pgdat_page_ext_init(struct pglist_data *pgdat)
{
	pgdat->node_page_ext = NULL;
}

struct page_ext *lookup_page_ext(struct page *page)
{
	unsigned long pfn = page_to_pfn(page);
	unsigned long offset;
	struct page_ext *base;

	base = NODE_DATA(page_to_nid(page))->node_page_ext;
<<<<<<< HEAD
#if defined(CONFIG_DEBUG_VM) || defined(CONFIG_PAGE_POISONING)
=======
>>>>>>> 2246c1a1
	/*
	 * The sanity checks the page allocator does upon freeing a
	 * page can reach here before the page_ext arrays are
	 * allocated when feeding a range of pages to the allocator
	 * for the first time during bootup or memory hotplug.
	 *
	 * This check is also necessary for ensuring page poisoning
	 * works as expected when enabled
	 */
	if (unlikely(!base))
		return NULL;
	offset = pfn - round_down(node_start_pfn(page_to_nid(page)),
					MAX_ORDER_NR_PAGES);
	return base + offset;
}

static int __init alloc_node_page_ext(int nid)
{
	struct page_ext *base;
	unsigned long table_size;
	unsigned long nr_pages;

	nr_pages = NODE_DATA(nid)->node_spanned_pages;
	if (!nr_pages)
		return 0;

	/*
	 * Need extra space if node range is not aligned with
	 * MAX_ORDER_NR_PAGES. When page allocator's buddy algorithm
	 * checks buddy's status, range could be out of exact node range.
	 */
	if (!IS_ALIGNED(node_start_pfn(nid), MAX_ORDER_NR_PAGES) ||
		!IS_ALIGNED(node_end_pfn(nid), MAX_ORDER_NR_PAGES))
		nr_pages += MAX_ORDER_NR_PAGES;

	table_size = sizeof(struct page_ext) * nr_pages;

	base = memblock_virt_alloc_try_nid_nopanic(
			table_size, PAGE_SIZE, __pa(MAX_DMA_ADDRESS),
			BOOTMEM_ALLOC_ACCESSIBLE, nid);
	if (!base)
		return -ENOMEM;
	NODE_DATA(nid)->node_page_ext = base;
	total_usage += table_size;
	return 0;
}

void __init page_ext_init_flatmem(void)
{

	int nid, fail;

	if (!invoke_need_callbacks())
		return;

	for_each_online_node(nid)  {
		fail = alloc_node_page_ext(nid);
		if (fail)
			goto fail;
	}
	pr_info("allocated %ld bytes of page_ext\n", total_usage);
	invoke_init_callbacks();
	return;

fail:
	pr_crit("allocation of page_ext failed.\n");
	panic("Out of memory");
}

#else /* CONFIG_FLAT_NODE_MEM_MAP */

struct page_ext *lookup_page_ext(struct page *page)
{
	unsigned long pfn = page_to_pfn(page);
	struct mem_section *section = __pfn_to_section(pfn);
<<<<<<< HEAD
#if defined(CONFIG_DEBUG_VM) || defined(CONFIG_PAGE_POISONING)
=======
>>>>>>> 2246c1a1
	/*
	 * The sanity checks the page allocator does upon freeing a
	 * page can reach here before the page_ext arrays are
	 * allocated when feeding a range of pages to the allocator
	 * for the first time during bootup or memory hotplug.
	 *
	 * This check is also necessary for ensuring page poisoning
	 * works as expected when enabled
	 */
	if (!section->page_ext)
		return NULL;
	return section->page_ext + pfn;
}

static void *__meminit alloc_page_ext(size_t size, int nid)
{
	gfp_t flags = GFP_KERNEL | __GFP_ZERO | __GFP_NOWARN;
	void *addr = NULL;

	addr = alloc_pages_exact_nid(nid, size, flags);
	if (addr) {
		kmemleak_alloc(addr, size, 1, flags);
		return addr;
	}

	if (node_state(nid, N_HIGH_MEMORY))
		addr = vzalloc_node(size, nid);
	else
		addr = vzalloc(size);

	return addr;
}

static int __meminit init_section_page_ext(unsigned long pfn, int nid)
{
	struct mem_section *section;
	struct page_ext *base;
	unsigned long table_size;

	section = __pfn_to_section(pfn);

	if (section->page_ext)
		return 0;

	table_size = sizeof(struct page_ext) * PAGES_PER_SECTION;
	base = alloc_page_ext(table_size, nid);

	/*
	 * The value stored in section->page_ext is (base - pfn)
	 * and it does not point to the memory block allocated above,
	 * causing kmemleak false positives.
	 */
	kmemleak_not_leak(base);

	if (!base) {
		pr_err("page ext allocation failure\n");
		return -ENOMEM;
	}

	/*
	 * The passed "pfn" may not be aligned to SECTION.  For the calculation
	 * we need to apply a mask.
	 */
	pfn &= PAGE_SECTION_MASK;
	section->page_ext = base - pfn;
	total_usage += table_size;
	return 0;
}
#ifdef CONFIG_MEMORY_HOTPLUG
static void free_page_ext(void *addr)
{
	if (is_vmalloc_addr(addr)) {
		vfree(addr);
	} else {
		struct page *page = virt_to_page(addr);
		size_t table_size;

		table_size = sizeof(struct page_ext) * PAGES_PER_SECTION;

		BUG_ON(PageReserved(page));
		free_pages_exact(addr, table_size);
	}
}

static void __free_page_ext(unsigned long pfn)
{
	struct mem_section *ms;
	struct page_ext *base;

	ms = __pfn_to_section(pfn);
	if (!ms || !ms->page_ext)
		return;
	base = ms->page_ext + pfn;
	free_page_ext(base);
	ms->page_ext = NULL;
}

static int __meminit online_page_ext(unsigned long start_pfn,
				unsigned long nr_pages,
				int nid)
{
	unsigned long start, end, pfn;
	int fail = 0;

	start = SECTION_ALIGN_DOWN(start_pfn);
	end = SECTION_ALIGN_UP(start_pfn + nr_pages);

	if (nid == -1) {
		/*
		 * In this case, "nid" already exists and contains valid memory.
		 * "start_pfn" passed to us is a pfn which is an arg for
		 * online__pages(), and start_pfn should exist.
		 */
		nid = pfn_to_nid(start_pfn);
		VM_BUG_ON(!node_state(nid, N_ONLINE));
	}

	for (pfn = start; !fail && pfn < end; pfn += PAGES_PER_SECTION) {
		if (!pfn_present(pfn))
			continue;
		fail = init_section_page_ext(pfn, nid);
	}
	if (!fail)
		return 0;

	/* rollback */
	for (pfn = start; pfn < end; pfn += PAGES_PER_SECTION)
		__free_page_ext(pfn);

	return -ENOMEM;
}

static int __meminit offline_page_ext(unsigned long start_pfn,
				unsigned long nr_pages, int nid)
{
	unsigned long start, end, pfn;

	start = SECTION_ALIGN_DOWN(start_pfn);
	end = SECTION_ALIGN_UP(start_pfn + nr_pages);

	for (pfn = start; pfn < end; pfn += PAGES_PER_SECTION)
		__free_page_ext(pfn);
	return 0;

}

static int __meminit page_ext_callback(struct notifier_block *self,
			       unsigned long action, void *arg)
{
	struct memory_notify *mn = arg;
	int ret = 0;

	switch (action) {
	case MEM_GOING_ONLINE:
		ret = online_page_ext(mn->start_pfn,
				   mn->nr_pages, mn->status_change_nid);
		break;
	case MEM_OFFLINE:
		offline_page_ext(mn->start_pfn,
				mn->nr_pages, mn->status_change_nid);
		break;
	case MEM_CANCEL_ONLINE:
		offline_page_ext(mn->start_pfn,
				mn->nr_pages, mn->status_change_nid);
		break;
	case MEM_GOING_OFFLINE:
		break;
	case MEM_ONLINE:
	case MEM_CANCEL_OFFLINE:
		break;
	}

	return notifier_from_errno(ret);
}

#endif

void __init page_ext_init(void)
{
	unsigned long pfn;
	int nid;

	if (!invoke_need_callbacks())
		return;

	for_each_node_state(nid, N_MEMORY) {
		unsigned long start_pfn, end_pfn;

		start_pfn = node_start_pfn(nid);
		end_pfn = node_end_pfn(nid);
		/*
		 * start_pfn and end_pfn may not be aligned to SECTION and the
		 * page->flags of out of node pages are not initialized.  So we
		 * scan [start_pfn, the biggest section's pfn < end_pfn) here.
		 */
		for (pfn = start_pfn; pfn < end_pfn;
			pfn = ALIGN(pfn + 1, PAGES_PER_SECTION)) {

			if (!pfn_valid(pfn))
				continue;
			/*
			 * Nodes's pfns can be overlapping.
			 * We know some arch can have a nodes layout such as
			 * -------------pfn-------------->
			 * N0 | N1 | N2 | N0 | N1 | N2|....
			 */
			if (pfn_to_nid(pfn) != nid)
				continue;
			if (init_section_page_ext(pfn, nid))
				goto oom;
		}
	}
	hotplug_memory_notifier(page_ext_callback, 0);
	pr_info("allocated %ld bytes of page_ext\n", total_usage);
	invoke_init_callbacks();
	return;

oom:
	panic("Out of memory");
}

void __meminit pgdat_page_ext_init(struct pglist_data *pgdat)
{
}

#endif<|MERGE_RESOLUTION|>--- conflicted
+++ resolved
@@ -103,10 +103,6 @@
 	struct page_ext *base;
 
 	base = NODE_DATA(page_to_nid(page))->node_page_ext;
-<<<<<<< HEAD
-#if defined(CONFIG_DEBUG_VM) || defined(CONFIG_PAGE_POISONING)
-=======
->>>>>>> 2246c1a1
 	/*
 	 * The sanity checks the page allocator does upon freeing a
 	 * page can reach here before the page_ext arrays are
@@ -182,10 +178,6 @@
 {
 	unsigned long pfn = page_to_pfn(page);
 	struct mem_section *section = __pfn_to_section(pfn);
-<<<<<<< HEAD
-#if defined(CONFIG_DEBUG_VM) || defined(CONFIG_PAGE_POISONING)
-=======
->>>>>>> 2246c1a1
 	/*
 	 * The sanity checks the page allocator does upon freeing a
 	 * page can reach here before the page_ext arrays are
