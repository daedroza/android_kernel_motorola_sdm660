/*
 * Universal Flash Storage Host controller driver
 *
 * This code is based on drivers/scsi/ufs/ufshcd.h
 * Copyright (C) 2011-2013 Samsung India Software Operations
 * Copyright (c) 2013-2017, The Linux Foundation. All rights reserved.
 *
 * Authors:
 *	Santosh Yaraganavi <santosh.sy@samsung.com>
 *	Vinayak Holikatti <h.vinayak@samsung.com>
 *
 * This program is free software; you can redistribute it and/or
 * modify it under the terms of the GNU General Public License
 * as published by the Free Software Foundation; either version 2
 * of the License, or (at your option) any later version.
 * See the COPYING file in the top-level directory or visit
 * <http://www.gnu.org/licenses/gpl-2.0.html>
 *
 * This program is distributed in the hope that it will be useful,
 * but WITHOUT ANY WARRANTY; without even the implied warranty of
 * MERCHANTABILITY or FITNESS FOR A PARTICULAR PURPOSE.  See the
 * GNU General Public License for more details.
 *
 * This program is provided "AS IS" and "WITH ALL FAULTS" and
 * without warranty of any kind. You are solely responsible for
 * determining the appropriateness of using and distributing
 * the program and assume all risks associated with your exercise
 * of rights with respect to the program, including but not limited
 * to infringement of third party rights, the risks and costs of
 * program errors, damage to or loss of data, programs or equipment,
 * and unavailability or interruption of operations. Under no
 * circumstances will the contributor of this Program be liable for
 * any damages of any kind arising from your use or distribution of
 * this program.
 */

#ifndef _UFSHCD_H
#define _UFSHCD_H

#include <linux/module.h>
#include <linux/kernel.h>
#include <linux/hrtimer.h>
#include <linux/init.h>
#include <linux/interrupt.h>
#include <linux/io.h>
#include <linux/delay.h>
#include <linux/slab.h>
#include <linux/spinlock.h>
#include <linux/rwsem.h>
#include <linux/workqueue.h>
#include <linux/errno.h>
#include <linux/types.h>
#include <linux/wait.h>
#include <linux/bitops.h>
#include <linux/pm_runtime.h>
#include <linux/clk.h>
#include <linux/completion.h>
#include <linux/regulator/consumer.h>
#include <linux/reset.h>
#include "unipro.h"

#include <asm/irq.h>
#include <asm/byteorder.h>
#include <scsi/scsi.h>
#include <scsi/scsi_cmnd.h>
#include <scsi/scsi_host.h>
#include <scsi/scsi_tcq.h>
#include <scsi/scsi_dbg.h>
#include <scsi/scsi_eh.h>

#include <linux/fault-inject.h>
#include "ufs.h"
#include "ufshci.h"

#define UFSHCD "ufshcd"
#define UFSHCD_DRIVER_VERSION "0.3"

#define UFS_BIT(x)	BIT(x)
#define UFS_MASK(x, y)	(x << ((y) % BITS_PER_LONG))

struct ufs_hba;

enum dev_cmd_type {
	DEV_CMD_TYPE_NOP		= 0x0,
	DEV_CMD_TYPE_QUERY		= 0x1,
};

/**
 * struct uic_command - UIC command structure
 * @command: UIC command
 * @argument1: UIC command argument 1
 * @argument2: UIC command argument 2
 * @argument3: UIC command argument 3
 * @cmd_active: Indicate if UIC command is outstanding
 * @result: UIC command result
 * @done: UIC command completion
 */
struct uic_command {
	u32 command;
	u32 argument1;
	u32 argument2;
	u32 argument3;
	int cmd_active;
	int result;
	struct completion done;
};

/* Used to differentiate the power management options */
enum ufs_pm_op {
	UFS_RUNTIME_PM,
	UFS_SYSTEM_PM,
	UFS_SHUTDOWN_PM,
};

#define ufshcd_is_runtime_pm(op) ((op) == UFS_RUNTIME_PM)
#define ufshcd_is_system_pm(op) ((op) == UFS_SYSTEM_PM)
#define ufshcd_is_shutdown_pm(op) ((op) == UFS_SHUTDOWN_PM)

/* Host <-> Device UniPro Link state */
enum uic_link_state {
	UIC_LINK_OFF_STATE	= 0, /* Link powered down or disabled */
	UIC_LINK_ACTIVE_STATE	= 1, /* Link is in Fast/Slow/Sleep state */
	UIC_LINK_HIBERN8_STATE	= 2, /* Link is in Hibernate state */
};

#define ufshcd_is_link_off(hba) ((hba)->uic_link_state == UIC_LINK_OFF_STATE)
#define ufshcd_is_link_active(hba) ((hba)->uic_link_state == \
				    UIC_LINK_ACTIVE_STATE)
#define ufshcd_is_link_hibern8(hba) ((hba)->uic_link_state == \
				    UIC_LINK_HIBERN8_STATE)
#define ufshcd_set_link_off(hba) ((hba)->uic_link_state = UIC_LINK_OFF_STATE)
#define ufshcd_set_link_active(hba) ((hba)->uic_link_state = \
				    UIC_LINK_ACTIVE_STATE)
#define ufshcd_set_link_hibern8(hba) ((hba)->uic_link_state = \
				    UIC_LINK_HIBERN8_STATE)

enum {
	/* errors which require the host controller reset for recovery */
	UFS_ERR_HIBERN8_EXIT,
	UFS_ERR_VOPS_SUSPEND,
	UFS_ERR_EH,
	UFS_ERR_CLEAR_PEND_XFER_TM,
	UFS_ERR_INT_FATAL_ERRORS,
	UFS_ERR_INT_UIC_ERROR,
	UFS_ERR_CRYPTO_ENGINE,

	/* other errors */
	UFS_ERR_HIBERN8_ENTER,
	UFS_ERR_RESUME,
	UFS_ERR_SUSPEND,
	UFS_ERR_LINKSTARTUP,
	UFS_ERR_POWER_MODE_CHANGE,
	UFS_ERR_TASK_ABORT,
	UFS_ERR_MAX,
};

/*
 * UFS Power management levels.
 * Each level is in increasing order of power savings.
 */
enum ufs_pm_level {
	UFS_PM_LVL_0, /* UFS_ACTIVE_PWR_MODE, UIC_LINK_ACTIVE_STATE */
	UFS_PM_LVL_1, /* UFS_ACTIVE_PWR_MODE, UIC_LINK_HIBERN8_STATE */
	UFS_PM_LVL_2, /* UFS_SLEEP_PWR_MODE, UIC_LINK_ACTIVE_STATE */
	UFS_PM_LVL_3, /* UFS_SLEEP_PWR_MODE, UIC_LINK_HIBERN8_STATE */
	UFS_PM_LVL_4, /* UFS_POWERDOWN_PWR_MODE, UIC_LINK_HIBERN8_STATE */
	UFS_PM_LVL_5, /* UFS_POWERDOWN_PWR_MODE, UIC_LINK_OFF_STATE */
	UFS_PM_LVL_MAX
};

struct ufs_pm_lvl_states {
	enum ufs_dev_pwr_mode dev_state;
	enum uic_link_state link_state;
};

/**
 * struct ufshcd_lrb - local reference block
 * @utr_descriptor_ptr: UTRD address of the command
 * @ucd_req_ptr: UCD address of the command
 * @ucd_rsp_ptr: Response UPIU address for this command
 * @ucd_prdt_ptr: PRDT address of the command
 * @utrd_dma_addr: UTRD dma address for debug
 * @ucd_prdt_dma_addr: PRDT dma address for debug
 * @ucd_rsp_dma_addr: UPIU response dma address for debug
 * @ucd_req_dma_addr: UPIU request dma address for debug
 * @cmd: pointer to SCSI command
 * @sense_buffer: pointer to sense buffer address of the SCSI command
 * @sense_bufflen: Length of the sense buffer
 * @scsi_status: SCSI status of the command
 * @command_type: SCSI, UFS, Query.
 * @task_tag: Task tag of the command
 * @lun: LUN of the command
 * @intr_cmd: Interrupt command (doesn't participate in interrupt aggregation)
 * @issue_time_stamp: time stamp for debug purposes
 * @complete_time_stamp: time stamp for statistics
 * @req_abort_skip: skip request abort task flag
 */
struct ufshcd_lrb {
	struct utp_transfer_req_desc *utr_descriptor_ptr;
	struct utp_upiu_req *ucd_req_ptr;
	struct utp_upiu_rsp *ucd_rsp_ptr;
	struct ufshcd_sg_entry *ucd_prdt_ptr;

	dma_addr_t utrd_dma_addr;
	dma_addr_t ucd_req_dma_addr;
	dma_addr_t ucd_rsp_dma_addr;
	dma_addr_t ucd_prdt_dma_addr;

	struct scsi_cmnd *cmd;
	u8 *sense_buffer;
	unsigned int sense_bufflen;
	int scsi_status;

	int command_type;
	int task_tag;
	u8 lun; /* UPIU LUN id field is only 8-bit wide */
	bool intr_cmd;
	ktime_t issue_time_stamp;
	ktime_t complete_time_stamp;

	bool req_abort_skip;
};

/**
 * struct ufs_query - holds relevent data structures for query request
 * @request: request upiu and function
 * @descriptor: buffer for sending/receiving descriptor
 * @response: response upiu and response
 */
struct ufs_query {
	struct ufs_query_req request;
	u8 *descriptor;
	struct ufs_query_res response;
};

/**
 * struct ufs_dev_cmd - all assosiated fields with device management commands
 * @type: device management command type - Query, NOP OUT
 * @lock: lock to allow one command at a time
 * @complete: internal commands completion
 * @tag_wq: wait queue until free command slot is available
 */
struct ufs_dev_cmd {
	enum dev_cmd_type type;
	struct mutex lock;
	struct completion *complete;
	wait_queue_head_t tag_wq;
	struct ufs_query query;
};

/**
 * struct ufs_clk_info - UFS clock related info
 * @list: list headed by hba->clk_list_head
 * @clk: clock node
 * @name: clock name
 * @max_freq: maximum frequency supported by the clock
 * @min_freq: min frequency that can be used for clock scaling
 * @curr_freq: indicates the current frequency that it is set to
 * @enabled: variable to check against multiple enable/disable
 */
struct ufs_clk_info {
	struct list_head list;
	struct clk *clk;
	const char *name;
	u32 max_freq;
	u32 min_freq;
	u32 curr_freq;
	bool enabled;
};

enum ufs_notify_change_status {
	PRE_CHANGE,
	POST_CHANGE,
};

struct ufs_pa_layer_attr {
	u32 gear_rx;
	u32 gear_tx;
	u32 lane_rx;
	u32 lane_tx;
	u32 pwr_rx;
	u32 pwr_tx;
	u32 hs_rate;
};

struct ufs_pwr_mode_info {
	bool is_valid;
	struct ufs_pa_layer_attr info;
};

/**
 * struct ufs_hba_variant_ops - variant specific callbacks
 * @init: called when the driver is initialized
 * @exit: called to cleanup everything done in init
 * @get_ufs_hci_version: called to get UFS HCI version
 * @clk_scale_notify: notifies that clks are scaled up/down
 * @setup_clocks: called before touching any of the controller registers
 * @setup_regulators: called before accessing the host controller
 * @hce_enable_notify: called before and after HCE enable bit is set to allow
 *                     variant specific Uni-Pro initialization.
 * @link_startup_notify: called before and after Link startup is carried out
 *                       to allow variant specific Uni-Pro initialization.
 * @pwr_change_notify: called before and after a power mode change
 *			is carried out to allow vendor spesific capabilities
 *			to be set.
 * @suspend: called during host controller PM callback
 * @resume: called during host controller PM callback
 * @full_reset:  called during link recovery for handling variant specific
 *		 implementations of resetting the hci
 * @dbg_register_dump: used to dump controller debug information
 * @update_sec_cfg: called to restore host controller secure configuration
 * @get_scale_down_gear: called to get the minimum supported gear to
 *			 scale down
 * @set_bus_vote: called to vote for the required bus bandwidth
 * @add_debugfs: used to add debugfs entries
 * @remove_debugfs: used to remove debugfs entries
 */
struct ufs_hba_variant_ops {
	int	(*init)(struct ufs_hba *);
	void	(*exit)(struct ufs_hba *);
	u32	(*get_ufs_hci_version)(struct ufs_hba *);
	int	(*clk_scale_notify)(struct ufs_hba *, bool,
				    enum ufs_notify_change_status);
	int	(*setup_clocks)(struct ufs_hba *, bool, bool);
	int	(*setup_regulators)(struct ufs_hba *, bool);
	int	(*hce_enable_notify)(struct ufs_hba *,
				     enum ufs_notify_change_status);
	int	(*link_startup_notify)(struct ufs_hba *,
				       enum ufs_notify_change_status);
	int	(*pwr_change_notify)(struct ufs_hba *,
					enum ufs_notify_change_status status,
					struct ufs_pa_layer_attr *,
					struct ufs_pa_layer_attr *);
	int	(*apply_dev_quirks)(struct ufs_hba *);
	int	(*suspend)(struct ufs_hba *, enum ufs_pm_op);
	int	(*resume)(struct ufs_hba *, enum ufs_pm_op);
	int	(*full_reset)(struct ufs_hba *);
	void	(*dbg_register_dump)(struct ufs_hba *hba, bool no_sleep);
	int	(*update_sec_cfg)(struct ufs_hba *hba, bool restore_sec_cfg);
	u32	(*get_scale_down_gear)(struct ufs_hba *);
	int	(*set_bus_vote)(struct ufs_hba *, bool);
#ifdef CONFIG_DEBUG_FS
	void	(*add_debugfs)(struct ufs_hba *hba, struct dentry *root);
	void	(*remove_debugfs)(struct ufs_hba *hba);
#endif
};

/**
 * struct ufs_hba_crypto_variant_ops - variant specific crypto callbacks
 * @crypto_req_setup:	retreieve the necessary cryptographic arguments to setup
			a requests's transfer descriptor.
 * @crypto_engine_cfg_start: start configuring cryptographic engine
 *							 according to tag
 *							 parameter
 * @crypto_engine_cfg_end: end configuring cryptographic engine
 *						   according to tag parameter
 * @crypto_engine_reset: perform reset to the cryptographic engine
 * @crypto_engine_get_status: get errors status of the cryptographic engine
 */
struct ufs_hba_crypto_variant_ops {
	int	(*crypto_req_setup)(struct ufs_hba *, struct ufshcd_lrb *lrbp,
				    u8 *cc_index, bool *enable, u64 *dun);
	int	(*crypto_engine_cfg_start)(struct ufs_hba *, unsigned int);
	int	(*crypto_engine_cfg_end)(struct ufs_hba *, struct ufshcd_lrb *,
			struct request *);
	int	(*crypto_engine_reset)(struct ufs_hba *);
	int	(*crypto_engine_get_status)(struct ufs_hba *, u32 *);
};

/**
* struct ufs_hba_pm_qos_variant_ops - variant specific PM QoS callbacks
*/
struct ufs_hba_pm_qos_variant_ops {
	void		(*req_start)(struct ufs_hba *, struct request *);
	void		(*req_end)(struct ufs_hba *, struct request *, bool);
};

/**
 * struct ufs_hba_variant - variant specific parameters
 * @name: variant name
 */
struct ufs_hba_variant {
	struct device				*dev;
	const char				*name;
	struct ufs_hba_variant_ops		*vops;
	struct ufs_hba_crypto_variant_ops	*crypto_vops;
	struct ufs_hba_pm_qos_variant_ops	*pm_qos_vops;
};

/* clock gating state  */
enum clk_gating_state {
	CLKS_OFF,
	CLKS_ON,
	REQ_CLKS_OFF,
	REQ_CLKS_ON,
};

/**
 * struct ufs_clk_gating - UFS clock gating related info
 * @gate_hrtimer: hrtimer to invoke @gate_work after some delay as
 * specified in @delay_ms
 * @gate_work: worker to turn off clocks
 * @ungate_work: worker to turn on clocks that will be used in case of
 * interrupt context
 * @state: the current clocks state
 * @delay_ms: current gating delay in ms
 * @delay_ms_pwr_save: gating delay (in ms) in power save mode
 * @delay_ms_perf: gating delay (in ms) in performance mode
 * @is_suspended: clk gating is suspended when set to 1 which can be used
 * during suspend/resume
 * @delay_attr: sysfs attribute to control delay_ms if clock scaling is disabled
 * @delay_pwr_save_attr: sysfs attribute to control delay_ms_pwr_save
 * @delay_perf_attr: sysfs attribute to control delay_ms_perf
 * @enable_attr: sysfs attribute to enable/disable clock gating
 * @is_enabled: Indicates the current status of clock gating
 * @active_reqs: number of requests that are pending and should be waited for
 * completion before gating clocks.
 */
struct ufs_clk_gating {
	struct hrtimer gate_hrtimer;
	struct work_struct gate_work;
	struct work_struct ungate_work;
	enum clk_gating_state state;
	unsigned long delay_ms;
	unsigned long delay_ms_pwr_save;
	unsigned long delay_ms_perf;
	bool is_suspended;
	struct device_attribute delay_attr;
	struct device_attribute delay_pwr_save_attr;
	struct device_attribute delay_perf_attr;
	struct device_attribute enable_attr;
	bool is_enabled;
	int active_reqs;
	struct workqueue_struct *clk_gating_workq;
};

/* Hibern8 state  */
enum ufshcd_hibern8_on_idle_state {
	HIBERN8_ENTERED,
	HIBERN8_EXITED,
	REQ_HIBERN8_ENTER,
	REQ_HIBERN8_EXIT,
	AUTO_HIBERN8,
};

/**
 * struct ufs_hibern8_on_idle - UFS Hibern8 on idle related data
 * @enter_work: worker to put UFS link in hibern8 after some delay as
 * specified in delay_ms
 * @exit_work: worker to bring UFS link out of hibern8
 * @state: the current hibern8 state
 * @delay_ms: hibern8 enter delay in ms
 * @is_suspended: hibern8 enter is suspended when set to 1 which can be used
 * during suspend/resume
 * @active_reqs: number of requests that are pending and should be waited for
 * completion before scheduling delayed "enter_work".
 * @delay_attr: sysfs attribute to control delay_attr
 * @enable_attr: sysfs attribute to enable/disable hibern8 on idle
 * @is_enabled: Indicates the current status of hibern8
 */
struct ufs_hibern8_on_idle {
	struct delayed_work enter_work;
	struct work_struct exit_work;
	enum ufshcd_hibern8_on_idle_state state;
	unsigned long delay_ms;
	bool is_suspended;
	int active_reqs;
	struct device_attribute delay_attr;
	struct device_attribute enable_attr;
	bool is_enabled;
};

struct ufs_saved_pwr_info {
	struct ufs_pa_layer_attr info;
	bool is_valid;
};

/**
 * struct ufs_clk_scaling - UFS clock scaling related data
 * @active_reqs: number of requests that are pending. If this is zero when
 * devfreq ->target() function is called then schedule "suspend_work" to
 * suspend devfreq.
 * @tot_busy_t: Total busy time in current polling window
 * @window_start_t: Start time (in jiffies) of the current polling window
 * @busy_start_t: Start time of current busy period
 * @enable_attr: sysfs attribute to enable/disable clock scaling
 * @saved_pwr_info: UFS power mode may also be changed during scaling and this
 * one keeps track of previous power mode.
 * @workq: workqueue to schedule devfreq suspend/resume work
 * @suspend_work: worker to suspend devfreq
 * @resume_work: worker to resume devfreq
 * @is_allowed: tracks if scaling is currently allowed or not
 * @is_busy_started: tracks if busy period has started or not
 * @is_suspended: tracks if devfreq is suspended or not
 * @is_scaled_up: tracks if we are currently scaled up or scaled down
 */
struct ufs_clk_scaling {
	int active_reqs;
	unsigned long tot_busy_t;
	unsigned long window_start_t;
	ktime_t busy_start_t;
	struct device_attribute enable_attr;
	struct ufs_saved_pwr_info saved_pwr_info;
	struct workqueue_struct *workq;
	struct work_struct suspend_work;
	struct work_struct resume_work;
	bool is_allowed;
	bool is_busy_started;
	bool is_suspended;
	bool is_scaled_up;
};

/**
 * struct ufs_init_prefetch - contains data that is pre-fetched once during
 * initialization
 * @icc_level: icc level which was read during initialization
 */
struct ufs_init_prefetch {
	u32 icc_level;
};

#define UIC_ERR_REG_HIST_LENGTH 20
/**
 * struct ufs_uic_err_reg_hist - keeps history of uic errors
 * @pos: index to indicate cyclic buffer position
 * @reg: cyclic buffer for registers value
 * @tstamp: cyclic buffer for time stamp
 */
struct ufs_uic_err_reg_hist {
	int pos;
	u32 reg[UIC_ERR_REG_HIST_LENGTH];
	ktime_t tstamp[UIC_ERR_REG_HIST_LENGTH];
};

#ifdef CONFIG_DEBUG_FS
struct debugfs_files {
	struct dentry *debugfs_root;
	struct dentry *stats_folder;
	struct dentry *tag_stats;
	struct dentry *err_stats;
	struct dentry *show_hba;
	struct dentry *host_regs;
	struct dentry *dump_dev_desc;
	struct dentry *power_mode;
	struct dentry *dme_local_read;
	struct dentry *dme_peer_read;
	struct dentry *dbg_print_en;
	struct dentry *req_stats;
	struct dentry *query_stats;
	u32 dme_local_attr_id;
	u32 dme_peer_attr_id;
	struct dentry *reset_controller;
	struct dentry *err_state;
	bool err_occurred;
#ifdef CONFIG_UFS_FAULT_INJECTION
	struct dentry *err_inj_scenario;
	struct dentry *err_inj_stats;
	u32 err_inj_scenario_mask;
	struct fault_attr fail_attr;
#endif
	bool is_sys_suspended;
};

/* tag stats statistics types */
enum ts_types {
	TS_NOT_SUPPORTED	= -1,
	TS_TAG			= 0,
	TS_READ			= 1,
	TS_WRITE		= 2,
	TS_URGENT_READ		= 3,
	TS_URGENT_WRITE		= 4,
	TS_FLUSH		= 5,
	TS_NUM_STATS		= 6,
};

/**
 * struct ufshcd_req_stat - statistics for request handling times (in usec)
 * @min: shortest time measured
 * @max: longest time measured
 * @sum: sum of all the handling times measured (used for average calculation)
 * @count: number of measurements taken
 */
struct ufshcd_req_stat {
	u64 min;
	u64 max;
	u64 sum;
	u64 count;
};
#endif

enum ufshcd_ctx {
	QUEUE_CMD,
	ERR_HNDLR_WORK,
	H8_EXIT_WORK,
	UIC_CMD_SEND,
	PWRCTL_CMD_SEND,
	TM_CMD_SEND,
	XFR_REQ_COMPL,
	CLK_SCALE_WORK,
};

struct ufshcd_clk_ctx {
	ktime_t ts;
	enum ufshcd_ctx ctx;
};

/**
 * struct ufs_stats - keeps usage/err statistics
 * @enabled: enable tag stats for debugfs
 * @tag_stats: pointer to tag statistic counters
 * @q_depth: current amount of busy slots
 * @err_stats: counters to keep track of various errors
 * @req_stats: request handling time statistics per request type
 * @query_stats_arr: array that holds query statistics
 * @hibern8_exit_cnt: Counter to keep track of number of exits,
 *		reset this after link-startup.
 * @last_hibern8_exit_tstamp: Set time after the hibern8 exit.
 *		Clear after the first successful command completion.
 * @pa_err: tracks pa-uic errors
 * @dl_err: tracks dl-uic errors
 * @nl_err: tracks nl-uic errors
 * @tl_err: tracks tl-uic errors
 * @dme_err: tracks dme errors
 */
struct ufs_stats {
#ifdef CONFIG_DEBUG_FS
	bool enabled;
	u64 **tag_stats;
	int q_depth;
	int err_stats[UFS_ERR_MAX];
	struct ufshcd_req_stat req_stats[TS_NUM_STATS];
	int query_stats_arr[UPIU_QUERY_OPCODE_MAX][MAX_QUERY_IDN];

#endif
	u32 last_intr_status;
	ktime_t last_intr_ts;
	struct ufshcd_clk_ctx clk_hold;
	struct ufshcd_clk_ctx clk_rel;
	u32 hibern8_exit_cnt;
	ktime_t last_hibern8_exit_tstamp;
	u32 power_mode_change_cnt;
	struct ufs_uic_err_reg_hist pa_err;
	struct ufs_uic_err_reg_hist dl_err;
	struct ufs_uic_err_reg_hist nl_err;
	struct ufs_uic_err_reg_hist tl_err;
	struct ufs_uic_err_reg_hist dme_err;
};

/* UFS Host Controller debug print bitmask */
#define UFSHCD_DBG_PRINT_CLK_FREQ_EN		UFS_BIT(0)
#define UFSHCD_DBG_PRINT_UIC_ERR_HIST_EN	UFS_BIT(1)
#define UFSHCD_DBG_PRINT_HOST_REGS_EN		UFS_BIT(2)
#define UFSHCD_DBG_PRINT_TRS_EN			UFS_BIT(3)
#define UFSHCD_DBG_PRINT_TMRS_EN		UFS_BIT(4)
#define UFSHCD_DBG_PRINT_PWR_EN			UFS_BIT(5)
#define UFSHCD_DBG_PRINT_HOST_STATE_EN		UFS_BIT(6)

#define UFSHCD_DBG_PRINT_ALL						   \
		(UFSHCD_DBG_PRINT_CLK_FREQ_EN		|		   \
		 UFSHCD_DBG_PRINT_UIC_ERR_HIST_EN	|		   \
		 UFSHCD_DBG_PRINT_HOST_REGS_EN | UFSHCD_DBG_PRINT_TRS_EN | \
		 UFSHCD_DBG_PRINT_TMRS_EN | UFSHCD_DBG_PRINT_PWR_EN |	   \
		 UFSHCD_DBG_PRINT_HOST_STATE_EN)

struct ufshcd_cmd_log_entry {
	char *str;	/* context like "send", "complete" */
	char *cmd_type;	/* "scsi", "query", "nop", "dme" */
	u8 lun;
	u8 cmd_id;
	sector_t lba;
	int transfer_len;
	u8 idn;		/* used only for query idn */
	u32 doorbell;
	u32 outstanding_reqs;
	u32 seq_num;
	unsigned int tag;
	ktime_t tstamp;
};

struct ufshcd_cmd_log {
	struct ufshcd_cmd_log_entry *entries;
	int pos;
	u32 seq_num;
};

/**
 * struct ufs_hba - per adapter private structure
 * @mmio_base: UFSHCI base register address
 * @ucdl_base_addr: UFS Command Descriptor base address
 * @utrdl_base_addr: UTP Transfer Request Descriptor base address
 * @utmrdl_base_addr: UTP Task Management Descriptor base address
 * @ucdl_dma_addr: UFS Command Descriptor DMA address
 * @utrdl_dma_addr: UTRDL DMA address
 * @utmrdl_dma_addr: UTMRDL DMA address
 * @host: Scsi_Host instance of the driver
 * @dev: device handle
 * @lrb: local reference block
 * @lrb_in_use: lrb in use
 * @outstanding_tasks: Bits representing outstanding task requests
 * @outstanding_reqs: Bits representing outstanding transfer requests
 * @capabilities: UFS Controller Capabilities
 * @nutrs: Transfer Request Queue depth supported by controller
 * @nutmrs: Task Management Queue depth supported by controller
 * @ufs_version: UFS Version to which controller complies
 * @var: pointer to variant specific data
 * @priv: pointer to variant specific private data
 * @irq: Irq number of the controller
 * @active_uic_cmd: handle of active UIC command
 * @uic_cmd_mutex: mutex for uic command
 * @tm_wq: wait queue for task management
 * @tm_tag_wq: wait queue for free task management slots
 * @tm_slots_in_use: bit map of task management request slots in use
 * @pwr_done: completion for power mode change
 * @tm_condition: condition variable for task management
 * @ufshcd_state: UFSHCD states
 * @eh_flags: Error handling flags
 * @intr_mask: Interrupt Mask Bits
 * @ee_ctrl_mask: Exception event control mask
 * @is_powered: flag to check if HBA is powered
 * @is_init_prefetch: flag to check if data was pre-fetched in initialization
 * @init_prefetch_data: data pre-fetched during initialization
 * @eh_work: Worker to handle UFS errors that require s/w attention
 * @eeh_work: Worker to handle exception events
 * @errors: HBA errors
 * @uic_error: UFS interconnect layer error status
 * @saved_err: sticky error mask
 * @saved_uic_err: sticky UIC error mask
 * @dev_cmd: ufs device management command information
 * @last_dme_cmd_tstamp: time stamp of the last completed DME command
 * @auto_bkops_enabled: to track whether bkops is enabled in device
 * @ufs_stats: ufshcd statistics to be used via debugfs
 * @debugfs_files: debugfs files associated with the ufs stats
 * @ufshcd_dbg_print: Bitmask for enabling debug prints
 * @vreg_info: UFS device voltage regulator information
 * @clk_list_head: UFS host controller clocks list node head
 * @pwr_info: holds current power mode
 * @max_pwr_info: keeps the device max valid pwm
 * @hibern8_on_idle: UFS Hibern8 on idle related data
 * @urgent_bkops_lvl: keeps track of urgent bkops level for device
 * @is_urgent_bkops_lvl_checked: keeps track if the urgent bkops level for
 *  device is known or not.
 * @scsi_block_reqs_cnt: reference counting for scsi block requests
 */
struct ufs_hba {
	void __iomem *mmio_base;

	/* Virtual memory reference */
	struct utp_transfer_cmd_desc *ucdl_base_addr;
	struct utp_transfer_req_desc *utrdl_base_addr;
	struct utp_task_req_desc *utmrdl_base_addr;

	/* DMA memory reference */
	dma_addr_t ucdl_dma_addr;
	dma_addr_t utrdl_dma_addr;
	dma_addr_t utmrdl_dma_addr;

	struct Scsi_Host *host;
	struct device *dev;
	/*
	 * This field is to keep a reference to "scsi_device" corresponding to
	 * "UFS device" W-LU.
	 */
	struct scsi_device *sdev_ufs_device;

	enum ufs_dev_pwr_mode curr_dev_pwr_mode;
	enum uic_link_state uic_link_state;
	/* Desired UFS power management level during runtime PM */
	int rpm_lvl;
	/* Desired UFS power management level during system PM */
	int spm_lvl;
	struct device_attribute rpm_lvl_attr;
	struct device_attribute spm_lvl_attr;
	int pm_op_in_progress;

	struct ufshcd_lrb *lrb;
	unsigned long lrb_in_use;

	unsigned long outstanding_tasks;
	unsigned long outstanding_reqs;

	u32 capabilities;
	int nutrs;
	int nutmrs;
	u32 ufs_version;
	struct ufs_hba_variant *var;
	void *priv;
	unsigned int irq;
	bool is_irq_enabled;

	/* Interrupt aggregation support is broken */
	#define UFSHCD_QUIRK_BROKEN_INTR_AGGR			UFS_BIT(0)

	/*
	 * delay before each dme command is required as the unipro
	 * layer has shown instabilities
	 */
	#define UFSHCD_QUIRK_DELAY_BEFORE_DME_CMDS		UFS_BIT(1)

	/*
	 * If UFS host controller is having issue in processing LCC (Line
	 * Control Command) coming from device then enable this quirk.
	 * When this quirk is enabled, host controller driver should disable
	 * the LCC transmission on UFS device (by clearing TX_LCC_ENABLE
	 * attribute of device to 0).
	 */
	#define UFSHCD_QUIRK_BROKEN_LCC				UFS_BIT(2)

	/*
	 * The attribute PA_RXHSUNTERMCAP specifies whether or not the
	 * inbound Link supports unterminated line in HS mode. Setting this
	 * attribute to 1 fixes moving to HS gear.
	 */
	#define UFSHCD_QUIRK_BROKEN_PA_RXHSUNTERMCAP		UFS_BIT(3)

	/*
	 * This quirk needs to be enabled if the host contoller only allows
	 * accessing the peer dme attributes in AUTO mode (FAST AUTO or
	 * SLOW AUTO).
	 */
	#define UFSHCD_QUIRK_DME_PEER_ACCESS_AUTO_MODE		UFS_BIT(4)

	/*
	 * This quirk needs to be enabled if the host contoller doesn't
	 * advertise the correct version in UFS_VER register. If this quirk
	 * is enabled, standard UFS host driver will call the vendor specific
	 * ops (get_ufs_hci_version) to get the correct version.
	 */
	#define UFSHCD_QUIRK_BROKEN_UFS_HCI_VERSION		UFS_BIT(5)

	/* Auto hibern8 support is broken */
	#define UFSHCD_QUIRK_BROKEN_AUTO_HIBERN8		UFS_BIT(6)

	unsigned int quirks;	/* Deviations from standard UFSHCI spec. */

	/* Device deviations from standard UFS device spec. */
	unsigned int dev_quirks;

	wait_queue_head_t tm_wq;
	wait_queue_head_t tm_tag_wq;
	unsigned long tm_condition;
	unsigned long tm_slots_in_use;

	struct uic_command *active_uic_cmd;
	struct mutex uic_cmd_mutex;
	struct completion *uic_async_done;

	u32 ufshcd_state;
	u32 eh_flags;
	u32 intr_mask;
	u16 ee_ctrl_mask;
	bool is_powered;
	bool is_init_prefetch;
	struct ufs_init_prefetch init_prefetch_data;

	/* Work Queues */
	struct work_struct eh_work;
	struct work_struct eeh_work;
	struct work_struct rls_work;

	/* HBA Errors */
	u32 errors;
	u32 uic_error;
	u32 ce_error;	/* crypto engine errors */
	u32 saved_err;
	u32 saved_uic_err;
	u32 saved_ce_err;
	bool silence_err_logs;
	bool force_host_reset;

	/* Device management request data */
	struct ufs_dev_cmd dev_cmd;
	ktime_t last_dme_cmd_tstamp;

	/* Keeps information of the UFS device connected to this host */
	struct ufs_dev_info dev_info;
	bool auto_bkops_enabled;

	struct ufs_stats ufs_stats;
#ifdef CONFIG_DEBUG_FS
	struct debugfs_files debugfs_files;
#endif

	struct ufs_vreg_info vreg_info;
	struct list_head clk_list_head;

	bool wlun_dev_clr_ua;

	/* Number of requests aborts */
	int req_abort_count;

	/* Number of lanes available (1 or 2) for Rx/Tx */
	u32 lanes_per_direction;

	/* Bitmask for enabling debug prints */
	u32 ufshcd_dbg_print;

	struct ufs_pa_layer_attr pwr_info;
	struct ufs_pwr_mode_info max_pwr_info;

	struct ufs_clk_gating clk_gating;
	struct ufs_hibern8_on_idle hibern8_on_idle;
	struct ufshcd_cmd_log cmd_log;

	/* Control to enable/disable host capabilities */
	u32 caps;
	/* Allow dynamic clk gating */
#define UFSHCD_CAP_CLK_GATING	(1 << 0)
	/* Allow hiberb8 with clk gating */
#define UFSHCD_CAP_HIBERN8_WITH_CLK_GATING (1 << 1)
	/* Allow dynamic clk scaling */
#define UFSHCD_CAP_CLK_SCALING	(1 << 2)
	/* Allow auto bkops to enabled during runtime suspend */
#define UFSHCD_CAP_AUTO_BKOPS_SUSPEND (1 << 3)
	/*
	 * This capability allows host controller driver to use the UFS HCI's
	 * interrupt aggregation capability.
	 * CAUTION: Enabling this might reduce overall UFS throughput.
	 */
#define UFSHCD_CAP_INTR_AGGR (1 << 4)
	/* Allow standalone Hibern8 enter on idle */
#define UFSHCD_CAP_HIBERN8_ENTER_ON_IDLE (1 << 5)
	/*
	 * This capability allows the device auto-bkops to be always enabled
	 * except during suspend (both runtime and suspend).
	 * Enabling this capability means that device will always be allowed
	 * to do background operation when it's active but it might degrade
	 * the performance of ongoing read/write operations.
	 */
#define UFSHCD_CAP_KEEP_AUTO_BKOPS_ENABLED_EXCEPT_SUSPEND (1 << 6)
	/*
	 * If host controller hardware can be power collapsed when UFS link is
	 * in hibern8 then enable this cap.
	 */
#define UFSHCD_CAP_POWER_COLLAPSE_DURING_HIBERN8 (1 << 7)

	struct devfreq *devfreq;
	struct ufs_clk_scaling clk_scaling;
	bool is_sys_suspended;

	enum bkops_status urgent_bkops_lvl;
	bool is_urgent_bkops_lvl_checked;

	/* sync b/w diff contexts */
	struct rw_semaphore lock;
	unsigned long shutdown_in_prog;

	struct reset_control *core_reset;
	/* If set, don't gate device ref_clk during clock gating */
	bool no_ref_clk_gating;

	int scsi_block_reqs_cnt;

	bool full_init_linereset;
	struct pinctrl *pctrl;

	int			latency_hist_enabled;
<<<<<<< HEAD
	struct io_latency_state io_lat_s;
	bool restore_needed;
=======
	struct io_latency_state io_lat_read;
	struct io_latency_state io_lat_write;
>>>>>>> d4ec74f6
};

static inline void ufshcd_mark_shutdown_ongoing(struct ufs_hba *hba)
{
	set_bit(0, &hba->shutdown_in_prog);
}

static inline bool ufshcd_is_shutdown_ongoing(struct ufs_hba *hba)
{
	return !!(test_bit(0, &hba->shutdown_in_prog));
}

/* Returns true if clocks can be gated. Otherwise false */
static inline bool ufshcd_is_clkgating_allowed(struct ufs_hba *hba)
{
	return hba->caps & UFSHCD_CAP_CLK_GATING;
}
static inline bool ufshcd_can_hibern8_during_gating(struct ufs_hba *hba)
{
	return hba->caps & UFSHCD_CAP_HIBERN8_WITH_CLK_GATING;
}
static inline int ufshcd_is_clkscaling_supported(struct ufs_hba *hba)
{
	return hba->caps & UFSHCD_CAP_CLK_SCALING;
}
static inline bool ufshcd_can_autobkops_during_suspend(struct ufs_hba *hba)
{
	return hba->caps & UFSHCD_CAP_AUTO_BKOPS_SUSPEND;
}
static inline bool ufshcd_is_hibern8_on_idle_allowed(struct ufs_hba *hba)
{
	return hba->caps & UFSHCD_CAP_HIBERN8_ENTER_ON_IDLE;
}

static inline bool ufshcd_is_power_collapse_during_hibern8_allowed(
						struct ufs_hba *hba)
{
	return !!(hba->caps & UFSHCD_CAP_POWER_COLLAPSE_DURING_HIBERN8);
}

static inline bool ufshcd_keep_autobkops_enabled_except_suspend(
							struct ufs_hba *hba)
{
	return hba->caps & UFSHCD_CAP_KEEP_AUTO_BKOPS_ENABLED_EXCEPT_SUSPEND;
}

static inline bool ufshcd_is_intr_aggr_allowed(struct ufs_hba *hba)
{
	if ((hba->caps & UFSHCD_CAP_INTR_AGGR) &&
	    !(hba->quirks & UFSHCD_QUIRK_BROKEN_INTR_AGGR))
		return true;
	else
		return false;
}

static inline bool ufshcd_is_auto_hibern8_supported(struct ufs_hba *hba)
{
	return !!((hba->capabilities & MASK_AUTO_HIBERN8_SUPPORT) &&
		!(hba->quirks & UFSHCD_QUIRK_BROKEN_AUTO_HIBERN8));
}

static inline bool ufshcd_is_crypto_supported(struct ufs_hba *hba)
{
	return !!(hba->capabilities & MASK_CRYPTO_SUPPORT);
}

#define ufshcd_writel(hba, val, reg)	\
	writel_relaxed((val), (hba)->mmio_base + (reg))
#define ufshcd_readl(hba, reg)	\
	readl_relaxed((hba)->mmio_base + (reg))

/**
 * ufshcd_rmwl - read modify write into a register
 * @hba - per adapter instance
 * @mask - mask to apply on read value
 * @val - actual value to write
 * @reg - register address
 */
static inline void ufshcd_rmwl(struct ufs_hba *hba, u32 mask, u32 val, u32 reg)
{
       u32 tmp;

	tmp = ufshcd_readl(hba, reg);
	tmp &= ~mask;
	tmp |= (val & mask);
	ufshcd_writel(hba, tmp, reg);
}

int ufshcd_alloc_host(struct device *, struct ufs_hba **);
void ufshcd_dealloc_host(struct ufs_hba *);
int ufshcd_init(struct ufs_hba * , void __iomem * , unsigned int);
void ufshcd_remove(struct ufs_hba *);
int ufshcd_wait_for_register(struct ufs_hba *hba, u32 reg, u32 mask,
				u32 val, unsigned long interval_us,
				unsigned long timeout_ms, bool can_sleep);
int ufshcd_uic_hibern8_enter(struct ufs_hba *hba);
int ufshcd_uic_hibern8_exit(struct ufs_hba *hba);

/**
 * ufshcd_set_variant - set variant specific data to the hba
 * @hba - per adapter instance
 * @variant - pointer to variant specific data
 */
static inline void ufshcd_set_variant(struct ufs_hba *hba, void *variant)
{
	BUG_ON(!hba);
	hba->priv = variant;
}

/**
 * ufshcd_get_variant - get variant specific data from the hba
 * @hba - per adapter instance
 */
static inline void *ufshcd_get_variant(struct ufs_hba *hba)
{
	BUG_ON(!hba);
	return hba->priv;
}
extern int ufshcd_runtime_suspend(struct ufs_hba *hba);
extern int ufshcd_runtime_resume(struct ufs_hba *hba);
extern int ufshcd_runtime_idle(struct ufs_hba *hba);
extern int ufshcd_system_suspend(struct ufs_hba *hba);
extern int ufshcd_system_resume(struct ufs_hba *hba);
extern int ufshcd_shutdown(struct ufs_hba *hba);
extern int ufshcd_dme_set_attr(struct ufs_hba *hba, u32 attr_sel,
			       u8 attr_set, u32 mib_val, u8 peer);
extern int ufshcd_dme_get_attr(struct ufs_hba *hba, u32 attr_sel,
			       u32 *mib_val, u8 peer);

/* UIC command interfaces for DME primitives */
#define DME_LOCAL	0
#define DME_PEER	1
#define ATTR_SET_NOR	0	/* NORMAL */
#define ATTR_SET_ST	1	/* STATIC */

static inline int ufshcd_dme_set(struct ufs_hba *hba, u32 attr_sel,
				 u32 mib_val)
{
	return ufshcd_dme_set_attr(hba, attr_sel, ATTR_SET_NOR,
				   mib_val, DME_LOCAL);
}

static inline int ufshcd_dme_st_set(struct ufs_hba *hba, u32 attr_sel,
				    u32 mib_val)
{
	return ufshcd_dme_set_attr(hba, attr_sel, ATTR_SET_ST,
				   mib_val, DME_LOCAL);
}

static inline int ufshcd_dme_peer_set(struct ufs_hba *hba, u32 attr_sel,
				      u32 mib_val)
{
	return ufshcd_dme_set_attr(hba, attr_sel, ATTR_SET_NOR,
				   mib_val, DME_PEER);
}

static inline int ufshcd_dme_peer_st_set(struct ufs_hba *hba, u32 attr_sel,
					 u32 mib_val)
{
	return ufshcd_dme_set_attr(hba, attr_sel, ATTR_SET_ST,
				   mib_val, DME_PEER);
}

static inline int ufshcd_dme_get(struct ufs_hba *hba,
				 u32 attr_sel, u32 *mib_val)
{
	return ufshcd_dme_get_attr(hba, attr_sel, mib_val, DME_LOCAL);
}

static inline int ufshcd_dme_peer_get(struct ufs_hba *hba,
				      u32 attr_sel, u32 *mib_val)
{
	return ufshcd_dme_get_attr(hba, attr_sel, mib_val, DME_PEER);
}

/**
 * ufshcd_dme_rmw - get modify set a dme attribute
 * @hba - per adapter instance
 * @mask - mask to apply on read value
 * @val - actual value to write
 * @attr - dme attribute
 */
static inline int ufshcd_dme_rmw(struct ufs_hba *hba, u32 mask,
				 u32 val, u32 attr)
{
	u32 cfg = 0;
	int err = 0;

	err = ufshcd_dme_get(hba, UIC_ARG_MIB(attr), &cfg);
	if (err)
		goto out;

	cfg &= ~mask;
	cfg |= (val & mask);

	err = ufshcd_dme_set(hba, UIC_ARG_MIB(attr), cfg);

out:
	return err;
}

int ufshcd_read_device_desc(struct ufs_hba *hba, u8 *buf, u32 size);

static inline bool ufshcd_is_hs_mode(struct ufs_pa_layer_attr *pwr_info)
{
	return (pwr_info->pwr_rx == FAST_MODE ||
		pwr_info->pwr_rx == FASTAUTO_MODE) &&
		(pwr_info->pwr_tx == FAST_MODE ||
		pwr_info->pwr_tx == FASTAUTO_MODE);
}

#ifdef CONFIG_DEBUG_FS
static inline void ufshcd_init_req_stats(struct ufs_hba *hba)
{
	memset(hba->ufs_stats.req_stats, 0, sizeof(hba->ufs_stats.req_stats));
}
#else
static inline void ufshcd_init_req_stats(struct ufs_hba *hba) {}
#endif

#define ASCII_STD true
#define UTF16_STD false
int ufshcd_read_string_desc(struct ufs_hba *hba, int desc_index, u8 *buf,
				u32 size, bool ascii);

/* Expose Query-Request API */
int ufshcd_query_flag(struct ufs_hba *hba, enum query_opcode opcode,
	enum flag_idn idn, bool *flag_res);
int ufshcd_query_attr(struct ufs_hba *hba, enum query_opcode opcode,
	enum attr_idn idn, u8 index, u8 selector, u32 *attr_val);
int ufshcd_query_descriptor(struct ufs_hba *hba, enum query_opcode opcode,
	enum desc_idn idn, u8 index, u8 selector, u8 *desc_buf, int *buf_len);

int ufshcd_hold(struct ufs_hba *hba, bool async);
void ufshcd_release(struct ufs_hba *hba, bool no_sched);
int ufshcd_wait_for_doorbell_clr(struct ufs_hba *hba, u64 wait_timeout_us);
int ufshcd_change_power_mode(struct ufs_hba *hba,
			     struct ufs_pa_layer_attr *pwr_mode);
void ufshcd_abort_outstanding_transfer_requests(struct ufs_hba *hba,
		int result);
u32 ufshcd_get_local_unipro_ver(struct ufs_hba *hba);

void ufshcd_scsi_block_requests(struct ufs_hba *hba);
void ufshcd_scsi_unblock_requests(struct ufs_hba *hba);

/* Wrapper functions for safely calling variant operations */
static inline const char *ufshcd_get_var_name(struct ufs_hba *hba)
{
	if (hba->var && hba->var->name)
		return hba->var->name;
	return "";
}

static inline int ufshcd_vops_init(struct ufs_hba *hba)
{
	if (hba->var && hba->var->vops && hba->var->vops->init)
		return hba->var->vops->init(hba);
	return 0;
}

static inline void ufshcd_vops_exit(struct ufs_hba *hba)
{
	if (hba->var && hba->var->vops && hba->var->vops->exit)
		hba->var->vops->exit(hba);
}

static inline u32 ufshcd_vops_get_ufs_hci_version(struct ufs_hba *hba)
{
	if (hba->var && hba->var->vops && hba->var->vops->get_ufs_hci_version)
		return hba->var->vops->get_ufs_hci_version(hba);
	return ufshcd_readl(hba, REG_UFS_VERSION);
}

static inline int ufshcd_vops_clk_scale_notify(struct ufs_hba *hba,
			bool up, enum ufs_notify_change_status status)
{
	if (hba->var && hba->var->vops && hba->var->vops->clk_scale_notify)
		return hba->var->vops->clk_scale_notify(hba, up, status);
	return 0;
}

static inline int ufshcd_vops_setup_clocks(struct ufs_hba *hba, bool on,
					   bool is_gating_context)
{
	if (hba->var && hba->var->vops && hba->var->vops->setup_clocks)
		return hba->var->vops->setup_clocks(hba, on, is_gating_context);
	return 0;
}

static inline int ufshcd_vops_setup_regulators(struct ufs_hba *hba, bool status)
{
	if (hba->var && hba->var->vops && hba->var->vops->setup_regulators)
		return hba->var->vops->setup_regulators(hba, status);
	return 0;
}

static inline int ufshcd_vops_hce_enable_notify(struct ufs_hba *hba,
						bool status)
{
	if (hba->var && hba->var->vops && hba->var->vops->hce_enable_notify)
		hba->var->vops->hce_enable_notify(hba, status);
	return 0;
}
static inline int ufshcd_vops_link_startup_notify(struct ufs_hba *hba,
						bool status)
{
	if (hba->var && hba->var->vops && hba->var->vops->link_startup_notify)
		return hba->var->vops->link_startup_notify(hba, status);
	return 0;
}

static inline int ufshcd_vops_pwr_change_notify(struct ufs_hba *hba,
				  bool status,
				  struct ufs_pa_layer_attr *dev_max_params,
				  struct ufs_pa_layer_attr *dev_req_params)
{
	if (hba->var && hba->var->vops && hba->var->vops->pwr_change_notify)
		return hba->var->vops->pwr_change_notify(hba, status,
					dev_max_params, dev_req_params);
	return -ENOTSUPP;
}

static inline int ufshcd_vops_apply_dev_quirks(struct ufs_hba *hba)
{
	if (hba->var && hba->var->vops && hba->var->vops->apply_dev_quirks)
		return hba->var->vops->apply_dev_quirks(hba);
	return 0;
}

static inline int ufshcd_vops_suspend(struct ufs_hba *hba, enum ufs_pm_op op)
{
	if (hba->var && hba->var->vops && hba->var->vops->suspend)
		return hba->var->vops->suspend(hba, op);
	return 0;
}

static inline int ufshcd_vops_resume(struct ufs_hba *hba, enum ufs_pm_op op)
{
	if (hba->var && hba->var->vops && hba->var->vops->resume)
		return hba->var->vops->resume(hba, op);
	return 0;
}

static inline int ufshcd_vops_full_reset(struct ufs_hba *hba)
{
	if (hba->var && hba->var->vops && hba->var->vops->full_reset)
		return hba->var->vops->full_reset(hba);
	return 0;
}


static inline void ufshcd_vops_dbg_register_dump(struct ufs_hba *hba,
						 bool no_sleep)
{
	if (hba->var && hba->var->vops && hba->var->vops->dbg_register_dump)
		hba->var->vops->dbg_register_dump(hba, no_sleep);
}

static inline int ufshcd_vops_update_sec_cfg(struct ufs_hba *hba,
						bool restore_sec_cfg)
{
	if (hba->var && hba->var->vops && hba->var->vops->update_sec_cfg)
		return hba->var->vops->update_sec_cfg(hba, restore_sec_cfg);
	return 0;
}

static inline u32 ufshcd_vops_get_scale_down_gear(struct ufs_hba *hba)
{
	if (hba->var && hba->var->vops && hba->var->vops->get_scale_down_gear)
		return hba->var->vops->get_scale_down_gear(hba);
	/* Default to lowest high speed gear */
	return UFS_HS_G1;
}

static inline int ufshcd_vops_set_bus_vote(struct ufs_hba *hba, bool on)
{
	if (hba->var && hba->var->vops && hba->var->vops->set_bus_vote)
		return hba->var->vops->set_bus_vote(hba, on);
	return 0;
}

#ifdef CONFIG_DEBUG_FS
static inline void ufshcd_vops_add_debugfs(struct ufs_hba *hba,
						struct dentry *root)
{
	if (hba->var && hba->var->vops && hba->var->vops->add_debugfs)
		hba->var->vops->add_debugfs(hba, root);
}

static inline void ufshcd_vops_remove_debugfs(struct ufs_hba *hba)
{
	if (hba->var && hba->var->vops && hba->var->vops->remove_debugfs)
		hba->var->vops->remove_debugfs(hba);
}
#else
static inline void ufshcd_vops_add_debugfs(struct ufs_hba *hba, struct dentry *)
{
}

static inline void ufshcd_vops_remove_debugfs(struct ufs_hba *hba)
{
}
#endif

static inline int ufshcd_vops_crypto_req_setup(struct ufs_hba *hba,
	struct ufshcd_lrb *lrbp, u8 *cc_index, bool *enable, u64 *dun)
{
	if (hba->var && hba->var->crypto_vops &&
		hba->var->crypto_vops->crypto_req_setup)
		return hba->var->crypto_vops->crypto_req_setup(hba, lrbp,
			cc_index, enable, dun);
	return 0;
}

static inline int ufshcd_vops_crypto_engine_cfg_start(struct ufs_hba *hba,
						unsigned int task_tag)
{
	if (hba->var && hba->var->crypto_vops &&
	    hba->var->crypto_vops->crypto_engine_cfg_start)
		return hba->var->crypto_vops->crypto_engine_cfg_start
				(hba, task_tag);
	return 0;
}

static inline int ufshcd_vops_crypto_engine_cfg_end(struct ufs_hba *hba,
						struct ufshcd_lrb *lrbp,
						struct request *req)
{
	if (hba->var && hba->var->crypto_vops &&
	    hba->var->crypto_vops->crypto_engine_cfg_end)
		return hba->var->crypto_vops->crypto_engine_cfg_end
				(hba, lrbp, req);
	return 0;
}

static inline int ufshcd_vops_crypto_engine_reset(struct ufs_hba *hba)
{
	if (hba->var && hba->var->crypto_vops &&
	    hba->var->crypto_vops->crypto_engine_reset)
		return hba->var->crypto_vops->crypto_engine_reset(hba);
	return 0;
}

static inline int ufshcd_vops_crypto_engine_get_status(struct ufs_hba *hba,
		u32 *status)
{
	if (hba->var && hba->var->crypto_vops &&
	    hba->var->crypto_vops->crypto_engine_get_status)
		return hba->var->crypto_vops->crypto_engine_get_status(hba,
			status);
	return 0;
}

static inline void ufshcd_vops_pm_qos_req_start(struct ufs_hba *hba,
		struct request *req)
{
	if (hba->var && hba->var->pm_qos_vops &&
		hba->var->pm_qos_vops->req_start)
		hba->var->pm_qos_vops->req_start(hba, req);
}

static inline void ufshcd_vops_pm_qos_req_end(struct ufs_hba *hba,
		struct request *req, bool lock)
{
	if (hba->var && hba->var->pm_qos_vops && hba->var->pm_qos_vops->req_end)
		hba->var->pm_qos_vops->req_end(hba, req, lock);
}

#endif /* End of Header */<|MERGE_RESOLUTION|>--- conflicted
+++ resolved
@@ -954,13 +954,9 @@
 	struct pinctrl *pctrl;
 
 	int			latency_hist_enabled;
-<<<<<<< HEAD
-	struct io_latency_state io_lat_s;
-	bool restore_needed;
-=======
 	struct io_latency_state io_lat_read;
 	struct io_latency_state io_lat_write;
->>>>>>> d4ec74f6
+	bool restore_needed;
 };
 
 static inline void ufshcd_mark_shutdown_ongoing(struct ufs_hba *hba)
