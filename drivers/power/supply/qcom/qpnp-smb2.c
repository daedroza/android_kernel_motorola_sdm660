/* Copyright (c) 2016-2017 The Linux Foundation. All rights reserved.
 *
 * This program is free software; you can redistribute it and/or modify
 * it under the terms of the GNU General Public License version 2 and
 * only version 2 as published by the Free Software Foundation.
 *
 * This program is distributed in the hope that it will be useful,
 * but WITHOUT ANY WARRANTY; without even the implied warranty of
 * MERCHANTABILITY or FITNESS FOR A PARTICULAR PURPOSE.  See the
 * GNU General Public License for more details.
 */

#include <linux/debugfs.h>
#include <linux/delay.h>
#include <linux/device.h>
#include <linux/module.h>
#include <linux/platform_device.h>
#include <linux/regmap.h>
#include <linux/power_supply.h>
#include <linux/ipc_logging.h>
#include <linux/of.h>
#include <linux/of_irq.h>
#include <linux/log2.h>
#include <linux/qpnp/qpnp-revid.h>
#include <linux/regulator/driver.h>
#include <linux/regulator/of_regulator.h>
#include <linux/regulator/machine.h>
#include "smb-reg.h"
#include "smb-lib.h"
#include "storm-watch.h"
#include <linux/pmic-voter.h>

#define SMB2_DEFAULT_WPWR_UW	8000000

static struct smb_params v1_params = {
	.fcc			= {
		.name	= "fast charge current",
		.reg	= FAST_CHARGE_CURRENT_CFG_REG,
		.min_u	= 0,
		.max_u	= 4500000,
		.step_u	= 25000,
	},
	.fv			= {
		.name	= "float voltage",
		.reg	= FLOAT_VOLTAGE_CFG_REG,
		.min_u	= 3487500,
		.max_u	= 4920000,
		.step_u	= 7500,
	},
	.usb_icl		= {
		.name	= "usb input current limit",
		.reg	= USBIN_CURRENT_LIMIT_CFG_REG,
		.min_u	= 0,
		.max_u	= 3000000,
		.step_u	= 25000,
	},
	.icl_stat		= {
		.name	= "input current limit status",
		.reg	= ICL_STATUS_REG,
		.min_u	= 0,
		.max_u	= 3000000,
		.step_u	= 25000,
	},
	.otg_cl			= {
		.name	= "usb otg current limit",
		.reg	= OTG_CURRENT_LIMIT_CFG_REG,
		.min_u	= 250000,
		.max_u	= 2000000,
		.step_u	= 250000,
	},
	.dc_icl			= {
		.name	= "dc input current limit",
		.reg	= DCIN_CURRENT_LIMIT_CFG_REG,
		.min_u	= 0,
		.max_u	= 6000000,
		.step_u	= 25000,
	},
	.dc_icl_pt_lv		= {
		.name	= "dc icl PT <8V",
		.reg	= ZIN_ICL_PT_REG,
		.min_u	= 0,
		.max_u	= 3000000,
		.step_u	= 25000,
	},
	.dc_icl_pt_hv		= {
		.name	= "dc icl PT >8V",
		.reg	= ZIN_ICL_PT_HV_REG,
		.min_u	= 0,
		.max_u	= 3000000,
		.step_u	= 25000,
	},
	.dc_icl_div2_lv		= {
		.name	= "dc icl div2 <5.5V",
		.reg	= ZIN_ICL_LV_REG,
		.min_u	= 0,
		.max_u	= 3000000,
		.step_u	= 25000,
	},
	.dc_icl_div2_mid_lv	= {
		.name	= "dc icl div2 5.5-6.5V",
		.reg	= ZIN_ICL_MID_LV_REG,
		.min_u	= 0,
		.max_u	= 3000000,
		.step_u	= 25000,
	},
	.dc_icl_div2_mid_hv	= {
		.name	= "dc icl div2 6.5-8.0V",
		.reg	= ZIN_ICL_MID_HV_REG,
		.min_u	= 0,
		.max_u	= 3000000,
		.step_u	= 25000,
	},
	.dc_icl_div2_hv		= {
		.name	= "dc icl div2 >8.0V",
		.reg	= ZIN_ICL_HV_REG,
		.min_u	= 0,
		.max_u	= 3000000,
		.step_u	= 25000,
	},
	.jeita_cc_comp		= {
		.name	= "jeita fcc reduction",
		.reg	= JEITA_CCCOMP_CFG_REG,
		.min_u	= 0,
		.max_u	= 1575000,
		.step_u	= 25000,
	},
	.freq_buck		= {
		.name	= "buck switching frequency",
		.reg	= CFG_BUCKBOOST_FREQ_SELECT_BUCK_REG,
		.min_u	= 600,
		.max_u	= 2000,
		.step_u	= 200,
	},
	.freq_boost		= {
		.name	= "boost switching frequency",
		.reg	= CFG_BUCKBOOST_FREQ_SELECT_BOOST_REG,
		.min_u	= 600,
		.max_u	= 2000,
		.step_u	= 200,
	},
};

static struct smb_params pm660_params = {
	.freq_buck		= {
		.name	= "buck switching frequency",
		.reg	= FREQ_CLK_DIV_REG,
		.min_u	= 600,
		.max_u	= 1600,
		.set_proc = smblib_set_chg_freq,
	},
	.freq_boost		= {
		.name	= "boost switching frequency",
		.reg	= FREQ_CLK_DIV_REG,
		.min_u	= 600,
		.max_u	= 1600,
		.set_proc = smblib_set_chg_freq,
	},
};

struct smb_dt_props {
	int	usb_icl_ua;
	int	dc_icl_ua;
	int	boost_threshold_ua;
	int	wipower_max_uw;
	int	min_freq_khz;
	int	max_freq_khz;
	struct	device_node *revid_dev_node;
	int	float_option;
	int	chg_inhibit_thr_mv;
	bool	no_battery;
	bool	hvdcp_disable;
	bool	auto_recharge_soc;
	int	wd_bark_time;
};

struct smb2 {
	struct smb_charger	chg;
	struct dentry		*dfs_root;
	struct smb_dt_props	dt;
	bool			bad_part;
};

static int __debug_mask;
module_param_named(
	debug_mask, __debug_mask, int, S_IRUSR | S_IWUSR
);

static int __weak_chg_icl_ua = 500000;
module_param_named(
	weak_chg_icl_ua, __weak_chg_icl_ua, int, S_IRUSR | S_IWUSR);

static int __try_sink_enabled = 1;
module_param_named(
	try_sink_enabled, __try_sink_enabled, int, 0600
);

<<<<<<< HEAD
=======
static int __audio_headset_drp_wait_ms = 100;
module_param_named(
	audio_headset_drp_wait_ms, __audio_headset_drp_wait_ms, int, 0600
);

>>>>>>> 3947cf7d
#define MICRO_1P5A		1500000
#define MICRO_P1A		100000
#define OTG_DEFAULT_DEGLITCH_TIME_MS	50
#define MIN_WD_BARK_TIME		16
#define DEFAULT_WD_BARK_TIME		64
#define BITE_WDOG_TIMEOUT_8S		0x3
#define BARK_WDOG_TIMEOUT_MASK		GENMASK(3, 2)
#define BARK_WDOG_TIMEOUT_SHIFT		2
static int smb2_parse_dt(struct smb2 *chip)
{
	struct smb_charger *chg = &chip->chg;
	struct device_node *node = chg->dev->of_node;
	int rc, byte_len;

	if (!node) {
		pr_err("device tree node missing\n");
		return -EINVAL;
	}

	chg->step_chg_enabled = of_property_read_bool(node,
				"qcom,step-charging-enable");

	chg->sw_jeita_enabled = of_property_read_bool(node,
				"qcom,sw-jeita-enable");

	rc = of_property_read_u32(node, "qcom,wd-bark-time-secs",
					&chip->dt.wd_bark_time);
	if (rc < 0 || chip->dt.wd_bark_time < MIN_WD_BARK_TIME)
		chip->dt.wd_bark_time = DEFAULT_WD_BARK_TIME;

	chip->dt.no_battery = of_property_read_bool(node,
						"qcom,batteryless-platform");

	chg->external_vbus = of_property_read_bool(node,
						"qcom,external-vbus");

	rc = of_property_read_u32(node,
				"qcom,fcc-max-ua", &chg->batt_profile_fcc_ua);
	if (rc < 0)
		chg->batt_profile_fcc_ua = -EINVAL;

	rc = of_property_read_u32(node,
				"qcom,fv-max-uv", &chg->batt_profile_fv_uv);
	if (rc < 0)
		chg->batt_profile_fv_uv = -EINVAL;

	rc = of_property_read_u32(node,
				"qcom,usb-icl-ua", &chip->dt.usb_icl_ua);
	if (rc < 0)
		chip->dt.usb_icl_ua = -EINVAL;

	rc = of_property_read_u32(node,
				"qcom,otg-cl-ua", &chg->otg_cl_ua);
	if (rc < 0)
		chg->otg_cl_ua = MICRO_1P5A;

	rc = of_property_read_u32(node,
				"qcom,dc-icl-ua", &chip->dt.dc_icl_ua);
	if (rc < 0)
		chip->dt.dc_icl_ua = -EINVAL;

	rc = of_property_read_u32(node,
				"qcom,boost-threshold-ua",
				&chip->dt.boost_threshold_ua);
	if (rc < 0)
		chip->dt.boost_threshold_ua = MICRO_P1A;

	rc = of_property_read_u32(node,
				"qcom,min-freq-khz",
				&chip->dt.min_freq_khz);
	if (rc < 0)
		chip->dt.min_freq_khz = -EINVAL;

	rc = of_property_read_u32(node,
				"qcom,max-freq-khz",
				&chip->dt.max_freq_khz);
	if (rc < 0)
		chip->dt.max_freq_khz = -EINVAL;

	rc = of_property_read_u32(node, "qcom,wipower-max-uw",
				&chip->dt.wipower_max_uw);
	if (rc < 0)
		chip->dt.wipower_max_uw = -EINVAL;

	rc = of_property_read_u32(node,
				"qcom,aicl-threshold-mv",
				&chg->aicl_threshold_mv);
	if (rc < 0)
		chg->aicl_threshold_mv = -EINVAL;

	rc = of_property_read_u32(node,
				"qcom,hc-aicl-threshold-mv",
				&chg->hc_aicl_threshold_mv);
	if (rc < 0)
		chg->hc_aicl_threshold_mv = -EINVAL;

<<<<<<< HEAD
=======
	rc = of_property_read_u32(node,
				"qcom,source-current-ma",
				&chg->source_current_ma);
	if (rc < 0)
		chg->source_current_ma = DEFAULT_SOURCE_CURRENT_MA;


>>>>>>> 3947cf7d
	if (of_find_property(node, "qcom,thermal-mitigation", &byte_len)) {
		chg->thermal_mitigation = devm_kzalloc(chg->dev, byte_len,
			GFP_KERNEL);

		if (chg->thermal_mitigation == NULL)
			return -ENOMEM;

		chg->thermal_levels = byte_len / sizeof(u32);
		rc = of_property_read_u32_array(node,
				"qcom,thermal-mitigation",
				chg->thermal_mitigation,
				chg->thermal_levels);
		if (rc < 0) {
			dev_err(chg->dev,
				"Couldn't read threm limits rc = %d\n", rc);
			return rc;
		}
	}

	of_property_read_u32(node, "qcom,float-option", &chip->dt.float_option);
	if (chip->dt.float_option < 0 || chip->dt.float_option > 4) {
		pr_err("qcom,float-option is out of range [0, 4]\n");
		return -EINVAL;
	}

	chip->dt.hvdcp_disable = of_property_read_bool(node,
						"qcom,hvdcp-disable");

	of_property_read_u32(node, "qcom,chg-inhibit-threshold-mv",
				&chip->dt.chg_inhibit_thr_mv);
	if ((chip->dt.chg_inhibit_thr_mv < 0 ||
		chip->dt.chg_inhibit_thr_mv > 300)) {
		pr_err("qcom,chg-inhibit-threshold-mv is incorrect\n");
		return -EINVAL;
	}

	chip->dt.auto_recharge_soc = of_property_read_bool(node,
						"qcom,auto-recharge-soc");

	chg->micro_usb_mode = of_property_read_bool(node, "qcom,micro-usb");

	chg->dcp_icl_ua = chip->dt.usb_icl_ua;

	chg->suspend_input_on_debug_batt = of_property_read_bool(node,
					"qcom,suspend-input-on-debug-batt");
	chg->hvdcp_force_5v = of_property_read_bool(node,
						"qcom,hvdcp-force-5v");
	chg->typec_debounce = of_property_read_bool(node,
						"qcom,typec-debounce");
	rc = of_property_read_u32(node, "qcom,otg-deglitch-time-ms",
					&chg->otg_delay_ms);
	if (rc < 0)
		chg->otg_delay_ms = OTG_DEFAULT_DEGLITCH_TIME_MS;

	return 0;
}

/************************
 * USB PSY REGISTRATION *
 ************************/

static enum power_supply_property smb2_usb_props[] = {
	POWER_SUPPLY_PROP_PRESENT,
	POWER_SUPPLY_PROP_ONLINE,
	POWER_SUPPLY_PROP_VOLTAGE_MAX,
	POWER_SUPPLY_PROP_VOLTAGE_NOW,
	POWER_SUPPLY_PROP_PD_CURRENT_MAX,
	POWER_SUPPLY_PROP_CURRENT_MAX,
	POWER_SUPPLY_PROP_TYPE,
	POWER_SUPPLY_PROP_TYPEC_MODE,
	POWER_SUPPLY_PROP_TYPEC_POWER_ROLE,
	POWER_SUPPLY_PROP_TYPEC_CC_ORIENTATION,
	POWER_SUPPLY_PROP_PD_ALLOWED,
	POWER_SUPPLY_PROP_PD_ACTIVE,
	POWER_SUPPLY_PROP_INPUT_CURRENT_SETTLED,
	POWER_SUPPLY_PROP_INPUT_CURRENT_NOW,
	POWER_SUPPLY_PROP_BOOST_CURRENT,
	POWER_SUPPLY_PROP_PE_START,
	POWER_SUPPLY_PROP_CTM_CURRENT_MAX,
	POWER_SUPPLY_PROP_HW_CURRENT_MAX,
	POWER_SUPPLY_PROP_REAL_TYPE,
	POWER_SUPPLY_PROP_PR_SWAP,
	POWER_SUPPLY_PROP_PD_VOLTAGE_MAX,
	POWER_SUPPLY_PROP_PD_VOLTAGE_MIN,
	POWER_SUPPLY_PROP_SDP_CURRENT_MAX,
	POWER_SUPPLY_PROP_SYSTEM_TEMP_LEVEL,
	POWER_SUPPLY_PROP_NUM_SYSTEM_TEMP_LEVELS,
};

static int smb2_usb_get_prop(struct power_supply *psy,
		enum power_supply_property psp,
		union power_supply_propval *val)
{
	struct smb2 *chip = power_supply_get_drvdata(psy);
	struct smb_charger *chg = &chip->chg;
	int rc = 0;

	switch (psp) {
	case POWER_SUPPLY_PROP_PRESENT:
		if (chip->bad_part)
			val->intval = 1;
		else
			rc = smblib_get_prop_usb_present(chg, val);
		break;
	case POWER_SUPPLY_PROP_ONLINE:
		rc = smblib_get_prop_usb_online(chg, val);
		if (!val->intval)
			break;

		if ((chg->real_charger_type == POWER_SUPPLY_TYPE_USB) ||
		    (chg->pd_active && chg->pd &&
		     (usbpd_get_current_dr(chg->pd) == 1)))
			val->intval = 0;
		else
			val->intval = 1;
		if (chg->real_charger_type == POWER_SUPPLY_TYPE_UNKNOWN)
			val->intval = 0;
		break;
	case POWER_SUPPLY_PROP_VOLTAGE_MAX:
		rc = smblib_get_prop_usb_voltage_max(chg, val);
		break;
	case POWER_SUPPLY_PROP_VOLTAGE_NOW:
		rc = smblib_get_prop_usb_voltage_now(chg, val);
		break;
	case POWER_SUPPLY_PROP_PD_CURRENT_MAX:
		val->intval = get_client_vote(chg->usb_icl_votable, PD_VOTER);
		break;
	case POWER_SUPPLY_PROP_CURRENT_MAX:
		rc = smblib_get_prop_input_current_settled(chg, val);
		break;
	case POWER_SUPPLY_PROP_TYPE:
		val->intval = POWER_SUPPLY_TYPE_USB_PD;
		break;
	case POWER_SUPPLY_PROP_REAL_TYPE:
		if (chip->bad_part)
			val->intval = POWER_SUPPLY_TYPE_USB_PD;
		else
			val->intval = chg->real_charger_type;
		break;
	case POWER_SUPPLY_PROP_TYPEC_MODE:
		if (chg->micro_usb_mode)
			val->intval = POWER_SUPPLY_TYPEC_NONE;
		else if (chip->bad_part)
			val->intval = POWER_SUPPLY_TYPEC_SOURCE_DEFAULT;
		else
			val->intval = chg->typec_mode;
		break;
	case POWER_SUPPLY_PROP_TYPEC_POWER_ROLE:
		if (chg->micro_usb_mode)
			val->intval = POWER_SUPPLY_TYPEC_PR_NONE;
		else
			rc = smblib_get_prop_typec_power_role(chg, val);
		break;
	case POWER_SUPPLY_PROP_TYPEC_CC_ORIENTATION:
		if (chg->micro_usb_mode)
			val->intval = 0;
		else
			rc = smblib_get_prop_typec_cc_orientation(chg, val);
		break;
	case POWER_SUPPLY_PROP_PD_ALLOWED:
		rc = smblib_get_prop_pd_allowed(chg, val);
		break;
	case POWER_SUPPLY_PROP_PD_ACTIVE:
		val->intval = chg->pd_active;
		break;
	case POWER_SUPPLY_PROP_INPUT_CURRENT_SETTLED:
		rc = smblib_get_prop_input_current_settled(chg, val);
		break;
	case POWER_SUPPLY_PROP_INPUT_CURRENT_NOW:
		rc = smblib_get_prop_usb_current_now(chg, val);
		break;
	case POWER_SUPPLY_PROP_BOOST_CURRENT:
		val->intval = chg->boost_current_ua;
		break;
	case POWER_SUPPLY_PROP_PD_IN_HARD_RESET:
		rc = smblib_get_prop_pd_in_hard_reset(chg, val);
		break;
	case POWER_SUPPLY_PROP_PD_USB_SUSPEND_SUPPORTED:
		val->intval = chg->system_suspend_supported;
		break;
	case POWER_SUPPLY_PROP_PE_START:
		rc = smblib_get_pe_start(chg, val);
		break;
	case POWER_SUPPLY_PROP_CTM_CURRENT_MAX:
		val->intval = get_client_vote(chg->usb_icl_votable, CTM_VOTER);
		break;
	case POWER_SUPPLY_PROP_HW_CURRENT_MAX:
		rc = smblib_get_charge_current(chg, &val->intval);
		break;
	case POWER_SUPPLY_PROP_PR_SWAP:
		rc = smblib_get_prop_pr_swap_in_progress(chg, val);
		break;
	case POWER_SUPPLY_PROP_PD_VOLTAGE_MAX:
		val->intval = chg->voltage_max_uv;
		break;
	case POWER_SUPPLY_PROP_PD_VOLTAGE_MIN:
		val->intval = chg->voltage_min_uv;
		break;
	case POWER_SUPPLY_PROP_SDP_CURRENT_MAX:
		val->intval = get_client_vote(chg->usb_icl_votable,
					      USB_PSY_VOTER);
		break;
	case POWER_SUPPLY_PROP_SYSTEM_TEMP_LEVEL:
		rc = smblib_get_prop_usb_system_temp_level(chg, val);
		break;
	case POWER_SUPPLY_PROP_NUM_SYSTEM_TEMP_LEVELS:
		val->intval = chg->mmi.usb_thermal_levels;
		break;
	default:
		pr_err("get prop %d is not supported in usb\n", psp);
		rc = -EINVAL;
		break;
	}
	if (rc < 0) {
		pr_debug("Couldn't get prop %d rc = %d\n", psp, rc);
		return -ENODATA;
	}
	return 0;
}

static int smb2_usb_set_prop(struct power_supply *psy,
		enum power_supply_property psp,
		const union power_supply_propval *val)
{
	struct smb2 *chip = power_supply_get_drvdata(psy);
	struct smb_charger *chg = &chip->chg;
	int rc = 0;

	mutex_lock(&chg->lock);
	if (!chg->typec_present) {
		rc = -EINVAL;
		goto unlock;
	}

	switch (psp) {
	case POWER_SUPPLY_PROP_PD_CURRENT_MAX:
		rc = smblib_set_prop_pd_current_max(chg, val);
		break;
	case POWER_SUPPLY_PROP_TYPEC_POWER_ROLE:
		rc = smblib_set_prop_typec_power_role(chg, val);
		break;
	case POWER_SUPPLY_PROP_PD_ACTIVE:
		rc = smblib_set_prop_pd_active(chg, val);
		break;
	case POWER_SUPPLY_PROP_PD_IN_HARD_RESET:
		rc = smblib_set_prop_pd_in_hard_reset(chg, val);
		break;
	case POWER_SUPPLY_PROP_PD_USB_SUSPEND_SUPPORTED:
		chg->system_suspend_supported = val->intval;
		break;
	case POWER_SUPPLY_PROP_BOOST_CURRENT:
		rc = smblib_set_prop_boost_current(chg, val);
		break;
	case POWER_SUPPLY_PROP_CTM_CURRENT_MAX:
		rc = vote(chg->usb_icl_votable, CTM_VOTER,
						val->intval >= 0, val->intval);
		break;
	case POWER_SUPPLY_PROP_PR_SWAP:
		rc = smblib_set_prop_pr_swap_in_progress(chg, val);
		break;
	case POWER_SUPPLY_PROP_PD_VOLTAGE_MAX:
#ifdef QCOM_BASE
		rc = smblib_set_prop_pd_voltage_max(chg, val);
#endif
		break;
	case POWER_SUPPLY_PROP_PD_VOLTAGE_MIN:
#ifdef QCOM_BASE
		rc = smblib_set_prop_pd_voltage_min(chg, val);
#endif
		break;
	case POWER_SUPPLY_PROP_SDP_CURRENT_MAX:
		rc = smblib_set_prop_sdp_current_max(chg, val);
		break;
	case POWER_SUPPLY_PROP_SYSTEM_TEMP_LEVEL:
		rc = smblib_set_prop_usb_system_temp_level(chg, val);
		break;
	default:
		pr_err("set prop %d is not supported\n", psp);
		rc = -EINVAL;
		break;
	}

unlock:
	mutex_unlock(&chg->lock);
	return rc;
}

static int smb2_usb_prop_is_writeable(struct power_supply *psy,
		enum power_supply_property psp)
{
	switch (psp) {
	case POWER_SUPPLY_PROP_CTM_CURRENT_MAX:
	case POWER_SUPPLY_PROP_SYSTEM_TEMP_LEVEL:
		return 1;
	default:
		break;
	}

	return 0;
}

static int smb2_init_usb_psy(struct smb2 *chip)
{
	struct power_supply_config usb_cfg = {};
	struct smb_charger *chg = &chip->chg;

	chg->usb_psy_desc.name			= "usb";
	chg->usb_psy_desc.type			= POWER_SUPPLY_TYPE_USB_PD;
	chg->usb_psy_desc.properties		= smb2_usb_props;
	chg->usb_psy_desc.num_properties	= ARRAY_SIZE(smb2_usb_props);
	chg->usb_psy_desc.get_property		= smb2_usb_get_prop;
	chg->usb_psy_desc.set_property		= smb2_usb_set_prop;
	chg->usb_psy_desc.property_is_writeable	= smb2_usb_prop_is_writeable;

	usb_cfg.drv_data = chip;
	usb_cfg.of_node = chg->dev->of_node;
	chg->usb_psy = power_supply_register(chg->dev,
						  &chg->usb_psy_desc,
						  &usb_cfg);
	if (IS_ERR(chg->usb_psy)) {
		pr_err("Couldn't register USB power supply\n");
		return PTR_ERR(chg->usb_psy);
	}

	return 0;
}

/********************************
 * USB PC_PORT PSY REGISTRATION *
 ********************************/
static enum power_supply_property smb2_usb_port_props[] = {
	POWER_SUPPLY_PROP_TYPE,
	POWER_SUPPLY_PROP_ONLINE,
	POWER_SUPPLY_PROP_VOLTAGE_MAX,
	POWER_SUPPLY_PROP_CURRENT_MAX,
};

static int smb2_usb_port_get_prop(struct power_supply *psy,
		enum power_supply_property psp,
		union power_supply_propval *val)
{
	struct smb2 *chip = power_supply_get_drvdata(psy);
	struct smb_charger *chg = &chip->chg;
	int rc = 0;

	switch (psp) {
	case POWER_SUPPLY_PROP_TYPE:
		val->intval = POWER_SUPPLY_TYPE_USB;
		break;
	case POWER_SUPPLY_PROP_ONLINE:
		rc = smblib_get_prop_usb_online(chg, val);
		if (!val->intval)
			break;

		if ((chg->real_charger_type == POWER_SUPPLY_TYPE_USB) ||
		    (chg->pd_active && chg->pd &&
		     (usbpd_get_current_dr(chg->pd) == 1)))
			val->intval = 1;
		else
			val->intval = 0;
		break;
	case POWER_SUPPLY_PROP_VOLTAGE_MAX:
		val->intval = 5000000;
		break;
	case POWER_SUPPLY_PROP_CURRENT_MAX:
		rc = smblib_get_prop_input_current_settled(chg, val);
		break;
	default:
		pr_err_ratelimited("Get prop %d is not supported in pc_port\n",
				psp);
		return -EINVAL;
	}

	if (rc < 0) {
		pr_debug("Couldn't get prop %d rc = %d\n", psp, rc);
		return -ENODATA;
	}

	return 0;
}

static int smb2_usb_port_set_prop(struct power_supply *psy,
		enum power_supply_property psp,
		const union power_supply_propval *val)
{
	int rc = 0;

	switch (psp) {
	default:
		pr_err_ratelimited("Set prop %d is not supported in pc_port\n",
				psp);
		rc = -EINVAL;
		break;
	}

	return rc;
}

static const struct power_supply_desc usb_port_psy_desc = {
	.name		= "pc_port",
	.type		= POWER_SUPPLY_TYPE_USB,
	.properties	= smb2_usb_port_props,
	.num_properties	= ARRAY_SIZE(smb2_usb_port_props),
	.get_property	= smb2_usb_port_get_prop,
	.set_property	= smb2_usb_port_set_prop,
};

static int smb2_init_usb_port_psy(struct smb2 *chip)
{
	struct power_supply_config usb_port_cfg = {};
	struct smb_charger *chg = &chip->chg;

	usb_port_cfg.drv_data = chip;
	usb_port_cfg.of_node = chg->dev->of_node;
	chg->usb_port_psy = power_supply_register(chg->dev,
						  &usb_port_psy_desc,
						  &usb_port_cfg);
	if (IS_ERR(chg->usb_port_psy)) {
		pr_err("Couldn't register USB pc_port power supply\n");
		return PTR_ERR(chg->usb_port_psy);
	}

	return 0;
}

/*****************************
 * USB MAIN PSY REGISTRATION *
 *****************************/

static enum power_supply_property smb2_usb_main_props[] = {
	POWER_SUPPLY_PROP_VOLTAGE_MAX,
	POWER_SUPPLY_PROP_CONSTANT_CHARGE_CURRENT_MAX,
	POWER_SUPPLY_PROP_TYPE,
	POWER_SUPPLY_PROP_INPUT_CURRENT_SETTLED,
	POWER_SUPPLY_PROP_INPUT_VOLTAGE_SETTLED,
	POWER_SUPPLY_PROP_FCC_DELTA,
	POWER_SUPPLY_PROP_CURRENT_MAX,
	/*
	 * TODO move the TEMP and TEMP_MAX properties here,
	 * and update the thermal balancer to look here
	 */
};

static int smb2_usb_main_get_prop(struct power_supply *psy,
		enum power_supply_property psp,
		union power_supply_propval *val)
{
	struct smb2 *chip = power_supply_get_drvdata(psy);
	struct smb_charger *chg = &chip->chg;
	int rc = 0;

	switch (psp) {
	case POWER_SUPPLY_PROP_VOLTAGE_MAX:
		rc = smblib_get_charge_param(chg, &chg->param.fv, &val->intval);
		break;
	case POWER_SUPPLY_PROP_CONSTANT_CHARGE_CURRENT_MAX:
		rc = smblib_get_charge_param(chg, &chg->param.fcc,
							&val->intval);
		break;
	case POWER_SUPPLY_PROP_TYPE:
		val->intval = POWER_SUPPLY_TYPE_MAIN;
		break;
	case POWER_SUPPLY_PROP_INPUT_CURRENT_SETTLED:
		rc = smblib_get_prop_input_current_settled(chg, val);
		break;
	case POWER_SUPPLY_PROP_INPUT_VOLTAGE_SETTLED:
		rc = smblib_get_prop_input_voltage_settled(chg, val);
		break;
	case POWER_SUPPLY_PROP_FCC_DELTA:
		rc = smblib_get_prop_fcc_delta(chg, val);
		break;
	case POWER_SUPPLY_PROP_CURRENT_MAX:
		rc = smblib_get_icl_current(chg, &val->intval);
		break;
	default:
		pr_debug("get prop %d is not supported in usb-main\n", psp);
		rc = -EINVAL;
		break;
	}
	if (rc < 0) {
		pr_debug("Couldn't get prop %d rc = %d\n", psp, rc);
		return -ENODATA;
	}
	return 0;
}

static int smb2_usb_main_set_prop(struct power_supply *psy,
		enum power_supply_property psp,
		const union power_supply_propval *val)
{
	struct smb2 *chip = power_supply_get_drvdata(psy);
	struct smb_charger *chg = &chip->chg;
	int rc = 0;

	if (chg->mmi.factory_mode)
		return rc;

	switch (psp) {
	case POWER_SUPPLY_PROP_VOLTAGE_MAX:
		rc = smblib_set_charge_param(chg, &chg->param.fv, val->intval);
		break;
	case POWER_SUPPLY_PROP_CONSTANT_CHARGE_CURRENT_MAX:
		rc = smblib_set_charge_param(chg, &chg->param.fcc, val->intval);
		break;
	case POWER_SUPPLY_PROP_CURRENT_MAX:
		rc = smblib_set_icl_current(chg, val->intval);
		break;
	default:
		pr_err("set prop %d is not supported\n", psp);
		rc = -EINVAL;
		break;
	}

	return rc;
}

static const struct power_supply_desc usb_main_psy_desc = {
	.name		= "main",
	.type		= POWER_SUPPLY_TYPE_MAIN,
	.properties	= smb2_usb_main_props,
	.num_properties	= ARRAY_SIZE(smb2_usb_main_props),
	.get_property	= smb2_usb_main_get_prop,
	.set_property	= smb2_usb_main_set_prop,
};

static int smb2_init_usb_main_psy(struct smb2 *chip)
{
	struct power_supply_config usb_main_cfg = {};
	struct smb_charger *chg = &chip->chg;

	usb_main_cfg.drv_data = chip;
	usb_main_cfg.of_node = chg->dev->of_node;
	chg->usb_main_psy = power_supply_register(chg->dev,
						  &usb_main_psy_desc,
						  &usb_main_cfg);
	if (IS_ERR(chg->usb_main_psy)) {
		pr_err("Couldn't register USB main power supply\n");
		return PTR_ERR(chg->usb_main_psy);
	}

	return 0;
}

/*************************
 * DC PSY REGISTRATION   *
 *************************/

static enum power_supply_property smb2_dc_props[] = {
	POWER_SUPPLY_PROP_PRESENT,
	POWER_SUPPLY_PROP_ONLINE,
	POWER_SUPPLY_PROP_CURRENT_MAX,
	POWER_SUPPLY_PROP_REAL_TYPE,
	POWER_SUPPLY_PROP_VOLTAGE_NOW,
};

static int smb2_dc_get_prop(struct power_supply *psy,
		enum power_supply_property psp,
		union power_supply_propval *val)
{
	struct smb2 *chip = power_supply_get_drvdata(psy);
	struct smb_charger *chg = &chip->chg;
	int rc = 0;

	switch (psp) {
	case POWER_SUPPLY_PROP_PRESENT:
		rc = smblib_get_prop_dc_present(chg, val);
		break;
	case POWER_SUPPLY_PROP_ONLINE:
		rc = smblib_get_prop_dc_online(chg, val);
		break;
	case POWER_SUPPLY_PROP_CURRENT_MAX:
		rc = smblib_get_prop_dc_current_max(chg, val);
		break;
	case POWER_SUPPLY_PROP_REAL_TYPE:
		val->intval = POWER_SUPPLY_TYPE_WIPOWER;
		break;
	case POWER_SUPPLY_PROP_VOLTAGE_NOW:
		rc = smblib_get_prop_dc_voltage_now(chg, val);
		break;
	default:
		return -EINVAL;
	}
	if (rc < 0) {
		pr_debug("Couldn't get prop %d rc = %d\n", psp, rc);
		return -ENODATA;
	}
	return 0;
}

static int smb2_dc_set_prop(struct power_supply *psy,
		enum power_supply_property psp,
		const union power_supply_propval *val)
{
	struct smb2 *chip = power_supply_get_drvdata(psy);
	struct smb_charger *chg = &chip->chg;
	int rc = 0;

	switch (psp) {
	case POWER_SUPPLY_PROP_CURRENT_MAX:
		rc = smblib_set_prop_dc_current_max(chg, val);
		break;
	default:
		return -EINVAL;
	}

	return rc;
}

static int smb2_dc_prop_is_writeable(struct power_supply *psy,
		enum power_supply_property psp)
{
	int rc;

	switch (psp) {
	case POWER_SUPPLY_PROP_CURRENT_MAX:
		rc = 1;
		break;
	default:
		rc = 0;
		break;
	}

	return rc;
}

static const struct power_supply_desc dc_psy_desc = {
	.name = "dc",
#ifdef QCOM_BASE
	.type = POWER_SUPPLY_TYPE_WIRELESS,
#else
	.type = POWER_SUPPLY_TYPE_WIPOWER,
#endif
	.properties = smb2_dc_props,
	.num_properties = ARRAY_SIZE(smb2_dc_props),
	.get_property = smb2_dc_get_prop,
	.set_property = smb2_dc_set_prop,
	.property_is_writeable = smb2_dc_prop_is_writeable,
};

static int smb2_init_dc_psy(struct smb2 *chip)
{
	struct power_supply_config dc_cfg = {};
	struct smb_charger *chg = &chip->chg;

	dc_cfg.drv_data = chip;
	dc_cfg.of_node = chg->dev->of_node;
	chg->dc_psy = power_supply_register(chg->dev,
						  &dc_psy_desc,
						  &dc_cfg);
	if (IS_ERR(chg->dc_psy)) {
		pr_err("Couldn't register USB power supply\n");
		return PTR_ERR(chg->dc_psy);
	}

	return 0;
}

/*************************
 * WLS PSY REGISTRATION *
 *************************/

static enum power_supply_property mmi_wls_properties[] = {
	POWER_SUPPLY_PROP_PRESENT,
	POWER_SUPPLY_PROP_ONLINE,
	POWER_SUPPLY_PROP_CURRENT_MAX,
	POWER_SUPPLY_PROP_SYSTEM_TEMP_LEVEL,
	POWER_SUPPLY_PROP_NUM_SYSTEM_TEMP_LEVELS,
};

static int mmi_wls_get_property(struct power_supply *psy,
				enum power_supply_property prop,
				union power_supply_propval *val)
{
	int rc, pa, ep;
	union power_supply_propval ret = {0, };
	struct smb_charger *chip = power_supply_get_drvdata(psy);
	struct power_supply *eb_pwr_psy =
		power_supply_get_by_name((char *)chip->mmi.eb_pwr_psy_name);
<<<<<<< HEAD
=======
	struct power_supply *inner_wls_psy =
		power_supply_get_by_name((char *)chip->mmi.inner_wls_name);

	if (chip->mmi.inner_wls_used && inner_wls_psy) {
		rc = power_supply_get_property(inner_wls_psy, prop, val);
		return rc;
	}
>>>>>>> 3947cf7d

	if (eb_pwr_psy) {
		rc = power_supply_get_property(eb_pwr_psy,
					POWER_SUPPLY_PROP_PTP_POWER_AVAILABLE,
					       &ret);
		if (rc)
			pa = 0;
		else
			pa = ret.intval;

		rc = power_supply_get_property(eb_pwr_psy,
					POWER_SUPPLY_PROP_PTP_EXTERNAL_PRESENT,
					       &ret);
		if (rc)
			ep = 0;
		else
			ep = ret.intval;

		power_supply_put(eb_pwr_psy);
	}

	switch (prop) {
	case POWER_SUPPLY_PROP_PRESENT:
	case POWER_SUPPLY_PROP_ONLINE:
		if ((pa == POWER_SUPPLY_PTP_POWER_AVAILABLE_EXTERNAL) &&
		    (ep == POWER_SUPPLY_PTP_EXT_WIRELESS_PRESENT ||
		     ep == POWER_SUPPLY_PTP_EXT_WIRED_WIRELESS_PRESENT))
			val->intval = 1;
		else
			val->intval = 0;
		break;
	case POWER_SUPPLY_PROP_CURRENT_MAX:
		val->intval = get_effective_result(chip->dc_icl_votable);
		break;
	case POWER_SUPPLY_PROP_SYSTEM_TEMP_LEVEL:
		rc = smblib_get_prop_dc_system_temp_level(chip, val);
		break;
	case POWER_SUPPLY_PROP_NUM_SYSTEM_TEMP_LEVELS:
		val->intval = chip->mmi.dc_thermal_levels;
		break;
	default:
		return -EINVAL;
	}

	return 0;
}

static int mmi_wls_is_writeable(struct power_supply *psy,
				enum power_supply_property prop)
{
	int rc;
<<<<<<< HEAD
=======
	struct smb_charger *chip = power_supply_get_drvdata(psy);
	struct power_supply *inner_wls_psy =
		power_supply_get_by_name((char *)chip->mmi.inner_wls_name);

	if (chip->mmi.inner_wls_used && inner_wls_psy) {
		if (!inner_wls_psy->desc->property_is_writeable)
			return 0;
		rc = inner_wls_psy->desc->property_is_writeable(inner_wls_psy,
						prop);
		return rc;
	}
>>>>>>> 3947cf7d

	switch (prop) {
	case POWER_SUPPLY_PROP_CURRENT_MAX:
	case POWER_SUPPLY_PROP_SYSTEM_TEMP_LEVEL:
		rc = 1;
		break;
	default:
		rc = 0;
		break;
	}
	return rc;
}

static int mmi_wls_set_property(struct power_supply *psy,
				enum power_supply_property prop,
				const union power_supply_propval *val)
{
	int rc = 0;
	struct smb_charger *chip = power_supply_get_drvdata(psy);
<<<<<<< HEAD
=======
	struct power_supply *inner_wls_psy =
		power_supply_get_by_name((char *)chip->mmi.inner_wls_name);

	if (chip->mmi.inner_wls_used && inner_wls_psy) {
		rc = power_supply_set_property(inner_wls_psy, prop, val);
		return rc;
	}
>>>>>>> 3947cf7d

	switch (prop) {
	case POWER_SUPPLY_PROP_CURRENT_MAX:
		rc = smblib_set_prop_dc_current_max(chip, val);
		break;
	case POWER_SUPPLY_PROP_SYSTEM_TEMP_LEVEL:
		rc = smblib_set_prop_dc_system_temp_level(chip, val);
		break;
	default:
		return -EINVAL;
	}

	return rc;
}

<<<<<<< HEAD
=======
static void smb2_wls_external_power_changed(struct power_supply *psy)
{
	struct smb2 *chip = power_supply_get_drvdata(psy);

	if (chip->chg.mmi.inner_wls_used)
		smblib_inner_wls_power_change(&chip->chg);
}
>>>>>>> 3947cf7d

static const struct power_supply_desc wls_psy_desc = {
	.name = "wireless",
	.type = POWER_SUPPLY_TYPE_WIRELESS,
	.properties = mmi_wls_properties,
	.num_properties = ARRAY_SIZE(mmi_wls_properties),
	.get_property = mmi_wls_get_property,
	.set_property = mmi_wls_set_property,
	.property_is_writeable = mmi_wls_is_writeable,
<<<<<<< HEAD
=======
	.external_power_changed = smb2_wls_external_power_changed,
>>>>>>> 3947cf7d
};

static int smb2_init_wls_psy(struct smb2 *chip)
{
	struct power_supply_config wls_cfg = {};
	struct smb_charger *chg = &chip->chg;

	wls_cfg.drv_data = chip;
	wls_cfg.of_node = chg->dev->of_node;
	chg->mmi.wls_psy = devm_power_supply_register(chg->dev,
						      &wls_psy_desc,
						      &wls_cfg);
	if (IS_ERR(chg->mmi.wls_psy)) {
		pr_err("Couldn't register WLS power supply\n");
		return PTR_ERR(chg->mmi.wls_psy);
	}

	return 0;
}

/*************************
 * USBEB PSY REGISTRATION *
 *************************/

static enum power_supply_property mmi_usbeb_properties[] = {
	POWER_SUPPLY_PROP_PRESENT,
	POWER_SUPPLY_PROP_ONLINE,
	POWER_SUPPLY_PROP_CURRENT_MAX,
};

static int mmi_usbeb_get_property(struct power_supply *psy,
				  enum power_supply_property prop,
				  union power_supply_propval *val)
{
	int rc, pa, ep;
	union power_supply_propval ret = {0, };
	struct smb_charger *chip = power_supply_get_drvdata(psy);
	struct power_supply *eb_pwr_psy =
		power_supply_get_by_name((char *)chip->mmi.eb_pwr_psy_name);

	if (eb_pwr_psy) {
		rc = power_supply_get_property(eb_pwr_psy,
					POWER_SUPPLY_PROP_PTP_POWER_AVAILABLE,
					       &ret);
		if (rc)
			pa = 0;
		else
			pa = ret.intval;

		rc = power_supply_get_property(eb_pwr_psy,
					POWER_SUPPLY_PROP_PTP_EXTERNAL_PRESENT,
					       &ret);
		if (rc)
			ep = 0;
		else
			ep = ret.intval;

		power_supply_put(eb_pwr_psy);
	}

	switch (prop) {
	case POWER_SUPPLY_PROP_PRESENT:
	case POWER_SUPPLY_PROP_ONLINE:
		if ((pa == POWER_SUPPLY_PTP_POWER_AVAILABLE_EXTERNAL) &&
		    (ep == POWER_SUPPLY_PTP_EXT_WIRED_PRESENT ||
		     ep == POWER_SUPPLY_PTP_EXT_WIRED_WIRELESS_PRESENT))
			val->intval = 1;
		else
			val->intval = 0;
		break;
	case POWER_SUPPLY_PROP_CURRENT_MAX:
		val->intval = get_effective_result(chip->dc_icl_votable);
		break;
	default:
		return -EINVAL;
	}

	return 0;
}

static int mmi_usbeb_is_writeable(struct power_supply *psy,
				  enum power_supply_property prop)
{
	int rc;

	switch (prop) {
	case POWER_SUPPLY_PROP_CURRENT_MAX:
		rc = 1;
		break;
	default:
		rc = 0;
		break;
	}
	return rc;
}

static int mmi_usbeb_set_property(struct power_supply *psy,
				     enum power_supply_property prop,
				     const union power_supply_propval *val)
{
	int rc = 0;
	struct smb_charger *chip = power_supply_get_drvdata(psy);

	switch (prop) {
	case POWER_SUPPLY_PROP_CURRENT_MAX:
		rc = smblib_set_prop_dc_current_max(chip, val);
		break;
	default:
		return -EINVAL;
	}

	return rc;
}

static const struct power_supply_desc usbeb_psy_desc = {
	.name = "usbeb",
	.type = POWER_SUPPLY_TYPE_USB_DCP,
	.properties = mmi_usbeb_properties,
	.num_properties = ARRAY_SIZE(mmi_usbeb_properties),
	.get_property = mmi_usbeb_get_property,
	.set_property = mmi_usbeb_set_property,
	.property_is_writeable = mmi_usbeb_is_writeable,
};

static int smb2_init_usbeb_psy(struct smb2 *chip)
{
	struct power_supply_config usbeb_cfg = {};
	struct smb_charger *chg = &chip->chg;

	usbeb_cfg.drv_data = chip;
	usbeb_cfg.of_node = chg->dev->of_node;
	chg->mmi.usbeb_psy = devm_power_supply_register(chg->dev,
							&usbeb_psy_desc,
							&usbeb_cfg);
	if (IS_ERR(chg->mmi.usbeb_psy)) {
		pr_err("Couldn't register USBEB power supply\n");
		return PTR_ERR(chg->mmi.usbeb_psy);
	}

	return 0;
}

/*************************
 * BATT PSY REGISTRATION *
 *************************/

static enum power_supply_property smb2_batt_props[] = {
	POWER_SUPPLY_PROP_INPUT_SUSPEND,
	POWER_SUPPLY_PROP_STATUS,
	POWER_SUPPLY_PROP_HEALTH,
	POWER_SUPPLY_PROP_PRESENT,
	POWER_SUPPLY_PROP_CHARGE_TYPE,
	POWER_SUPPLY_PROP_CAPACITY,
	POWER_SUPPLY_PROP_SYSTEM_TEMP_LEVEL,
	POWER_SUPPLY_PROP_NUM_SYSTEM_TEMP_LEVELS,
	POWER_SUPPLY_PROP_CHARGER_TEMP,
	POWER_SUPPLY_PROP_CHARGER_TEMP_MAX,
	POWER_SUPPLY_PROP_INPUT_CURRENT_LIMITED,
	POWER_SUPPLY_PROP_VOLTAGE_NOW,
	POWER_SUPPLY_PROP_VOLTAGE_MAX,
	POWER_SUPPLY_PROP_VOLTAGE_QNOVO,
	POWER_SUPPLY_PROP_CURRENT_NOW,
	POWER_SUPPLY_PROP_CURRENT_QNOVO,
	POWER_SUPPLY_PROP_CONSTANT_CHARGE_CURRENT_MAX,
	POWER_SUPPLY_PROP_TEMP,
	POWER_SUPPLY_PROP_TECHNOLOGY,
	POWER_SUPPLY_PROP_STEP_CHARGING_ENABLED,
	POWER_SUPPLY_PROP_SW_JEITA_ENABLED,
	POWER_SUPPLY_PROP_CHARGE_DONE,
	POWER_SUPPLY_PROP_PARALLEL_DISABLE,
	POWER_SUPPLY_PROP_SET_SHIP_MODE,
	POWER_SUPPLY_PROP_DIE_HEALTH,
	POWER_SUPPLY_PROP_RERUN_AICL,
	POWER_SUPPLY_PROP_DP_DM,
	POWER_SUPPLY_PROP_CHARGE_COUNTER,
	POWER_SUPPLY_PROP_BATTERY_CHARGING_ENABLED,
	POWER_SUPPLY_PROP_CHARGE_RATE,
	POWER_SUPPLY_PROP_AGE,
	POWER_SUPPLY_PROP_CURRENT_MAX,
};

static int smb2_batt_get_prop(struct power_supply *psy,
		enum power_supply_property psp,
		union power_supply_propval *val)
{
	struct smb_charger *chg = power_supply_get_drvdata(psy);
	int rc = 0;
	union power_supply_propval pval = {0, };

	switch (psp) {
	case POWER_SUPPLY_PROP_STATUS:
		rc = smblib_get_prop_batt_status(chg, val);
		break;
	case POWER_SUPPLY_PROP_HEALTH:
		rc = smblib_get_prop_batt_health(chg, val);
		break;
	case POWER_SUPPLY_PROP_PRESENT:
		rc = smblib_get_prop_batt_present(chg, val);
		break;
	case POWER_SUPPLY_PROP_INPUT_SUSPEND:
		rc = smblib_get_prop_input_suspend(chg, val);
		break;
	case POWER_SUPPLY_PROP_CHARGE_TYPE:
		rc = smblib_get_prop_batt_charge_type(chg, val);
		break;
	case POWER_SUPPLY_PROP_CAPACITY:
		rc = smblib_get_prop_batt_capacity(chg, val);
		break;
	case POWER_SUPPLY_PROP_SYSTEM_TEMP_LEVEL:
		rc = smblib_get_prop_system_temp_level(chg, val);
		break;
	case POWER_SUPPLY_PROP_NUM_SYSTEM_TEMP_LEVELS:
		val->intval = chg->thermal_levels;
		break;
	case POWER_SUPPLY_PROP_CHARGER_TEMP:
		/* do not query RRADC if charger is not present */
		rc = smblib_get_prop_usb_present(chg, &pval);
		if (rc < 0)
			pr_err("Couldn't get usb present rc=%d\n", rc);

		rc = -ENODATA;
		if (pval.intval)
			rc = smblib_get_prop_charger_temp(chg, val);
		break;
	case POWER_SUPPLY_PROP_CHARGER_TEMP_MAX:
		rc = smblib_get_prop_charger_temp_max(chg, val);
		break;
	case POWER_SUPPLY_PROP_INPUT_CURRENT_LIMITED:
		rc = smblib_get_prop_input_current_limited(chg, val);
		break;
	case POWER_SUPPLY_PROP_STEP_CHARGING_ENABLED:
		val->intval = chg->step_chg_enabled;
		break;
	case POWER_SUPPLY_PROP_SW_JEITA_ENABLED:
		val->intval = chg->sw_jeita_enabled;
		break;
	case POWER_SUPPLY_PROP_VOLTAGE_NOW:
		rc = smblib_get_prop_batt_voltage_now(chg, val);
		break;
	case POWER_SUPPLY_PROP_VOLTAGE_MAX:
		val->intval = get_client_vote(chg->fv_votable,
				BATT_PROFILE_VOTER);
		break;
	case POWER_SUPPLY_PROP_CHARGE_QNOVO_ENABLE:
		rc = smblib_get_prop_charge_qnovo_enable(chg, val);
		break;
	case POWER_SUPPLY_PROP_VOLTAGE_QNOVO:
		val->intval = get_client_vote_locked(chg->fv_votable,
				QNOVO_VOTER);
		break;
	case POWER_SUPPLY_PROP_CURRENT_NOW:
		rc = smblib_get_prop_batt_current_now(chg, val);
		break;
	case POWER_SUPPLY_PROP_CURRENT_QNOVO:
		val->intval = get_client_vote_locked(chg->fcc_votable,
				QNOVO_VOTER);
		break;
	case POWER_SUPPLY_PROP_CURRENT_MAX:
	case POWER_SUPPLY_PROP_CONSTANT_CHARGE_CURRENT_MAX:
		val->intval = get_client_vote(chg->fcc_votable,
					      BATT_PROFILE_VOTER);
		break;
	case POWER_SUPPLY_PROP_TEMP:
		rc = smblib_get_prop_batt_temp(chg, val);
		break;
	case POWER_SUPPLY_PROP_TECHNOLOGY:
		val->intval = POWER_SUPPLY_TECHNOLOGY_LION;
		break;
	case POWER_SUPPLY_PROP_CHARGE_DONE:
		rc = smblib_get_prop_batt_charge_done(chg, val);
		break;
	case POWER_SUPPLY_PROP_PARALLEL_DISABLE:
		val->intval = get_client_vote(chg->pl_disable_votable,
					      USER_VOTER);
		break;
	case POWER_SUPPLY_PROP_SET_SHIP_MODE:
		/* Not in ship mode as long as device is active */
		val->intval = 0;
		break;
	case POWER_SUPPLY_PROP_DIE_HEALTH:
		rc = smblib_get_prop_die_health(chg, val);
		break;
	case POWER_SUPPLY_PROP_DP_DM:
		val->intval = chg->pulse_cnt;
		break;
	case POWER_SUPPLY_PROP_RERUN_AICL:
		val->intval = 0;
		break;
	case POWER_SUPPLY_PROP_CHARGE_COUNTER:
		rc = smblib_get_prop_batt_charge_counter(chg, val);
		break;
	case POWER_SUPPLY_PROP_BATTERY_CHARGING_ENABLED:
		val->intval = !get_effective_result(chg->chg_disable_votable);
		break;
	case POWER_SUPPLY_PROP_CHARGE_RATE:
		mmi_chrg_rate_check(chg);
		val->intval = chg->mmi.charger_rate;
		break;
	case POWER_SUPPLY_PROP_AGE:
		rc = smblib_get_prop_batt_age(chg, val);
		break;
	default:
		pr_err("batt power supply prop %d not supported\n", psp);
		return -EINVAL;
	}

	if (rc < 0) {
		pr_debug("Couldn't get prop %d rc = %d\n", psp, rc);
		return -ENODATA;
	}

	return 0;
}

static int smb2_batt_set_prop(struct power_supply *psy,
		enum power_supply_property prop,
		const union power_supply_propval *val)
{
	int rc = 0;
	struct smb_charger *chg = power_supply_get_drvdata(psy);

	switch (prop) {
	case POWER_SUPPLY_PROP_INPUT_SUSPEND:
		rc = smblib_set_prop_input_suspend(chg, val);
		break;
	case POWER_SUPPLY_PROP_SYSTEM_TEMP_LEVEL:
		rc = smblib_set_prop_system_temp_level(chg, val);
		break;
	case POWER_SUPPLY_PROP_CAPACITY:
		rc = smblib_set_prop_batt_capacity(chg, val);
		break;
	case POWER_SUPPLY_PROP_PARALLEL_DISABLE:
		vote(chg->pl_disable_votable, USER_VOTER, (bool)val->intval, 0);
		break;
	case POWER_SUPPLY_PROP_VOLTAGE_MAX:
#ifdef QCOM_BASE
		chg->batt_profile_fv_uv = val->intval;
		vote(chg->fv_votable, BATT_PROFILE_VOTER, true, val->intval);
#endif
		break;
	case POWER_SUPPLY_PROP_CHARGE_QNOVO_ENABLE:
		rc = smblib_set_prop_charge_qnovo_enable(chg, val);
		break;
	case POWER_SUPPLY_PROP_VOLTAGE_QNOVO:
		if (val->intval == -EINVAL) {
			vote(chg->fv_votable, BATT_PROFILE_VOTER,
					true, chg->batt_profile_fv_uv);
			vote(chg->fv_votable, QNOVO_VOTER, false, 0);
		} else {
			vote(chg->fv_votable, QNOVO_VOTER, true, val->intval);
			vote(chg->fv_votable, BATT_PROFILE_VOTER, false, 0);
		}
		break;
	case POWER_SUPPLY_PROP_CURRENT_QNOVO:
		vote(chg->pl_disable_votable, PL_QNOVO_VOTER,
			val->intval != -EINVAL && val->intval < 2000000, 0);
		if (val->intval == -EINVAL) {
			vote(chg->fcc_votable, BATT_PROFILE_VOTER,
					true, chg->batt_profile_fcc_ua);
			vote(chg->fcc_votable, QNOVO_VOTER, false, 0);
		} else {
			vote(chg->fcc_votable, QNOVO_VOTER, true, val->intval);
			vote(chg->fcc_votable, BATT_PROFILE_VOTER, false, 0);
		}
		break;
	case POWER_SUPPLY_PROP_STEP_CHARGING_ENABLED:
		chg->step_chg_enabled = !!val->intval;
		break;
	case POWER_SUPPLY_PROP_SW_JEITA_ENABLED:
		if (chg->sw_jeita_enabled != (!!val->intval)) {
			rc = smblib_disable_hw_jeita(chg, !!val->intval);
			if (rc == 0)
				chg->sw_jeita_enabled = !!val->intval;
		}
		break;
	case POWER_SUPPLY_PROP_CONSTANT_CHARGE_CURRENT_MAX:
#ifdef QCOM_BASE
		chg->batt_profile_fcc_ua = val->intval;
		vote(chg->fcc_votable, BATT_PROFILE_VOTER, true, val->intval);
#endif
		break;
	case POWER_SUPPLY_PROP_SET_SHIP_MODE:
		/* Not in ship mode as long as the device is active */
		if (!val->intval)
			break;
		if (chg->pl.psy)
			power_supply_set_property(chg->pl.psy,
				POWER_SUPPLY_PROP_SET_SHIP_MODE, val);
		rc = smblib_set_prop_ship_mode(chg, val);
		break;
	case POWER_SUPPLY_PROP_RERUN_AICL:
		rc = smblib_rerun_aicl(chg);
		break;
	case POWER_SUPPLY_PROP_DP_DM:
		rc = smblib_dp_dm(chg, val->intval);
		break;
	case POWER_SUPPLY_PROP_INPUT_CURRENT_LIMITED:
		rc = smblib_set_prop_input_current_limited(chg, val);
		break;
	case POWER_SUPPLY_PROP_BATTERY_CHARGING_ENABLED:
		vote(chg->chg_disable_votable, USER_VOTER, !!!val->intval, 0);
		break;
	default:
		rc = -EINVAL;
	}

	return rc;
}

static int smb2_batt_prop_is_writeable(struct power_supply *psy,
		enum power_supply_property psp)
{
	switch (psp) {
	case POWER_SUPPLY_PROP_INPUT_SUSPEND:
	case POWER_SUPPLY_PROP_SYSTEM_TEMP_LEVEL:
	case POWER_SUPPLY_PROP_CAPACITY:
	case POWER_SUPPLY_PROP_PARALLEL_DISABLE:
	case POWER_SUPPLY_PROP_DP_DM:
	case POWER_SUPPLY_PROP_RERUN_AICL:
	case POWER_SUPPLY_PROP_INPUT_CURRENT_LIMITED:
	case POWER_SUPPLY_PROP_STEP_CHARGING_ENABLED:
	case POWER_SUPPLY_PROP_SW_JEITA_ENABLED:
	case POWER_SUPPLY_PROP_BATTERY_CHARGING_ENABLED:
		return 1;
	default:
		break;
	}

	return 0;
}

static const struct power_supply_desc batt_psy_desc = {
	.name = "battery",
	.type = POWER_SUPPLY_TYPE_BATTERY,
	.properties = smb2_batt_props,
	.num_properties = ARRAY_SIZE(smb2_batt_props),
	.get_property = smb2_batt_get_prop,
	.set_property = smb2_batt_set_prop,
	.property_is_writeable = smb2_batt_prop_is_writeable,
};

static int smb2_init_batt_psy(struct smb2 *chip)
{
	struct power_supply_config batt_cfg = {};
	struct smb_charger *chg = &chip->chg;
	int rc = 0;

	batt_cfg.drv_data = chg;
	batt_cfg.of_node = chg->dev->of_node;
	chg->batt_psy = power_supply_register(chg->dev,
						   &batt_psy_desc,
						   &batt_cfg);
	if (IS_ERR(chg->batt_psy)) {
		pr_err("Couldn't register battery power supply\n");
		return PTR_ERR(chg->batt_psy);
	}

	return rc;
}

/******************************
 * VBUS REGULATOR REGISTRATION *
 ******************************/

struct regulator_ops smb2_vbus_reg_ops = {
	.enable = smblib_vbus_regulator_enable,
	.disable = smblib_vbus_regulator_disable,
	.is_enabled = smblib_vbus_regulator_is_enabled,
};

static int smb2_init_vbus_regulator(struct smb2 *chip)
{
	struct smb_charger *chg = &chip->chg;
	struct regulator_config cfg = {};
	int rc = 0;

	chg->vbus_vreg = devm_kzalloc(chg->dev, sizeof(*chg->vbus_vreg),
				      GFP_KERNEL);
	if (!chg->vbus_vreg)
		return -ENOMEM;

	cfg.dev = chg->dev;
	cfg.driver_data = chip;

	chg->vbus_vreg->rdesc.owner = THIS_MODULE;
	chg->vbus_vreg->rdesc.type = REGULATOR_VOLTAGE;
	chg->vbus_vreg->rdesc.ops = &smb2_vbus_reg_ops;
	chg->vbus_vreg->rdesc.of_match = "qcom,smb2-vbus";
	chg->vbus_vreg->rdesc.name = "qcom,smb2-vbus";

	chg->vbus_vreg->rdev = devm_regulator_register(chg->dev,
						&chg->vbus_vreg->rdesc, &cfg);
	if (IS_ERR(chg->vbus_vreg->rdev)) {
		rc = PTR_ERR(chg->vbus_vreg->rdev);
		chg->vbus_vreg->rdev = NULL;
		if (rc != -EPROBE_DEFER)
			pr_err("Couldn't register VBUS regualtor rc=%d\n", rc);
	}

	return rc;
}

/****************************************
 * EXTERNAL VBUS REGULATOR REGISTRATION *
 ***************************************/

struct regulator_ops smb2_ext_vbus_reg_ops = {
	.enable = smblib_ext_vbus_regulator_enable,
	.disable = smblib_ext_vbus_regulator_disable,
	.is_enabled = smblib_ext_vbus_regulator_is_enabled,
};

static int smb2_init_external_vbus_regulator(struct smb2 *chip)
{
	struct smb_charger *chg = &chip->chg;
	struct regulator_config cfg = {};
	int rc = 0;

	chg->ext_vbus_vreg = devm_kzalloc(chg->dev, sizeof(*chg->ext_vbus_vreg),
				      GFP_KERNEL);
	if (!chg->ext_vbus_vreg)
		return -ENOMEM;

	cfg.dev = chg->dev;
	cfg.driver_data = chip;

	chg->ext_vbus_vreg->rdesc.owner = THIS_MODULE;
	chg->ext_vbus_vreg->rdesc.type = REGULATOR_VOLTAGE;
	chg->ext_vbus_vreg->rdesc.ops = &smb2_ext_vbus_reg_ops;
	chg->ext_vbus_vreg->rdesc.of_match = "qcom,smb2-ext-vbus";
	chg->ext_vbus_vreg->rdesc.name = "qcom,smb2-ext-vbus";

	if (of_get_property(chg->dev->of_node, "otg-parent-supply", NULL))
		chg->ext_vbus_vreg->rdesc.supply_name = "otg-parent";

	chg->ext_vbus_vreg->rdev = devm_regulator_register(chg->dev,
						&chg->ext_vbus_vreg->rdesc,
						&cfg);
	if (IS_ERR(chg->ext_vbus_vreg->rdev)) {
		rc = PTR_ERR(chg->ext_vbus_vreg->rdev);
		chg->ext_vbus_vreg->rdev = NULL;
		if (rc != -EPROBE_DEFER)
			pr_err("Couldn't register EXT VBUS regulator rc=%d\n",
				rc);
	}

	return rc;
}

/******************************
 * VCONN REGULATOR REGISTRATION *
 ******************************/

struct regulator_ops smb2_vconn_reg_ops = {
	.enable = smblib_vconn_regulator_enable,
	.disable = smblib_vconn_regulator_disable,
	.is_enabled = smblib_vconn_regulator_is_enabled,
};

static int smb2_init_vconn_regulator(struct smb2 *chip)
{
	struct smb_charger *chg = &chip->chg;
	struct regulator_config cfg = {};
	int rc = 0;

	if (chg->micro_usb_mode)
		return 0;

	chg->vconn_vreg = devm_kzalloc(chg->dev, sizeof(*chg->vconn_vreg),
				      GFP_KERNEL);
	if (!chg->vconn_vreg)
		return -ENOMEM;

	cfg.dev = chg->dev;
	cfg.driver_data = chip;

	chg->vconn_vreg->rdesc.owner = THIS_MODULE;
	chg->vconn_vreg->rdesc.type = REGULATOR_VOLTAGE;
	chg->vconn_vreg->rdesc.ops = &smb2_vconn_reg_ops;
	chg->vconn_vreg->rdesc.of_match = "qcom,smb2-vconn";
	chg->vconn_vreg->rdesc.name = "qcom,smb2-vconn";

	if (of_get_property(chg->dev->of_node, "vconn-parent-supply", NULL))
		chg->vconn_vreg->rdesc.supply_name = "vconn-parent";

	chg->vconn_vreg->rdev = devm_regulator_register(chg->dev,
						&chg->vconn_vreg->rdesc, &cfg);
	if (IS_ERR(chg->vconn_vreg->rdev)) {
		rc = PTR_ERR(chg->vconn_vreg->rdev);
		chg->vconn_vreg->rdev = NULL;
		if (rc != -EPROBE_DEFER)
			pr_err("Couldn't register VCONN regualtor rc=%d\n", rc);
	}

	return rc;
}

/******************************
 * MICNRS REGULATOR REGISTRATION *
 ******************************/

struct regulator_ops smb2_micnrs_reg_ops = {
	.enable = smblib_micnrs_regulator_enable,
	.disable = smblib_micnrs_regulator_disable,
	.is_enabled = smblib_micnrs_regulator_is_enabled,
};

static int smb2_init_micnrs_regulator(struct smb2 *chip)
{
	struct smb_charger *chg = &chip->chg;
	struct regulator_config cfg = {};
	int rc = 0;

	chg->micnrs_vreg = devm_kzalloc(chg->dev, sizeof(*chg->micnrs_vreg),
				      GFP_KERNEL);
	if (!chg->micnrs_vreg)
		return -ENOMEM;

	cfg.dev = chg->dev;
	cfg.driver_data = chip;

	chg->micnrs_vreg->rdesc.owner = THIS_MODULE;
	chg->micnrs_vreg->rdesc.type = REGULATOR_VOLTAGE;
	chg->micnrs_vreg->rdesc.ops = &smb2_micnrs_reg_ops;
	chg->micnrs_vreg->rdesc.of_match = "qcom,smb2-micnrs";
	chg->micnrs_vreg->rdesc.name = "MICNRS";

	chg->micnrs_vreg->rdev = devm_regulator_register(chg->dev,
						&chg->micnrs_vreg->rdesc, &cfg);
	if (IS_ERR(chg->micnrs_vreg->rdev)) {
		rc = PTR_ERR(chg->micnrs_vreg->rdev);
		chg->micnrs_vreg->rdev = NULL;
		if (rc != -EPROBE_DEFER)
			pr_err("Couldn't register MICNRS regualtor rc=%d\n", rc);
	}

	/* BOB Mode needs to be controlled to prevent Audible Range */
	if (!chg->bob_reg && of_get_property(chg->dev->of_node,
					     "BOB-supply", NULL)) {
		chg->bob_reg = devm_regulator_get(chg->dev, "BOB");
		if (IS_ERR(chg->bob_reg)) {
			dev_err(chg->dev, "Couldn't get bob regulator rc=%ld\n",
				PTR_ERR(chg->bob_reg));
			chg->bob_reg = NULL;
		}
	} else
		dev_err(chg->dev, "Couldn't find bob regulator\n");

	return rc;
}

/***************************
 * HARDWARE INITIALIZATION *
 ***************************/
static int smb2_config_wipower_input_power(struct smb2 *chip, int uw)
{
	int rc;
	int ua;
	struct smb_charger *chg = &chip->chg;
	s64 nw = (s64)uw * 1000;

	if (uw < 0)
		return 0;

	ua = div_s64(nw, ZIN_ICL_PT_MAX_MV);
	rc = smblib_set_charge_param(chg, &chg->param.dc_icl_pt_lv, ua);
	if (rc < 0) {
		pr_err("Couldn't configure dc_icl_pt_lv rc = %d\n", rc);
		return rc;
	}

	ua = div_s64(nw, ZIN_ICL_PT_HV_MAX_MV);
	rc = smblib_set_charge_param(chg, &chg->param.dc_icl_pt_hv, ua);
	if (rc < 0) {
		pr_err("Couldn't configure dc_icl_pt_hv rc = %d\n", rc);
		return rc;
	}

	ua = div_s64(nw, ZIN_ICL_LV_MAX_MV);
	rc = smblib_set_charge_param(chg, &chg->param.dc_icl_div2_lv, ua);
	if (rc < 0) {
		pr_err("Couldn't configure dc_icl_div2_lv rc = %d\n", rc);
		return rc;
	}

	ua = div_s64(nw, ZIN_ICL_MID_LV_MAX_MV);
	rc = smblib_set_charge_param(chg, &chg->param.dc_icl_div2_mid_lv, ua);
	if (rc < 0) {
		pr_err("Couldn't configure dc_icl_div2_mid_lv rc = %d\n", rc);
		return rc;
	}

	ua = div_s64(nw, ZIN_ICL_MID_HV_MAX_MV);
	rc = smblib_set_charge_param(chg, &chg->param.dc_icl_div2_mid_hv, ua);
	if (rc < 0) {
		pr_err("Couldn't configure dc_icl_div2_mid_hv rc = %d\n", rc);
		return rc;
	}

	ua = div_s64(nw, ZIN_ICL_HV_MAX_MV);
	rc = smblib_set_charge_param(chg, &chg->param.dc_icl_div2_hv, ua);
	if (rc < 0) {
		pr_err("Couldn't configure dc_icl_div2_hv rc = %d\n", rc);
		return rc;
	}

	return 0;
}

static int smb2_configure_typec(struct smb_charger *chg)
{
	int rc;

	/*
	 * trigger the usb-typec-change interrupt only when the CC state
	 * changes
	 */
	rc = smblib_write(chg, TYPE_C_INTRPT_ENB_REG,
			  TYPEC_CCSTATE_CHANGE_INT_EN_BIT);
	if (rc < 0) {
		dev_err(chg->dev,
			"Couldn't configure Type-C interrupts rc=%d\n", rc);
		return rc;
	}

	/*
	 * disable Type-C factory mode and stay in Attached.SRC state when VCONN
	 * over-current happens
	 */
	rc = smblib_masked_write(chg, TYPE_C_CFG_REG,
			FACTORY_MODE_DETECTION_EN_BIT | VCONN_OC_CFG_BIT, 0);
	if (rc < 0) {
		dev_err(chg->dev, "Couldn't configure Type-C rc=%d\n", rc);
		return rc;
	}

<<<<<<< HEAD
#ifdef QCOM_BASE
	/* increase VCONN softstart */
	rc = smblib_masked_write(chg, TYPE_C_CFG_2_REG,
			VCONN_SOFTSTART_CFG_MASK, VCONN_SOFTSTART_CFG_MASK);
#else
	/* increase VCONN softstart and advertise default current*/
	rc = smblib_masked_write(chg, TYPE_C_CFG_2_REG,
			VCONN_SOFTSTART_CFG_MASK | EN_80UA_180UA_CUR_SOURCE_BIT,
			VCONN_SOFTSTART_CFG_MASK);
#endif
=======
	if (chg->source_current_ma >= DEFAULT_SOURCE_CURRENT_MA)
		/* increase VCONN softstart */
		rc = smblib_masked_write(chg, TYPE_C_CFG_2_REG,
				VCONN_SOFTSTART_CFG_MASK,
				VCONN_SOFTSTART_CFG_MASK);
	else
		/* increase VCONN softstart and advertise default current*/
		rc = smblib_masked_write(chg, TYPE_C_CFG_2_REG,
				VCONN_SOFTSTART_CFG_MASK |
				EN_80UA_180UA_CUR_SOURCE_BIT,
				VCONN_SOFTSTART_CFG_MASK);

>>>>>>> 3947cf7d
	if (rc < 0) {
		dev_err(chg->dev, "Couldn't increase VCONN softstart rc=%d\n",
			rc);
		return rc;
	}

	/* disable try.SINK mode and legacy cable IRQs */
	rc = smblib_masked_write(chg, TYPE_C_CFG_3_REG, EN_TRYSINK_MODE_BIT |
				TYPEC_NONCOMPLIANT_LEGACY_CABLE_INT_EN_BIT |
				TYPEC_LEGACY_CABLE_INT_EN_BIT, 0);
	if (rc < 0) {
		dev_err(chg->dev, "Couldn't set Type-C config rc=%d\n", rc);
		return rc;
	}

	return rc;
}

static int smb2_disable_typec(struct smb_charger *chg)
{
	int rc;

	/* Move to typeC mode */
	/* configure FSM in idle state and disable UFP_ENABLE bit */
	rc = smblib_masked_write(chg, TYPE_C_INTRPT_ENB_SOFTWARE_CTRL_REG,
			TYPEC_DISABLE_CMD_BIT | UFP_EN_CMD_BIT,
			TYPEC_DISABLE_CMD_BIT);
	if (rc < 0) {
		dev_err(chg->dev, "Couldn't put FSM in idle rc=%d\n", rc);
		return rc;
	}

	/* wait for FSM to enter idle state */
	msleep(200);
	/* configure TypeC mode */
	rc = smblib_masked_write(chg, TYPE_C_CFG_REG,
			TYPE_C_OR_U_USB_BIT, 0);
	if (rc < 0) {
		dev_err(chg->dev, "Couldn't enable micro USB mode rc=%d\n", rc);
		return rc;
	}

	/* wait for mode change before enabling FSM */
	usleep_range(10000, 11000);
	/* release FSM from idle state */
	rc = smblib_masked_write(chg, TYPE_C_INTRPT_ENB_SOFTWARE_CTRL_REG,
			TYPEC_DISABLE_CMD_BIT, 0);
	if (rc < 0) {
		dev_err(chg->dev, "Couldn't release FSM rc=%d\n", rc);
		return rc;
	}

	/* wait for FSM to start */
	msleep(100);
	/* move to uUSB mode */
	/* configure FSM in idle state */
	rc = smblib_masked_write(chg, TYPE_C_INTRPT_ENB_SOFTWARE_CTRL_REG,
			TYPEC_DISABLE_CMD_BIT, TYPEC_DISABLE_CMD_BIT);
	if (rc < 0) {
		dev_err(chg->dev, "Couldn't put FSM in idle rc=%d\n", rc);
		return rc;
	}

	/* wait for FSM to enter idle state */
	msleep(200);
	/* configure micro USB mode */
	rc = smblib_masked_write(chg, TYPE_C_CFG_REG,
			TYPE_C_OR_U_USB_BIT, TYPE_C_OR_U_USB_BIT);
	if (rc < 0) {
		dev_err(chg->dev, "Couldn't enable micro USB mode rc=%d\n", rc);
		return rc;
	}

	/* wait for mode change before enabling FSM */
	usleep_range(10000, 11000);
	/* release FSM from idle state */
	rc = smblib_masked_write(chg, TYPE_C_INTRPT_ENB_SOFTWARE_CTRL_REG,
			TYPEC_DISABLE_CMD_BIT, 0);
	if (rc < 0) {
		dev_err(chg->dev, "Couldn't release FSM rc=%d\n", rc);
		return rc;
	}

	return rc;
}

static int smb2_init_hw(struct smb2 *chip)
{
	struct smb_charger *chg = &chip->chg;
	int rc;
	u8 stat, val;

	if (chip->dt.no_battery)
		chg->fake_capacity = 50;

	if (chg->batt_profile_fcc_ua < 0)
		smblib_get_charge_param(chg, &chg->param.fcc,
				&chg->batt_profile_fcc_ua);

	if (chg->batt_profile_fv_uv < 0)
		smblib_get_charge_param(chg, &chg->param.fv,
				&chg->batt_profile_fv_uv);

	smblib_get_charge_param(chg, &chg->param.usb_icl,
				&chg->default_icl_ua);
	if (chip->dt.usb_icl_ua < 0)
		chip->dt.usb_icl_ua = chg->default_icl_ua;

	if (chip->dt.dc_icl_ua < 0)
		smblib_get_charge_param(chg, &chg->param.dc_icl,
					&chip->dt.dc_icl_ua);

	if (chip->dt.min_freq_khz > 0) {
		chg->param.freq_buck.min_u = chip->dt.min_freq_khz;
		chg->param.freq_boost.min_u = chip->dt.min_freq_khz;
	}

	if (chip->dt.max_freq_khz > 0) {
		chg->param.freq_buck.max_u = chip->dt.max_freq_khz;
		chg->param.freq_boost.max_u = chip->dt.max_freq_khz;
	}

	/* set a slower soft start setting for OTG */
	rc = smblib_masked_write(chg, DC_ENG_SSUPPLY_CFG2_REG,
				ENG_SSUPPLY_IVREF_OTG_SS_MASK, OTG_SS_SLOW);
	if (rc < 0) {
		pr_err("Couldn't set otg soft start rc=%d\n", rc);
		return rc;
	}

	/* set OTG current limit */
	rc = smblib_set_charge_param(chg, &chg->param.otg_cl,
				(chg->wa_flags & OTG_WA) ?
				chg->param.otg_cl.min_u : chg->otg_cl_ua);
	if (rc < 0) {
		pr_err("Couldn't set otg current limit rc=%d\n", rc);
		return rc;
	}

	chg->boost_threshold_ua = chip->dt.boost_threshold_ua;

	rc = smblib_read(chg, APSD_RESULT_STATUS_REG, &stat);
	if (rc < 0) {
		pr_err("Couldn't read APSD_RESULT_STATUS rc=%d\n", rc);
		return rc;
	}

	smblib_rerun_apsd_if_required(chg);

	/* clear the ICL override if it is set */
	if (smblib_icl_override(chg, false) < 0) {
		pr_err("Couldn't disable ICL override rc=%d\n", rc);
		return rc;
	}

	/* votes must be cast before configuring software control */
	/* vote 0mA on usb_icl for non battery platforms */
	vote(chg->usb_icl_votable,
		DEFAULT_VOTER, chip->dt.no_battery, 0);
	vote(chg->dc_suspend_votable,
		DEFAULT_VOTER, chip->dt.no_battery, 0);
	vote(chg->fcc_votable,
		BATT_PROFILE_VOTER, true, chg->batt_profile_fcc_ua);
	vote(chg->fv_votable,
		BATT_PROFILE_VOTER, true, chg->batt_profile_fv_uv);
	vote(chg->dc_icl_votable,
		DEFAULT_VOTER, true, chip->dt.dc_icl_ua);
	vote(chg->hvdcp_disable_votable_indirect, PD_INACTIVE_VOTER,
			true, 0);
	vote(chg->hvdcp_disable_votable_indirect, VBUS_CC_SHORT_VOTER,
			true, 0);
	vote(chg->hvdcp_disable_votable_indirect, DEFAULT_VOTER,
		chip->dt.hvdcp_disable, 0);
	vote(chg->pd_disallowed_votable_indirect, CC_DETACHED_VOTER,
			true, 0);
	vote(chg->pd_disallowed_votable_indirect, HVDCP_TIMEOUT_VOTER,
			true, 0);
	vote(chg->pd_disallowed_votable_indirect, MICRO_USB_VOTER,
			chg->micro_usb_mode, 0);
	vote(chg->hvdcp_enable_votable, MICRO_USB_VOTER,
			chg->micro_usb_mode, 0);

	/*
	 * AICL threshold configuration:
	 */
	if (chg->aicl_threshold_mv >= AICL_THRESHOLD_MIN_MV &&
	    chg->aicl_threshold_mv <= AICL_THRESHOLD_MAX_MV) {
		int reg;

		reg = (chg->aicl_threshold_mv - AICL_THRESHOLD_MIN_MV) / 100;
		rc = smblib_masked_write(chg, USBIN_5V_AICL_THRESHOLD_CFG_REG,
				USBIN_5V_AICL_THRESHOLD_CFG_MASK, reg);
		if (rc < 0) {
			dev_err(chg->dev, "Config 5V AICL fails rc=%d\n", rc);
			return rc;
		}

		rc = smblib_masked_write(chg, USBIN_CONT_AICL_THRESHOLD_CFG_REG,
				USBIN_CONT_AICL_THRESHOLD_CFG_MASK, reg);
		if (rc < 0) {
			dev_err(chg->dev, "Config CON AICL fails rc=%d\n", rc);
			return rc;
		}
	}

	/*
	 * AICL configuration:
	 * start from min, AICL rerun enable and AICL ADC disable
	 */
	rc = smblib_masked_write(chg, USBIN_AICL_OPTIONS_CFG_REG,
			USBIN_AICL_START_AT_MAX_BIT
			| USBIN_AICL_ADC_EN_BIT
			| USBIN_AICL_RERUN_EN_BIT
			| USBIN_AICL_HDC_EN_BIT,
			USBIN_AICL_RERUN_EN_BIT);
	if (rc < 0) {
		dev_err(chg->dev, "Couldn't configure AICL rc=%d\n", rc);
		return rc;
	}

	/* Configure charge enable for software control; active high */
	rc = smblib_masked_write(chg, CHGR_CFG2_REG,
				 CHG_EN_POLARITY_BIT |
				 CHG_EN_SRC_BIT, 0);
	if (rc < 0) {
		dev_err(chg->dev, "Couldn't configure charger rc=%d\n", rc);
		return rc;
	}

	/* enable the charging path */
	rc = vote(chg->chg_disable_votable, DEFAULT_VOTER, false, 0);
	if (rc < 0) {
		dev_err(chg->dev, "Couldn't enable charging rc=%d\n", rc);
		return rc;
	}

	if (chg->micro_usb_mode)
		rc = smb2_disable_typec(chg);
	else
		rc = smb2_configure_typec(chg);
	if (rc < 0) {
		dev_err(chg->dev,
			"Couldn't configure Type-C interrupts rc=%d\n", rc);
		return rc;
	}

	/* configure VCONN for software control */
	rc = smblib_masked_write(chg, TYPE_C_INTRPT_ENB_SOFTWARE_CTRL_REG,
				 VCONN_EN_SRC_BIT | VCONN_EN_VALUE_BIT,
				 VCONN_EN_SRC_BIT);
	if (rc < 0) {
		dev_err(chg->dev,
			"Couldn't configure VCONN for SW control rc=%d\n", rc);
		return rc;
	}

	/* configure VBUS for software control */
	rc = smblib_masked_write(chg, OTG_CFG_REG, OTG_EN_SRC_CFG_BIT, 0);
	if (rc < 0) {
		dev_err(chg->dev,
			"Couldn't configure VBUS for SW control rc=%d\n", rc);
		return rc;
	}

	val = (ilog2(chip->dt.wd_bark_time / 16) << BARK_WDOG_TIMEOUT_SHIFT) &
						BARK_WDOG_TIMEOUT_MASK;
	val |= BITE_WDOG_TIMEOUT_8S;
	rc = smblib_masked_write(chg, SNARL_BARK_BITE_WD_CFG_REG,
			BITE_WDOG_DISABLE_CHARGING_CFG_BIT |
			BARK_WDOG_TIMEOUT_MASK | BITE_WDOG_TIMEOUT_MASK,
			val);
	if (rc) {
		pr_err("Couldn't configue WD config rc=%d\n", rc);
		return rc;
	}

	/* enable WD BARK and enable it on plugin */
	rc = smblib_masked_write(chg, WD_CFG_REG,
			WATCHDOG_TRIGGER_AFP_EN_BIT |
			WDOG_TIMER_EN_ON_PLUGIN_BIT |
			BARK_WDOG_INT_EN_BIT,
			WDOG_TIMER_EN_ON_PLUGIN_BIT |
			BARK_WDOG_INT_EN_BIT);
	if (rc) {
		pr_err("Couldn't configue WD config rc=%d\n", rc);
		return rc;
	}

	/* configure wipower watts */
	rc = smb2_config_wipower_input_power(chip, chip->dt.wipower_max_uw);
	if (rc < 0) {
		dev_err(chg->dev, "Couldn't configure wipower rc=%d\n", rc);
		return rc;
	}

	/* disable SW STAT override */
	rc = smblib_masked_write(chg, STAT_CFG_REG,
				 STAT_SW_OVERRIDE_CFG_BIT, 0);
	if (rc < 0) {
		dev_err(chg->dev, "Couldn't disable SW STAT override rc=%d\n",
			rc);
		return rc;
	}

	/* disable h/w autonomous parallel charging control */
	rc = smblib_masked_write(chg, MISC_CFG_REG,
				 STAT_PARALLEL_1400MA_EN_CFG_BIT, 0);
	if (rc < 0) {
		dev_err(chg->dev,
			"Couldn't disable h/w autonomous parallel control rc=%d\n",
			rc);
		return rc;
	}

	/* configure usbin input collapse FG*/
	rc = smblib_masked_write(chg, USBIN_LOAD_CFG_REG,
		USBIN_IN_COLLAPSE_FG_SEL,
		USBIN_IN_COLLAPSE_FG_30US);
	if (rc < 0) {
		dev_err(chg->dev,
			"Couldn't configure usbin input collapse FG rc=%d\n",
			rc);
		return rc;
	}

	/*
	 * allow DRP.DFP time to exceed by tPDdebounce time.
	 */
	rc = smblib_masked_write(chg, TAPER_TIMER_SEL_CFG_REG,
				TYPEC_DRP_DFP_TIME_CFG_BIT,
				TYPEC_DRP_DFP_TIME_CFG_BIT);
	if (rc < 0) {
		dev_err(chg->dev, "Couldn't configure DRP.DFP time rc=%d\n",
			rc);
		return rc;
	}

	/* configure float charger options */
	switch (chip->dt.float_option) {
	case 1:
		rc = smblib_masked_write(chg, USBIN_OPTIONS_2_CFG_REG,
				FLOAT_OPTIONS_MASK, 0);
		break;
	case 2:
		rc = smblib_masked_write(chg, USBIN_OPTIONS_2_CFG_REG,
				FLOAT_OPTIONS_MASK, FORCE_FLOAT_SDP_CFG_BIT);
		break;
	case 3:
		rc = smblib_masked_write(chg, USBIN_OPTIONS_2_CFG_REG,
				FLOAT_OPTIONS_MASK, FLOAT_DIS_CHGING_CFG_BIT);
		break;
	case 4:
		rc = smblib_masked_write(chg, USBIN_OPTIONS_2_CFG_REG,
				FLOAT_OPTIONS_MASK, SUSPEND_FLOAT_CFG_BIT);
		break;
	default:
		rc = 0;
		break;
	}

	if (rc < 0) {
		dev_err(chg->dev, "Couldn't configure float charger options rc=%d\n",
			rc);
		return rc;
	}

	rc = smblib_read(chg, USBIN_OPTIONS_2_CFG_REG, &chg->float_cfg);
	if (rc < 0) {
		dev_err(chg->dev, "Couldn't read float charger options rc=%d\n",
			rc);
		return rc;
	}

	switch (chip->dt.chg_inhibit_thr_mv) {
	case 50:
		rc = smblib_masked_write(chg, CHARGE_INHIBIT_THRESHOLD_CFG_REG,
				CHARGE_INHIBIT_THRESHOLD_MASK,
				CHARGE_INHIBIT_THRESHOLD_50MV);
		break;
	case 100:
		rc = smblib_masked_write(chg, CHARGE_INHIBIT_THRESHOLD_CFG_REG,
				CHARGE_INHIBIT_THRESHOLD_MASK,
				CHARGE_INHIBIT_THRESHOLD_100MV);
		break;
	case 200:
		rc = smblib_masked_write(chg, CHARGE_INHIBIT_THRESHOLD_CFG_REG,
				CHARGE_INHIBIT_THRESHOLD_MASK,
				CHARGE_INHIBIT_THRESHOLD_200MV);
		break;
	case 300:
		rc = smblib_masked_write(chg, CHARGE_INHIBIT_THRESHOLD_CFG_REG,
				CHARGE_INHIBIT_THRESHOLD_MASK,
				CHARGE_INHIBIT_THRESHOLD_300MV);
		break;
	case 0:
		rc = smblib_masked_write(chg, CHGR_CFG2_REG,
				CHARGER_INHIBIT_BIT, 0);
	default:
		break;
	}

	if (rc < 0) {
		dev_err(chg->dev, "Couldn't configure charge inhibit threshold rc=%d\n",
			rc);
		return rc;
	}

	if (chip->dt.auto_recharge_soc) {
		rc = smblib_masked_write(chg, FG_UPDATE_CFG_2_SEL_REG,
				SOC_LT_CHG_RECHARGE_THRESH_SEL_BIT |
				VBT_LT_CHG_RECHARGE_THRESH_SEL_BIT,
				VBT_LT_CHG_RECHARGE_THRESH_SEL_BIT);
		if (rc < 0) {
			dev_err(chg->dev, "Couldn't configure FG_UPDATE_CFG2_SEL_REG rc=%d\n",
				rc);
			return rc;
		}
	} else {
		rc = smblib_masked_write(chg, FG_UPDATE_CFG_2_SEL_REG,
				SOC_LT_CHG_RECHARGE_THRESH_SEL_BIT |
				VBT_LT_CHG_RECHARGE_THRESH_SEL_BIT,
				SOC_LT_CHG_RECHARGE_THRESH_SEL_BIT);
		if (rc < 0) {
			dev_err(chg->dev, "Couldn't configure FG_UPDATE_CFG2_SEL_REG rc=%d\n",
				rc);
			return rc;
		}
	}

	if (chg->sw_jeita_enabled) {
		rc = smblib_disable_hw_jeita(chg, true);
		if (rc < 0) {
			dev_err(chg->dev, "Couldn't set hw jeita rc=%d\n", rc);
			return rc;
		}
	}

	if (chg->hvdcp_force_5v) {
		pr_info("hw init hvdcp force to 5v\n");
		chg->voltage_max_uv = 5000000;
		rc = smblib_write(chg, HVDCP_PLUSE_COUNT_MAX,
				HVDCP_FORCE_6V);
		if (rc < 0) {
			dev_err(chg->dev,
				"Couldn't configure hvdcp force 5v, rc=%d\n",
				rc);
			return rc;
		}

		rc = smblib_masked_write(chg, ENG_BUCKBOOST_CfG9,
				ENG_BUCKBOOST_IPEAK_USB_SELECT,
				0x5);
		if (rc < 0) {
			dev_err(chg->dev,
				"Couldn't configure ENG_BUCKBOOST_CFG9, rc=%d\n",
				rc);
			return rc;
		}
	}
<<<<<<< HEAD
=======

	if (chg->mmi.inner_wls_used) {
		rc = smblib_write(chg, DCIN_ADAPTER_ALLOW_CFG_REG,
				USBIN_ADAPTER_ALLOW_5V_TO_9V);
		if (rc < 0) {
			dev_err(chg->dev,
				"Couldn't configure dcin range, rc=%d\n",
				rc);
			return rc;
		}
	}

>>>>>>> 3947cf7d
	return rc;
}

static int smb2_post_init(struct smb2 *chip)
{
	struct smb_charger *chg = &chip->chg;
	int rc;

	/* In case the usb path is suspended, we would have missed disabling
	 * the icl change interrupt because the interrupt could have been
	 * not requested
	 */
	rerun_election(chg->usb_icl_votable);

	/* configure power role for dual-role */
	rc = smblib_masked_write(chg, TYPE_C_INTRPT_ENB_SOFTWARE_CTRL_REG,
				 TYPEC_POWER_ROLE_CMD_MASK, 0);
	if (rc < 0) {
		dev_err(chg->dev,
			"Couldn't configure power role for DRP rc=%d\n", rc);
		return rc;
	}

	rerun_election(chg->usb_irq_enable_votable);

	return 0;
}

static int smb2_chg_config_init(struct smb2 *chip)
{
	struct smb_charger *chg = &chip->chg;
	struct pmic_revid_data *pmic_rev_id;
	struct device_node *revid_dev_node;

	revid_dev_node = of_parse_phandle(chip->chg.dev->of_node,
					  "qcom,pmic-revid", 0);
	if (!revid_dev_node) {
		pr_err("Missing qcom,pmic-revid property\n");
		return -EINVAL;
	}

	pmic_rev_id = get_revid_data(revid_dev_node);
	if (IS_ERR_OR_NULL(pmic_rev_id)) {
		/*
		 * the revid peripheral must be registered, any failure
		 * here only indicates that the rev-id module has not
		 * probed yet.
		 */
		return -EPROBE_DEFER;
	}

	switch (pmic_rev_id->pmic_subtype) {
	case PMI8998_SUBTYPE:
		chip->chg.smb_version = PMI8998_SUBTYPE;
		chip->chg.wa_flags |= BOOST_BACK_WA | QC_AUTH_INTERRUPT_WA_BIT;
		if (pmic_rev_id->rev4 == PMI8998_V1P1_REV4) /* PMI rev 1.1 */
			chg->wa_flags |= QC_CHARGER_DETECTION_WA_BIT;
		if (pmic_rev_id->rev4 == PMI8998_V2P0_REV4) /* PMI rev 2.0 */
			chg->wa_flags |= TYPEC_CC2_REMOVAL_WA_BIT;
		chg->chg_freq.freq_5V		= 600;
		chg->chg_freq.freq_6V_8V	= 800;
		chg->chg_freq.freq_9V		= 1000;
		chg->chg_freq.freq_12V		= 1200;
		chg->chg_freq.freq_removal	= 1000;
		chg->chg_freq.freq_below_otg_threshold = 2000;
		chg->chg_freq.freq_above_otg_threshold = 800;
		break;
	case PM660_SUBTYPE:
		chip->chg.smb_version = PM660_SUBTYPE;
		chip->chg.wa_flags |= BOOST_BACK_WA | OTG_WA;
		chg->param.freq_buck = pm660_params.freq_buck;
		chg->param.freq_boost = pm660_params.freq_boost;
		chg->chg_freq.freq_5V		= 650;
		chg->chg_freq.freq_6V_8V	= 850;
		chg->chg_freq.freq_9V		= 1050;
		chg->chg_freq.freq_12V		= 1200;
		chg->chg_freq.freq_removal	= 1050;
		chg->chg_freq.freq_below_otg_threshold = 1600;
		chg->chg_freq.freq_above_otg_threshold = 800;
		break;
	default:
		pr_err("PMIC subtype %d not supported\n",
				pmic_rev_id->pmic_subtype);
		return -EINVAL;
	}

	return 0;
}

/****************************
 * DETERMINE INITIAL STATUS *
 ****************************/

static int smb2_determine_initial_status(struct smb2 *chip)
{
	struct smb_irq_data irq_data = {chip, "determine-initial-status"};
	struct smb_charger *chg = &chip->chg;

	if (chg->bms_psy)
		smblib_suspend_on_debug_battery(chg);
	smblib_handle_usb_plugin(0, &irq_data);
	smblib_handle_usb_typec_change(0, &irq_data);
	smblib_handle_usb_source_change(0, &irq_data);
	smblib_handle_chg_state_change(0, &irq_data);
	smblib_handle_icl_change(0, &irq_data);
	smblib_handle_batt_temp_changed(0, &irq_data);
	smblib_handle_wdog_bark(0, &irq_data);

	return 0;
}

/**************************
 * INTERRUPT REGISTRATION *
 **************************/

static struct smb_irq_info smb2_irqs[] = {
/* CHARGER IRQs */
	[CHG_ERROR_IRQ] = {
		.name		= "chg-error",
		.handler	= smblib_handle_debug,
	},
	[CHG_STATE_CHANGE_IRQ] = {
		.name		= "chg-state-change",
		.handler	= smblib_handle_chg_state_change,
		.wake		= true,
	},
	[STEP_CHG_STATE_CHANGE_IRQ] = {
		.name		= "step-chg-state-change",
		.handler	= NULL,
	},
	[STEP_CHG_SOC_UPDATE_FAIL_IRQ] = {
		.name		= "step-chg-soc-update-fail",
		.handler	= NULL,
	},
	[STEP_CHG_SOC_UPDATE_REQ_IRQ] = {
		.name		= "step-chg-soc-update-request",
		.handler	= NULL,
	},
/* OTG IRQs */
	[OTG_FAIL_IRQ] = {
		.name		= "otg-fail",
		.handler	= smblib_handle_debug,
	},
	[OTG_OVERCURRENT_IRQ] = {
		.name		= "otg-overcurrent",
		.handler	= smblib_handle_otg_overcurrent,
	},
	[OTG_OC_DIS_SW_STS_IRQ] = {
		.name		= "otg-oc-dis-sw-sts",
		.handler	= smblib_handle_debug,
	},
	[TESTMODE_CHANGE_DET_IRQ] = {
		.name		= "testmode-change-detect",
		.handler	= smblib_handle_debug,
	},
/* BATTERY IRQs */
	[BATT_TEMP_IRQ] = {
		.name		= "bat-temp",
		.handler	= smblib_handle_batt_temp_changed,
		.wake		= true,
	},
	[BATT_OCP_IRQ] = {
		.name		= "bat-ocp",
		.handler	= smblib_handle_batt_psy_changed,
	},
	[BATT_OV_IRQ] = {
		.name		= "bat-ov",
		.handler	= smblib_handle_batt_psy_changed,
	},
	[BATT_LOW_IRQ] = {
		.name		= "bat-low",
		.handler	= smblib_handle_batt_psy_changed,
	},
	[BATT_THERM_ID_MISS_IRQ] = {
		.name		= "bat-therm-or-id-missing",
		.handler	= smblib_handle_batt_psy_changed,
	},
	[BATT_TERM_MISS_IRQ] = {
		.name		= "bat-terminal-missing",
		.handler	= smblib_handle_batt_psy_changed,
	},
/* USB INPUT IRQs */
	[USBIN_COLLAPSE_IRQ] = {
		.name		= "usbin-collapse",
		.handler	= smblib_handle_debug,
	},
	[USBIN_LT_3P6V_IRQ] = {
		.name		= "usbin-lt-3p6v",
		.handler	= smblib_handle_debug,
	},
	[USBIN_UV_IRQ] = {
		.name		= "usbin-uv",
		.handler	= smblib_handle_usbin_uv,
	},
	[USBIN_OV_IRQ] = {
		.name		= "usbin-ov",
		.handler	= smblib_handle_debug,
	},
	[USBIN_PLUGIN_IRQ] = {
		.name		= "usbin-plugin",
		.handler	= smblib_handle_usb_plugin,
		.wake		= true,
	},
	[USBIN_SRC_CHANGE_IRQ] = {
		.name		= "usbin-src-change",
		.handler	= smblib_handle_usb_source_change,
		.wake		= true,
	},
	[USBIN_ICL_CHANGE_IRQ] = {
		.name		= "usbin-icl-change",
		.handler	= smblib_handle_icl_change,
		.wake		= true,
	},
	[TYPE_C_CHANGE_IRQ] = {
		.name		= "type-c-change",
		.handler	= smblib_handle_usb_typec_change,
		.wake		= true,
	},
/* DC INPUT IRQs */
	[DCIN_COLLAPSE_IRQ] = {
		.name		= "dcin-collapse",
		.handler	= smblib_handle_debug,
	},
	[DCIN_LT_3P6V_IRQ] = {
		.name		= "dcin-lt-3p6v",
		.handler	= smblib_handle_debug,
	},
	[DCIN_UV_IRQ] = {
		.name		= "dcin-uv",
		.handler	= smblib_handle_debug,
	},
	[DCIN_OV_IRQ] = {
		.name		= "dcin-ov",
		.handler	= smblib_handle_debug,
	},
	[DCIN_PLUGIN_IRQ] = {
		.name		= "dcin-plugin",
		.handler	= smblib_handle_dc_plugin,
		.wake		= true,
	},
	[DIV2_EN_DG_IRQ] = {
		.name		= "div2-en-dg",
		.handler	= smblib_handle_debug,
	},
	[DCIN_ICL_CHANGE_IRQ] = {
		.name		= "dcin-icl-change",
		.handler	= smblib_handle_debug,
	},
/* MISCELLANEOUS IRQs */
	[WDOG_SNARL_IRQ] = {
		.name		= "wdog-snarl",
		.handler	= NULL,
	},
	[WDOG_BARK_IRQ] = {
		.name		= "wdog-bark",
		.handler	= smblib_handle_wdog_bark,
		.wake		= true,
	},
	[AICL_FAIL_IRQ] = {
		.name		= "aicl-fail",
		.handler	= smblib_handle_debug,
	},
	[AICL_DONE_IRQ] = {
		.name		= "aicl-done",
		.handler	= smblib_handle_debug,
	},
	[HIGH_DUTY_CYCLE_IRQ] = {
		.name		= "high-duty-cycle",
		.handler	= smblib_handle_high_duty_cycle,
		.wake		= true,
	},
	[INPUT_CURRENT_LIMIT_IRQ] = {
		.name		= "input-current-limiting",
		.handler	= NULL,
	},
	[TEMPERATURE_CHANGE_IRQ] = {
		.name		= "temperature-change",
		.handler	= smblib_handle_debug,
	},
	[SWITCH_POWER_OK_IRQ] = {
		.name		= "switcher-power-ok",
		.handler	= smblib_handle_switcher_power_ok,
		.storm_data	= {true, 1000, 8},
	},
};

static int smb2_get_irq_index_byname(const char *irq_name)
{
	int i;

	for (i = 0; i < ARRAY_SIZE(smb2_irqs); i++) {
		if (strcmp(smb2_irqs[i].name, irq_name) == 0)
			return i;
	}

	return -ENOENT;
}

static int smb2_request_interrupt(struct smb2 *chip,
				struct device_node *node, const char *irq_name)
{
	struct smb_charger *chg = &chip->chg;
	int rc, irq, irq_index;
	struct smb_irq_data *irq_data;

	irq = of_irq_get_byname(node, irq_name);
	if (irq < 0) {
		pr_err("Couldn't get irq %s byname\n", irq_name);
		return irq;
	}

	irq_index = smb2_get_irq_index_byname(irq_name);
	if (irq_index < 0) {
		pr_err("%s is not a defined irq\n", irq_name);
		return irq_index;
	}

	if (!smb2_irqs[irq_index].handler)
		return 0;

	irq_data = devm_kzalloc(chg->dev, sizeof(*irq_data), GFP_KERNEL);
	if (!irq_data)
		return -ENOMEM;

	irq_data->parent_data = chip;
	irq_data->name = irq_name;
	irq_data->storm_data = smb2_irqs[irq_index].storm_data;
	mutex_init(&irq_data->storm_data.storm_lock);

	rc = devm_request_threaded_irq(chg->dev, irq, NULL,
					smb2_irqs[irq_index].handler,
					IRQF_ONESHOT, irq_name, irq_data);
	if (rc < 0) {
		pr_err("Couldn't request irq %d\n", irq);
		return rc;
	}

	smb2_irqs[irq_index].irq = irq;
	smb2_irqs[irq_index].irq_data = irq_data;
	if (smb2_irqs[irq_index].wake)
		enable_irq_wake(irq);

	return rc;
}

static int smb2_request_interrupts(struct smb2 *chip)
{
	struct smb_charger *chg = &chip->chg;
	struct device_node *node = chg->dev->of_node;
	struct device_node *child;
	int rc = 0;
	const char *name;
	struct property *prop;

	for_each_available_child_of_node(node, child) {
		of_property_for_each_string(child, "interrupt-names",
					    prop, name) {
			rc = smb2_request_interrupt(chip, child, name);
			if (rc < 0)
				return rc;
		}
	}
	if (chg->irq_info[USBIN_ICL_CHANGE_IRQ].irq)
		chg->usb_icl_change_irq_enabled = true;

	return rc;
}

static void smb2_free_interrupts(struct smb_charger *chg)
{
	int i;

	for (i = 0; i < ARRAY_SIZE(smb2_irqs); i++) {
		if (smb2_irqs[i].irq > 0) {
			if (smb2_irqs[i].wake)
				disable_irq_wake(smb2_irqs[i].irq);

			devm_free_irq(chg->dev, smb2_irqs[i].irq,
					smb2_irqs[i].irq_data);
		}
	}
}

static void smb2_disable_interrupts(struct smb_charger *chg)
{
	int i;

	for (i = 0; i < ARRAY_SIZE(smb2_irqs); i++) {
		if (smb2_irqs[i].irq > 0)
			disable_irq(smb2_irqs[i].irq);
	}
}

#if defined(CONFIG_DEBUG_FS)

static int force_batt_psy_update_write(void *data, u64 val)
{
	struct smb_charger *chg = data;

	power_supply_changed(chg->batt_psy);
	return 0;
}
DEFINE_SIMPLE_ATTRIBUTE(force_batt_psy_update_ops, NULL,
			force_batt_psy_update_write, "0x%02llx\n");

static int force_usb_psy_update_write(void *data, u64 val)
{
	struct smb_charger *chg = data;

	power_supply_changed(chg->usb_psy);
	return 0;
}
DEFINE_SIMPLE_ATTRIBUTE(force_usb_psy_update_ops, NULL,
			force_usb_psy_update_write, "0x%02llx\n");

static int force_dc_psy_update_write(void *data, u64 val)
{
	struct smb_charger *chg = data;

	power_supply_changed(chg->dc_psy);
	return 0;
}
DEFINE_SIMPLE_ATTRIBUTE(force_dc_psy_update_ops, NULL,
			force_dc_psy_update_write, "0x%02llx\n");

static int register_dump_read(void *data, u64 *val)
{
	int rc;
	u8 stat;
	struct smb_charger *chg = data;
	int i;

	for (i = CHGR_BASE; i < MISC_BASE + 0x100; i++) {
		rc = smblib_read(chg, i, &stat);
		if (rc < 0)
			continue;
		ipc_log_string(chg->ipc_log_reg,
			       "REG:0x%x: 0x%x\n", i, stat);
	}

	*val = 1;
	return 0;
}
DEFINE_SIMPLE_ATTRIBUTE(register_dump_ops, register_dump_read,
			NULL, "%llu\n");

static void smb2_create_debugfs(struct smb2 *chip)
{
	struct dentry *file;

	chip->dfs_root = debugfs_create_dir("charger", NULL);
	if (IS_ERR_OR_NULL(chip->dfs_root)) {
		pr_err("Couldn't create charger debugfs rc=%ld\n",
			(long)chip->dfs_root);
		return;
	}

	file = debugfs_create_file("force_batt_psy_update", S_IRUSR | S_IWUSR,
			    chip->dfs_root, chip, &force_batt_psy_update_ops);
	if (IS_ERR_OR_NULL(file))
		pr_err("Couldn't create force_batt_psy_update file rc=%ld\n",
			(long)file);

	file = debugfs_create_file("force_usb_psy_update", S_IRUSR | S_IWUSR,
			    chip->dfs_root, chip, &force_usb_psy_update_ops);
	if (IS_ERR_OR_NULL(file))
		pr_err("Couldn't create force_usb_psy_update file rc=%ld\n",
			(long)file);

	file = debugfs_create_file("force_dc_psy_update", S_IRUSR | S_IWUSR,
			    chip->dfs_root, chip, &force_dc_psy_update_ops);
	if (IS_ERR_OR_NULL(file))
		pr_err("Couldn't create force_dc_psy_update file rc=%ld\n",
			(long)file);

	file = debugfs_create_file("register_dump",
			    S_IRUSR | S_IRGRP | S_IROTH,
			    chip->dfs_root, chip, &register_dump_ops);
	if (IS_ERR_OR_NULL(file))
		pr_err("Couldn't create register_dump file rc=%ld\n",
			(long)file);
}

#else

static void smb2_create_debugfs(struct smb2 *chip)
{}

#endif

static int smb2_probe(struct platform_device *pdev)
{
	struct smb2 *chip;
	struct smb_charger *chg;
	int rc = 0;
	union power_supply_propval val;
	int usb_present, batt_present, batt_health, batt_charge_type;

	chip = devm_kzalloc(&pdev->dev, sizeof(*chip), GFP_KERNEL);
	if (!chip)
		return -ENOMEM;

	chg = &chip->chg;
	chg->dev = &pdev->dev;
	chg->param = v1_params;
	__debug_mask |= PR_MOTO;
	chg->debug_mask = &__debug_mask;
	chg->try_sink_enabled = &__try_sink_enabled;
	chg->weak_chg_icl_ua = &__weak_chg_icl_ua;
	chg->mode = PARALLEL_MASTER;
	chg->irq_info = smb2_irqs;
	chg->name = "PMI";
<<<<<<< HEAD
=======
	chg->audio_headset_drp_wait_ms = &__audio_headset_drp_wait_ms;
>>>>>>> 3947cf7d
	chg->suspended = false;

	chg->regmap = dev_get_regmap(chg->dev->parent, NULL);
	if (!chg->regmap) {
		pr_err("parent regmap is missing\n");
		return -EINVAL;
	}

	chg->pd = devm_usbpd_get_by_phandle(chg->dev, "qcom,usbpd-phandle");
	if (IS_ERR_OR_NULL(chg->pd)) {
		pr_err("Error getting the pd phandle %ld\n", PTR_ERR(chg->pd));
		chg->pd = NULL;
	}

	rc = smb2_chg_config_init(chip);
	if (rc < 0) {
		if (rc != -EPROBE_DEFER)
			pr_err("Couldn't setup chg_config rc=%d\n", rc);
		return rc;
	}

	rc = smb2_parse_dt(chip);
	if (rc < 0) {
		pr_err("Couldn't parse device tree rc=%d\n", rc);
		goto cleanup;
	}

	rc = smblib_init(chg);
	if (rc < 0) {
		pr_err("Smblib_init failed rc=%d\n", rc);
		goto cleanup;
	}

	/* set driver data before resources request it */
	platform_set_drvdata(pdev, chip);

	if (chg->external_vbus) {
		rc = smb2_init_external_vbus_regulator(chip);
		if (rc < 0) {
			pr_err("Couldn't initialize extvbus regulator rc=%d\n",
				rc);
			goto cleanup;
		}
	} else {
		rc = smb2_init_vbus_regulator(chip);
		if (rc < 0) {
			pr_err("Couldn't initialize vbus regulator rc=%d\n",
				rc);
			goto cleanup;
		}
	}

	rc = smb2_init_vconn_regulator(chip);
	if (rc < 0) {
		pr_err("Couldn't initialize vconn regulator rc=%d\n",
				rc);
		goto cleanup;
	}

	rc = smb2_init_micnrs_regulator(chip);
	if (rc < 0) {
		pr_err("Couldn't initialize micnrs regulator rc=%d\n",
				rc);
		goto cleanup;
	}

	/* extcon registration */
	chg->extcon = devm_extcon_dev_allocate(chg->dev, smblib_extcon_cable);
	if (IS_ERR(chg->extcon)) {
		rc = PTR_ERR(chg->extcon);
		dev_err(chg->dev, "failed to allocate extcon device rc=%d\n",
				rc);
		goto cleanup;
	}

	rc = devm_extcon_dev_register(chg->dev, chg->extcon);
	if (rc < 0) {
		dev_err(chg->dev, "failed to register extcon device rc=%d\n",
				rc);
		goto cleanup;
	}

	rc = smb2_init_hw(chip);
	if (rc < 0) {
		pr_err("Couldn't initialize hardware rc=%d\n", rc);
		goto cleanup;
	}

	rc = smb2_init_dc_psy(chip);
	if (rc < 0) {
		pr_err("Couldn't initialize dc psy rc=%d\n", rc);
		goto cleanup;
	}

	rc = smb2_init_usb_psy(chip);
	if (rc < 0) {
		pr_err("Couldn't initialize usb psy rc=%d\n", rc);
		goto cleanup;
	}

	rc = smb2_init_wls_psy(chip);
	if (rc < 0) {
		pr_err("Couldn't initialize wls psy rc=%d\n", rc);
		goto cleanup;
	}

	rc = smb2_init_usbeb_psy(chip);
	if (rc < 0) {
		pr_err("Couldn't initialize usbeb psy rc=%d\n", rc);
		goto cleanup;
	}

	rc = smb2_init_usb_main_psy(chip);
	if (rc < 0) {
		pr_err("Couldn't initialize usb main psy rc=%d\n", rc);
		goto cleanup;
	}

	rc = smb2_init_usb_port_psy(chip);
	if (rc < 0) {
		pr_err("Couldn't initialize usb pc_port psy rc=%d\n", rc);
		goto cleanup;
	}

	rc = smb2_init_batt_psy(chip);
	if (rc < 0) {
		pr_err("Couldn't initialize batt psy rc=%d\n", rc);
		goto cleanup;
	}

	rc = smb2_determine_initial_status(chip);
	if (rc < 0) {
		pr_err("Couldn't determine initial status rc=%d\n",
			rc);
		goto cleanup;
	}

	rc = smb2_request_interrupts(chip);
	if (rc < 0) {
		pr_err("Couldn't request interrupts rc=%d\n", rc);
		goto cleanup;
	}

	rc = smb2_post_init(chip);
	if (rc < 0) {
		pr_err("Failed in post init rc=%d\n", rc);
		goto cleanup;
	}

	smb2_create_debugfs(chip);

	rc = smblib_get_prop_usb_present(chg, &val);
	if (rc < 0) {
		pr_err("Couldn't get usb present rc=%d\n", rc);
		goto cleanup;
	}
	usb_present = val.intval;

	rc = smblib_get_prop_batt_present(chg, &val);
	if (rc < 0) {
		pr_err("Couldn't get batt present rc=%d\n", rc);
		goto cleanup;
	}
	batt_present = val.intval;

	rc = smblib_get_prop_batt_health(chg, &val);
	if (rc < 0) {
		pr_err("Couldn't get batt health rc=%d\n", rc);
		val.intval = POWER_SUPPLY_HEALTH_UNKNOWN;
	}
	batt_health = val.intval;

	rc = smblib_get_prop_batt_charge_type(chg, &val);
	if (rc < 0) {
		pr_err("Couldn't get batt charge type rc=%d\n", rc);
		goto cleanup;
	}
	batt_charge_type = val.intval;

	device_init_wakeup(chg->dev, true);

	schedule_delayed_work(&chg->mmi.heartbeat_work,
			      msecs_to_jiffies(0));
	atomic_set(&chg->mmi.hb_ready, 1);

	pr_info("QPNP SMB2 probed successfully usb:present=%d type=%d batt:present = %d health = %d charge = %d\n",
		usb_present, chg->real_charger_type,
		batt_present, batt_health, batt_charge_type);
	return rc;

cleanup:
	smb2_free_interrupts(chg);
	if (chg->batt_psy)
		power_supply_unregister(chg->batt_psy);
	if (chg->usb_main_psy)
		power_supply_unregister(chg->usb_main_psy);
	if (chg->usb_psy)
		power_supply_unregister(chg->usb_psy);
	if (chg->usb_port_psy)
		power_supply_unregister(chg->usb_port_psy);
	if (chg->dc_psy)
		power_supply_unregister(chg->dc_psy);
	if (chg->vconn_vreg && chg->vconn_vreg->rdev)
		devm_regulator_unregister(chg->dev, chg->vconn_vreg->rdev);
	if (chg->vbus_vreg && chg->vbus_vreg->rdev)
		devm_regulator_unregister(chg->dev, chg->vbus_vreg->rdev);
	if (chg->ext_vbus_vreg && chg->ext_vbus_vreg->rdev)
		devm_regulator_unregister(chg->dev, chg->ext_vbus_vreg->rdev);

	smblib_deinit(chg);

	platform_set_drvdata(pdev, NULL);
	return rc;
}

static int smb2_remove(struct platform_device *pdev)
{
	struct smb2 *chip = platform_get_drvdata(pdev);
	struct smb_charger *chg = &chip->chg;

	power_supply_unregister(chg->batt_psy);
	power_supply_unregister(chg->usb_psy);
	power_supply_unregister(chg->usb_port_psy);
	regulator_unregister(chg->vconn_vreg->rdev);
	if (chg->ext_vbus_vreg && chg->ext_vbus_vreg->rdev)
		regulator_unregister(chg->ext_vbus_vreg->rdev);

	if (chg->vbus_vreg && chg->vbus_vreg->rdev)
		regulator_unregister(chg->vbus_vreg->rdev);

	platform_set_drvdata(pdev, NULL);
	return 0;
}

static void smb2_shutdown(struct platform_device *pdev)
{
	struct smb2 *chip = platform_get_drvdata(pdev);
	struct smb_charger *chg = &chip->chg;

	/* disable all interrupts */
	if (!chg->mmi.factory_mode)
		smb2_disable_interrupts(chg);

	/* configure power role for UFP */
	smblib_masked_write(chg, TYPE_C_INTRPT_ENB_SOFTWARE_CTRL_REG,
				TYPEC_POWER_ROLE_CMD_MASK, UFP_EN_CMD_BIT);

	/* force HVDCP to 5V */
	smblib_masked_write(chg, USBIN_OPTIONS_1_CFG_REG,
				HVDCP_AUTONOMOUS_MODE_EN_CFG_BIT, 0);
	smblib_write(chg, CMD_HVDCP_2_REG, FORCE_5V_BIT);

	/* force enable APSD */
	smblib_masked_write(chg, USBIN_OPTIONS_1_CFG_REG,
				 AUTO_SRC_DETECT_BIT, AUTO_SRC_DETECT_BIT);
}

#ifdef CONFIG_PM_SLEEP
static int smb2_suspend(struct device *device)
{
	struct platform_device *pdev = to_platform_device(device);
	struct smb2 *chip = platform_get_drvdata(pdev);
	struct smb_charger *chg = &chip->chg;

	chg->suspended = true;

	return 0;
}

static int smb2_resume(struct device *device)
{
	struct platform_device *pdev = to_platform_device(device);
	struct smb2 *chip = platform_get_drvdata(pdev);
	struct smb_charger *chg = &chip->chg;

	chg->suspended = false;

	return 0;
}
#else
#define smb2_suspend NULL
#define smb2_resume NULL
#endif

static const struct dev_pm_ops smb2_dev_pm_ops = {
	SET_SYSTEM_SLEEP_PM_OPS(smb2_suspend, smb2_resume)
};

static const struct of_device_id match_table[] = {
	{ .compatible = "qcom,qpnp-smb2", },
	{ },
};

static struct platform_driver smb2_driver = {
	.driver		= {
		.name		= "qcom,qpnp-smb2",
		.owner		= THIS_MODULE,
		.pm		= &smb2_dev_pm_ops,
		.of_match_table	= match_table,
	},
	.probe		= smb2_probe,
	.remove		= smb2_remove,
	.shutdown	= smb2_shutdown,
};
module_platform_driver(smb2_driver);

MODULE_DESCRIPTION("QPNP SMB2 Charger Driver");
MODULE_LICENSE("GPL v2");<|MERGE_RESOLUTION|>--- conflicted
+++ resolved
@@ -194,14 +194,11 @@
 	try_sink_enabled, __try_sink_enabled, int, 0600
 );
 
-<<<<<<< HEAD
-=======
 static int __audio_headset_drp_wait_ms = 100;
 module_param_named(
 	audio_headset_drp_wait_ms, __audio_headset_drp_wait_ms, int, 0600
 );
 
->>>>>>> 3947cf7d
 #define MICRO_1P5A		1500000
 #define MICRO_P1A		100000
 #define OTG_DEFAULT_DEGLITCH_TIME_MS	50
@@ -298,8 +295,6 @@
 	if (rc < 0)
 		chg->hc_aicl_threshold_mv = -EINVAL;
 
-<<<<<<< HEAD
-=======
 	rc = of_property_read_u32(node,
 				"qcom,source-current-ma",
 				&chg->source_current_ma);
@@ -307,7 +302,6 @@
 		chg->source_current_ma = DEFAULT_SOURCE_CURRENT_MA;
 
 
->>>>>>> 3947cf7d
 	if (of_find_property(node, "qcom,thermal-mitigation", &byte_len)) {
 		chg->thermal_mitigation = devm_kzalloc(chg->dev, byte_len,
 			GFP_KERNEL);
@@ -986,8 +980,6 @@
 	struct smb_charger *chip = power_supply_get_drvdata(psy);
 	struct power_supply *eb_pwr_psy =
 		power_supply_get_by_name((char *)chip->mmi.eb_pwr_psy_name);
-<<<<<<< HEAD
-=======
 	struct power_supply *inner_wls_psy =
 		power_supply_get_by_name((char *)chip->mmi.inner_wls_name);
 
@@ -995,7 +987,6 @@
 		rc = power_supply_get_property(inner_wls_psy, prop, val);
 		return rc;
 	}
->>>>>>> 3947cf7d
 
 	if (eb_pwr_psy) {
 		rc = power_supply_get_property(eb_pwr_psy,
@@ -1047,8 +1038,6 @@
 				enum power_supply_property prop)
 {
 	int rc;
-<<<<<<< HEAD
-=======
 	struct smb_charger *chip = power_supply_get_drvdata(psy);
 	struct power_supply *inner_wls_psy =
 		power_supply_get_by_name((char *)chip->mmi.inner_wls_name);
@@ -1060,7 +1049,6 @@
 						prop);
 		return rc;
 	}
->>>>>>> 3947cf7d
 
 	switch (prop) {
 	case POWER_SUPPLY_PROP_CURRENT_MAX:
@@ -1080,8 +1068,6 @@
 {
 	int rc = 0;
 	struct smb_charger *chip = power_supply_get_drvdata(psy);
-<<<<<<< HEAD
-=======
 	struct power_supply *inner_wls_psy =
 		power_supply_get_by_name((char *)chip->mmi.inner_wls_name);
 
@@ -1089,7 +1075,6 @@
 		rc = power_supply_set_property(inner_wls_psy, prop, val);
 		return rc;
 	}
->>>>>>> 3947cf7d
 
 	switch (prop) {
 	case POWER_SUPPLY_PROP_CURRENT_MAX:
@@ -1105,8 +1090,6 @@
 	return rc;
 }
 
-<<<<<<< HEAD
-=======
 static void smb2_wls_external_power_changed(struct power_supply *psy)
 {
 	struct smb2 *chip = power_supply_get_drvdata(psy);
@@ -1114,7 +1097,6 @@
 	if (chip->chg.mmi.inner_wls_used)
 		smblib_inner_wls_power_change(&chip->chg);
 }
->>>>>>> 3947cf7d
 
 static const struct power_supply_desc wls_psy_desc = {
 	.name = "wireless",
@@ -1124,10 +1106,7 @@
 	.get_property = mmi_wls_get_property,
 	.set_property = mmi_wls_set_property,
 	.property_is_writeable = mmi_wls_is_writeable,
-<<<<<<< HEAD
-=======
 	.external_power_changed = smb2_wls_external_power_changed,
->>>>>>> 3947cf7d
 };
 
 static int smb2_init_wls_psy(struct smb2 *chip)
@@ -1864,18 +1843,6 @@
 		return rc;
 	}
 
-<<<<<<< HEAD
-#ifdef QCOM_BASE
-	/* increase VCONN softstart */
-	rc = smblib_masked_write(chg, TYPE_C_CFG_2_REG,
-			VCONN_SOFTSTART_CFG_MASK, VCONN_SOFTSTART_CFG_MASK);
-#else
-	/* increase VCONN softstart and advertise default current*/
-	rc = smblib_masked_write(chg, TYPE_C_CFG_2_REG,
-			VCONN_SOFTSTART_CFG_MASK | EN_80UA_180UA_CUR_SOURCE_BIT,
-			VCONN_SOFTSTART_CFG_MASK);
-#endif
-=======
 	if (chg->source_current_ma >= DEFAULT_SOURCE_CURRENT_MA)
 		/* increase VCONN softstart */
 		rc = smblib_masked_write(chg, TYPE_C_CFG_2_REG,
@@ -1888,7 +1855,6 @@
 				EN_80UA_180UA_CUR_SOURCE_BIT,
 				VCONN_SOFTSTART_CFG_MASK);
 
->>>>>>> 3947cf7d
 	if (rc < 0) {
 		dev_err(chg->dev, "Couldn't increase VCONN softstart rc=%d\n",
 			rc);
@@ -2348,8 +2314,6 @@
 			return rc;
 		}
 	}
-<<<<<<< HEAD
-=======
 
 	if (chg->mmi.inner_wls_used) {
 		rc = smblib_write(chg, DCIN_ADAPTER_ALLOW_CFG_REG,
@@ -2362,7 +2326,6 @@
 		}
 	}
 
->>>>>>> 3947cf7d
 	return rc;
 }
 
@@ -2875,10 +2838,7 @@
 	chg->mode = PARALLEL_MASTER;
 	chg->irq_info = smb2_irqs;
 	chg->name = "PMI";
-<<<<<<< HEAD
-=======
 	chg->audio_headset_drp_wait_ms = &__audio_headset_drp_wait_ms;
->>>>>>> 3947cf7d
 	chg->suspended = false;
 
 	chg->regmap = dev_get_regmap(chg->dev->parent, NULL);
