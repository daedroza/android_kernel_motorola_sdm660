--- conflicted
+++ resolved
@@ -145,10 +145,7 @@
 	ATTACHED_SRC = 0,
 	ATTACHED_SINK,
 	UNATTACHED_SINK,
-<<<<<<< HEAD
-=======
 	ERR_VBUS_TIMEOUT,
->>>>>>> 3947cf7d
 };
 
 struct smb_irq_info {
@@ -295,14 +292,11 @@
 	TURBO_EBSRC_VALID,
 };
 
-<<<<<<< HEAD
-=======
 enum usb_en_pol {
 	USB_EN_ACTIVE_HIGH = 0,
 	USB_EN_ACTIVE_LOW,
 };
 
->>>>>>> 3947cf7d
 struct mmi_params {
 	bool			factory_mode;
 	int			demo_mode;
@@ -375,16 +369,12 @@
 	int			typec_debounce_cnt;
 	int			typec_debounce_pre_cnt;
 	int			typec_delay_cnt;
-<<<<<<< HEAD
-
-=======
 	const char		*inner_wls_name;
 	bool			inner_wls_used;
 	int			inner_wls_vmax;
 	int			inner_wls_imax;
 	struct gpio		wls_otg_gpio;
 	struct pinctrl		*wls_otg_pinctrl;
->>>>>>> 3947cf7d
 };
 
 struct smb_charger {
@@ -396,10 +386,7 @@
 	struct smb_iio		iio;
 	int			*debug_mask;
 	int			*try_sink_enabled;
-<<<<<<< HEAD
-=======
 	int			*audio_headset_drp_wait_ms;
->>>>>>> 3947cf7d
 	enum smb_mode		mode;
 	struct smb_chg_freq	chg_freq;
 	int			smb_version;
@@ -545,12 +532,9 @@
 	bool			suspended;
 	int			aicl_threshold_mv;
 	int			hc_aicl_threshold_mv;
-<<<<<<< HEAD
-=======
 
 	bool			single_path_usbin_switch;
 	u32			source_current_ma;
->>>>>>> 3947cf7d
 };
 
 int smblib_read(struct smb_charger *chg, u16 addr, u8 *val);
@@ -759,9 +743,6 @@
 #define AICL_THRESHOLD_MAX_MV 4700
 #define AICL_THRESHOLD_MIN_MV 4000
 
-<<<<<<< HEAD
-=======
 #define DEFAULT_SOURCE_CURRENT_MA 1500
 
->>>>>>> 3947cf7d
 #endif /* __SMB2_CHARGER_H */