/*
	Copyright (C) 2004 - 2009 Ivo van Doorn <IvDoorn@gmail.com>
	<http://rt2x00.serialmonkey.com>

	This program is free software; you can redistribute it and/or modify
	it under the terms of the GNU General Public License as published by
	the Free Software Foundation; either version 2 of the License, or
	(at your option) any later version.

	This program is distributed in the hope that it will be useful,
	but WITHOUT ANY WARRANTY; without even the implied warranty of
	MERCHANTABILITY or FITNESS FOR A PARTICULAR PURPOSE. See the
	GNU General Public License for more details.

	You should have received a copy of the GNU General Public License
	along with this program; if not, write to the
	Free Software Foundation, Inc.,
	59 Temple Place - Suite 330, Boston, MA 02111-1307, USA.
 */

/*
	Module: rt61pci
	Abstract: rt61pci device specific routines.
	Supported chipsets: RT2561, RT2561s, RT2661.
 */

#include <linux/crc-itu-t.h>
#include <linux/delay.h>
#include <linux/etherdevice.h>
#include <linux/init.h>
#include <linux/kernel.h>
#include <linux/module.h>
#include <linux/slab.h>
#include <linux/pci.h>
#include <linux/eeprom_93cx6.h>

#include "rt2x00.h"
#include "rt2x00pci.h"
#include "rt61pci.h"

/*
 * Allow hardware encryption to be disabled.
 */
static int modparam_nohwcrypt = 0;
module_param_named(nohwcrypt, modparam_nohwcrypt, bool, S_IRUGO);
MODULE_PARM_DESC(nohwcrypt, "Disable hardware encryption.");

/*
 * Register access.
 * BBP and RF register require indirect register access,
 * and use the CSR registers PHY_CSR3 and PHY_CSR4 to achieve this.
 * These indirect registers work with busy bits,
 * and we will try maximal REGISTER_BUSY_COUNT times to access
 * the register while taking a REGISTER_BUSY_DELAY us delay
 * between each attempt. When the busy bit is still set at that time,
 * the access attempt is considered to have failed,
 * and we will print an error.
 */
#define WAIT_FOR_BBP(__dev, __reg) \
	rt2x00pci_regbusy_read((__dev), PHY_CSR3, PHY_CSR3_BUSY, (__reg))
#define WAIT_FOR_RF(__dev, __reg) \
	rt2x00pci_regbusy_read((__dev), PHY_CSR4, PHY_CSR4_BUSY, (__reg))
#define WAIT_FOR_MCU(__dev, __reg) \
	rt2x00pci_regbusy_read((__dev), H2M_MAILBOX_CSR, \
			       H2M_MAILBOX_CSR_OWNER, (__reg))

static void rt61pci_bbp_write(struct rt2x00_dev *rt2x00dev,
			      const unsigned int word, const u8 value)
{
	u32 reg;

	mutex_lock(&rt2x00dev->csr_mutex);

	/*
	 * Wait until the BBP becomes available, afterwards we
	 * can safely write the new data into the register.
	 */
	if (WAIT_FOR_BBP(rt2x00dev, &reg)) {
		reg = 0;
		rt2x00_set_field32(&reg, PHY_CSR3_VALUE, value);
		rt2x00_set_field32(&reg, PHY_CSR3_REGNUM, word);
		rt2x00_set_field32(&reg, PHY_CSR3_BUSY, 1);
		rt2x00_set_field32(&reg, PHY_CSR3_READ_CONTROL, 0);

		rt2x00pci_register_write(rt2x00dev, PHY_CSR3, reg);
	}

	mutex_unlock(&rt2x00dev->csr_mutex);
}

static void rt61pci_bbp_read(struct rt2x00_dev *rt2x00dev,
			     const unsigned int word, u8 *value)
{
	u32 reg;

	mutex_lock(&rt2x00dev->csr_mutex);

	/*
	 * Wait until the BBP becomes available, afterwards we
	 * can safely write the read request into the register.
	 * After the data has been written, we wait until hardware
	 * returns the correct value, if at any time the register
	 * doesn't become available in time, reg will be 0xffffffff
	 * which means we return 0xff to the caller.
	 */
	if (WAIT_FOR_BBP(rt2x00dev, &reg)) {
		reg = 0;
		rt2x00_set_field32(&reg, PHY_CSR3_REGNUM, word);
		rt2x00_set_field32(&reg, PHY_CSR3_BUSY, 1);
		rt2x00_set_field32(&reg, PHY_CSR3_READ_CONTROL, 1);

		rt2x00pci_register_write(rt2x00dev, PHY_CSR3, reg);

		WAIT_FOR_BBP(rt2x00dev, &reg);
	}

	*value = rt2x00_get_field32(reg, PHY_CSR3_VALUE);

	mutex_unlock(&rt2x00dev->csr_mutex);
}

static void rt61pci_rf_write(struct rt2x00_dev *rt2x00dev,
			     const unsigned int word, const u32 value)
{
	u32 reg;

	mutex_lock(&rt2x00dev->csr_mutex);

	/*
	 * Wait until the RF becomes available, afterwards we
	 * can safely write the new data into the register.
	 */
	if (WAIT_FOR_RF(rt2x00dev, &reg)) {
		reg = 0;
		rt2x00_set_field32(&reg, PHY_CSR4_VALUE, value);
		rt2x00_set_field32(&reg, PHY_CSR4_NUMBER_OF_BITS, 21);
		rt2x00_set_field32(&reg, PHY_CSR4_IF_SELECT, 0);
		rt2x00_set_field32(&reg, PHY_CSR4_BUSY, 1);

		rt2x00pci_register_write(rt2x00dev, PHY_CSR4, reg);
		rt2x00_rf_write(rt2x00dev, word, value);
	}

	mutex_unlock(&rt2x00dev->csr_mutex);
}

static void rt61pci_mcu_request(struct rt2x00_dev *rt2x00dev,
				const u8 command, const u8 token,
				const u8 arg0, const u8 arg1)
{
	u32 reg;

	mutex_lock(&rt2x00dev->csr_mutex);

	/*
	 * Wait until the MCU becomes available, afterwards we
	 * can safely write the new data into the register.
	 */
	if (WAIT_FOR_MCU(rt2x00dev, &reg)) {
		rt2x00_set_field32(&reg, H2M_MAILBOX_CSR_OWNER, 1);
		rt2x00_set_field32(&reg, H2M_MAILBOX_CSR_CMD_TOKEN, token);
		rt2x00_set_field32(&reg, H2M_MAILBOX_CSR_ARG0, arg0);
		rt2x00_set_field32(&reg, H2M_MAILBOX_CSR_ARG1, arg1);
		rt2x00pci_register_write(rt2x00dev, H2M_MAILBOX_CSR, reg);

		rt2x00pci_register_read(rt2x00dev, HOST_CMD_CSR, &reg);
		rt2x00_set_field32(&reg, HOST_CMD_CSR_HOST_COMMAND, command);
		rt2x00_set_field32(&reg, HOST_CMD_CSR_INTERRUPT_MCU, 1);
		rt2x00pci_register_write(rt2x00dev, HOST_CMD_CSR, reg);
	}

	mutex_unlock(&rt2x00dev->csr_mutex);

}

static void rt61pci_eepromregister_read(struct eeprom_93cx6 *eeprom)
{
	struct rt2x00_dev *rt2x00dev = eeprom->data;
	u32 reg;

	rt2x00pci_register_read(rt2x00dev, E2PROM_CSR, &reg);

	eeprom->reg_data_in = !!rt2x00_get_field32(reg, E2PROM_CSR_DATA_IN);
	eeprom->reg_data_out = !!rt2x00_get_field32(reg, E2PROM_CSR_DATA_OUT);
	eeprom->reg_data_clock =
	    !!rt2x00_get_field32(reg, E2PROM_CSR_DATA_CLOCK);
	eeprom->reg_chip_select =
	    !!rt2x00_get_field32(reg, E2PROM_CSR_CHIP_SELECT);
}

static void rt61pci_eepromregister_write(struct eeprom_93cx6 *eeprom)
{
	struct rt2x00_dev *rt2x00dev = eeprom->data;
	u32 reg = 0;

	rt2x00_set_field32(&reg, E2PROM_CSR_DATA_IN, !!eeprom->reg_data_in);
	rt2x00_set_field32(&reg, E2PROM_CSR_DATA_OUT, !!eeprom->reg_data_out);
	rt2x00_set_field32(&reg, E2PROM_CSR_DATA_CLOCK,
			   !!eeprom->reg_data_clock);
	rt2x00_set_field32(&reg, E2PROM_CSR_CHIP_SELECT,
			   !!eeprom->reg_chip_select);

	rt2x00pci_register_write(rt2x00dev, E2PROM_CSR, reg);
}

#ifdef CONFIG_RT2X00_LIB_DEBUGFS
static const struct rt2x00debug rt61pci_rt2x00debug = {
	.owner	= THIS_MODULE,
	.csr	= {
		.read		= rt2x00pci_register_read,
		.write		= rt2x00pci_register_write,
		.flags		= RT2X00DEBUGFS_OFFSET,
		.word_base	= CSR_REG_BASE,
		.word_size	= sizeof(u32),
		.word_count	= CSR_REG_SIZE / sizeof(u32),
	},
	.eeprom	= {
		.read		= rt2x00_eeprom_read,
		.write		= rt2x00_eeprom_write,
		.word_base	= EEPROM_BASE,
		.word_size	= sizeof(u16),
		.word_count	= EEPROM_SIZE / sizeof(u16),
	},
	.bbp	= {
		.read		= rt61pci_bbp_read,
		.write		= rt61pci_bbp_write,
		.word_base	= BBP_BASE,
		.word_size	= sizeof(u8),
		.word_count	= BBP_SIZE / sizeof(u8),
	},
	.rf	= {
		.read		= rt2x00_rf_read,
		.write		= rt61pci_rf_write,
		.word_base	= RF_BASE,
		.word_size	= sizeof(u32),
		.word_count	= RF_SIZE / sizeof(u32),
	},
};
#endif /* CONFIG_RT2X00_LIB_DEBUGFS */

static int rt61pci_rfkill_poll(struct rt2x00_dev *rt2x00dev)
{
	u32 reg;

	rt2x00pci_register_read(rt2x00dev, MAC_CSR13, &reg);
	return rt2x00_get_field32(reg, MAC_CSR13_BIT5);
}

#ifdef CONFIG_RT2X00_LIB_LEDS
static void rt61pci_brightness_set(struct led_classdev *led_cdev,
				   enum led_brightness brightness)
{
	struct rt2x00_led *led =
	    container_of(led_cdev, struct rt2x00_led, led_dev);
	unsigned int enabled = brightness != LED_OFF;
	unsigned int a_mode =
	    (enabled && led->rt2x00dev->curr_band == IEEE80211_BAND_5GHZ);
	unsigned int bg_mode =
	    (enabled && led->rt2x00dev->curr_band == IEEE80211_BAND_2GHZ);

	if (led->type == LED_TYPE_RADIO) {
		rt2x00_set_field16(&led->rt2x00dev->led_mcu_reg,
				   MCU_LEDCS_RADIO_STATUS, enabled);

		rt61pci_mcu_request(led->rt2x00dev, MCU_LED, 0xff,
				    (led->rt2x00dev->led_mcu_reg & 0xff),
				    ((led->rt2x00dev->led_mcu_reg >> 8)));
	} else if (led->type == LED_TYPE_ASSOC) {
		rt2x00_set_field16(&led->rt2x00dev->led_mcu_reg,
				   MCU_LEDCS_LINK_BG_STATUS, bg_mode);
		rt2x00_set_field16(&led->rt2x00dev->led_mcu_reg,
				   MCU_LEDCS_LINK_A_STATUS, a_mode);

		rt61pci_mcu_request(led->rt2x00dev, MCU_LED, 0xff,
				    (led->rt2x00dev->led_mcu_reg & 0xff),
				    ((led->rt2x00dev->led_mcu_reg >> 8)));
	} else if (led->type == LED_TYPE_QUALITY) {
		/*
		 * The brightness is divided into 6 levels (0 - 5),
		 * this means we need to convert the brightness
		 * argument into the matching level within that range.
		 */
		rt61pci_mcu_request(led->rt2x00dev, MCU_LED_STRENGTH, 0xff,
				    brightness / (LED_FULL / 6), 0);
	}
}

static int rt61pci_blink_set(struct led_classdev *led_cdev,
			     unsigned long *delay_on,
			     unsigned long *delay_off)
{
	struct rt2x00_led *led =
	    container_of(led_cdev, struct rt2x00_led, led_dev);
	u32 reg;

	rt2x00pci_register_read(led->rt2x00dev, MAC_CSR14, &reg);
	rt2x00_set_field32(&reg, MAC_CSR14_ON_PERIOD, *delay_on);
	rt2x00_set_field32(&reg, MAC_CSR14_OFF_PERIOD, *delay_off);
	rt2x00pci_register_write(led->rt2x00dev, MAC_CSR14, reg);

	return 0;
}

static void rt61pci_init_led(struct rt2x00_dev *rt2x00dev,
			     struct rt2x00_led *led,
			     enum led_type type)
{
	led->rt2x00dev = rt2x00dev;
	led->type = type;
	led->led_dev.brightness_set = rt61pci_brightness_set;
	led->led_dev.blink_set = rt61pci_blink_set;
	led->flags = LED_INITIALIZED;
}
#endif /* CONFIG_RT2X00_LIB_LEDS */

/*
 * Configuration handlers.
 */
static int rt61pci_config_shared_key(struct rt2x00_dev *rt2x00dev,
				     struct rt2x00lib_crypto *crypto,
				     struct ieee80211_key_conf *key)
{
	struct hw_key_entry key_entry;
	struct rt2x00_field32 field;
	u32 mask;
	u32 reg;

	if (crypto->cmd == SET_KEY) {
		/*
		 * rt2x00lib can't determine the correct free
		 * key_idx for shared keys. We have 1 register
		 * with key valid bits. The goal is simple, read
		 * the register, if that is full we have no slots
		 * left.
		 * Note that each BSS is allowed to have up to 4
		 * shared keys, so put a mask over the allowed
		 * entries.
		 */
		mask = (0xf << crypto->bssidx);

		rt2x00pci_register_read(rt2x00dev, SEC_CSR0, &reg);
		reg &= mask;

		if (reg && reg == mask)
			return -ENOSPC;

		key->hw_key_idx += reg ? ffz(reg) : 0;

		/*
		 * Upload key to hardware
		 */
		memcpy(key_entry.key, crypto->key,
		       sizeof(key_entry.key));
		memcpy(key_entry.tx_mic, crypto->tx_mic,
		       sizeof(key_entry.tx_mic));
		memcpy(key_entry.rx_mic, crypto->rx_mic,
		       sizeof(key_entry.rx_mic));

		reg = SHARED_KEY_ENTRY(key->hw_key_idx);
		rt2x00pci_register_multiwrite(rt2x00dev, reg,
					      &key_entry, sizeof(key_entry));

		/*
		 * The cipher types are stored over 2 registers.
		 * bssidx 0 and 1 keys are stored in SEC_CSR1 and
		 * bssidx 1 and 2 keys are stored in SEC_CSR5.
		 * Using the correct defines correctly will cause overhead,
		 * so just calculate the correct offset.
		 */
		if (key->hw_key_idx < 8) {
			field.bit_offset = (3 * key->hw_key_idx);
			field.bit_mask = 0x7 << field.bit_offset;

			rt2x00pci_register_read(rt2x00dev, SEC_CSR1, &reg);
			rt2x00_set_field32(&reg, field, crypto->cipher);
			rt2x00pci_register_write(rt2x00dev, SEC_CSR1, reg);
		} else {
			field.bit_offset = (3 * (key->hw_key_idx - 8));
			field.bit_mask = 0x7 << field.bit_offset;

			rt2x00pci_register_read(rt2x00dev, SEC_CSR5, &reg);
			rt2x00_set_field32(&reg, field, crypto->cipher);
			rt2x00pci_register_write(rt2x00dev, SEC_CSR5, reg);
		}

		/*
		 * The driver does not support the IV/EIV generation
		 * in hardware. However it doesn't support the IV/EIV
		 * inside the ieee80211 frame either, but requires it
		 * to be provided separately for the descriptor.
		 * rt2x00lib will cut the IV/EIV data out of all frames
		 * given to us by mac80211, but we must tell mac80211
		 * to generate the IV/EIV data.
		 */
		key->flags |= IEEE80211_KEY_FLAG_GENERATE_IV;
	}

	/*
	 * SEC_CSR0 contains only single-bit fields to indicate
	 * a particular key is valid. Because using the FIELD32()
	 * defines directly will cause a lot of overhead, we use
	 * a calculation to determine the correct bit directly.
	 */
	mask = 1 << key->hw_key_idx;

	rt2x00pci_register_read(rt2x00dev, SEC_CSR0, &reg);
	if (crypto->cmd == SET_KEY)
		reg |= mask;
	else if (crypto->cmd == DISABLE_KEY)
		reg &= ~mask;
	rt2x00pci_register_write(rt2x00dev, SEC_CSR0, reg);

	return 0;
}

static int rt61pci_config_pairwise_key(struct rt2x00_dev *rt2x00dev,
				       struct rt2x00lib_crypto *crypto,
				       struct ieee80211_key_conf *key)
{
	struct hw_pairwise_ta_entry addr_entry;
	struct hw_key_entry key_entry;
	u32 mask;
	u32 reg;

	if (crypto->cmd == SET_KEY) {
		/*
		 * rt2x00lib can't determine the correct free
		 * key_idx for pairwise keys. We have 2 registers
		 * with key valid bits. The goal is simple: read
		 * the first register. If that is full, move to
		 * the next register.
		 * When both registers are full, we drop the key.
		 * Otherwise, we use the first invalid entry.
		 */
		rt2x00pci_register_read(rt2x00dev, SEC_CSR2, &reg);
		if (reg && reg == ~0) {
			key->hw_key_idx = 32;
			rt2x00pci_register_read(rt2x00dev, SEC_CSR3, &reg);
			if (reg && reg == ~0)
				return -ENOSPC;
		}

		key->hw_key_idx += reg ? ffz(reg) : 0;

		/*
		 * Upload key to hardware
		 */
		memcpy(key_entry.key, crypto->key,
		       sizeof(key_entry.key));
		memcpy(key_entry.tx_mic, crypto->tx_mic,
		       sizeof(key_entry.tx_mic));
		memcpy(key_entry.rx_mic, crypto->rx_mic,
		       sizeof(key_entry.rx_mic));

		memset(&addr_entry, 0, sizeof(addr_entry));
		memcpy(&addr_entry, crypto->address, ETH_ALEN);
		addr_entry.cipher = crypto->cipher;

		reg = PAIRWISE_KEY_ENTRY(key->hw_key_idx);
		rt2x00pci_register_multiwrite(rt2x00dev, reg,
					      &key_entry, sizeof(key_entry));

		reg = PAIRWISE_TA_ENTRY(key->hw_key_idx);
		rt2x00pci_register_multiwrite(rt2x00dev, reg,
					      &addr_entry, sizeof(addr_entry));

		/*
		 * Enable pairwise lookup table for given BSS idx.
		 * Without this, received frames will not be decrypted
		 * by the hardware.
		 */
		rt2x00pci_register_read(rt2x00dev, SEC_CSR4, &reg);
		reg |= (1 << crypto->bssidx);
		rt2x00pci_register_write(rt2x00dev, SEC_CSR4, reg);

		/*
		 * The driver does not support the IV/EIV generation
		 * in hardware. However it doesn't support the IV/EIV
		 * inside the ieee80211 frame either, but requires it
		 * to be provided separately for the descriptor.
		 * rt2x00lib will cut the IV/EIV data out of all frames
		 * given to us by mac80211, but we must tell mac80211
		 * to generate the IV/EIV data.
		 */
		key->flags |= IEEE80211_KEY_FLAG_GENERATE_IV;
	}

	/*
	 * SEC_CSR2 and SEC_CSR3 contain only single-bit fields to indicate
	 * a particular key is valid. Because using the FIELD32()
	 * defines directly will cause a lot of overhead, we use
	 * a calculation to determine the correct bit directly.
	 */
	if (key->hw_key_idx < 32) {
		mask = 1 << key->hw_key_idx;

		rt2x00pci_register_read(rt2x00dev, SEC_CSR2, &reg);
		if (crypto->cmd == SET_KEY)
			reg |= mask;
		else if (crypto->cmd == DISABLE_KEY)
			reg &= ~mask;
		rt2x00pci_register_write(rt2x00dev, SEC_CSR2, reg);
	} else {
		mask = 1 << (key->hw_key_idx - 32);

		rt2x00pci_register_read(rt2x00dev, SEC_CSR3, &reg);
		if (crypto->cmd == SET_KEY)
			reg |= mask;
		else if (crypto->cmd == DISABLE_KEY)
			reg &= ~mask;
		rt2x00pci_register_write(rt2x00dev, SEC_CSR3, reg);
	}

	return 0;
}

static void rt61pci_config_filter(struct rt2x00_dev *rt2x00dev,
				  const unsigned int filter_flags)
{
	u32 reg;

	/*
	 * Start configuration steps.
	 * Note that the version error will always be dropped
	 * and broadcast frames will always be accepted since
	 * there is no filter for it at this time.
	 */
	rt2x00pci_register_read(rt2x00dev, TXRX_CSR0, &reg);
	rt2x00_set_field32(&reg, TXRX_CSR0_DROP_CRC,
			   !(filter_flags & FIF_FCSFAIL));
	rt2x00_set_field32(&reg, TXRX_CSR0_DROP_PHYSICAL,
			   !(filter_flags & FIF_PLCPFAIL));
	rt2x00_set_field32(&reg, TXRX_CSR0_DROP_CONTROL,
			   !(filter_flags & (FIF_CONTROL | FIF_PSPOLL)));
	rt2x00_set_field32(&reg, TXRX_CSR0_DROP_NOT_TO_ME,
			   !(filter_flags & FIF_PROMISC_IN_BSS));
	rt2x00_set_field32(&reg, TXRX_CSR0_DROP_TO_DS,
			   !(filter_flags & FIF_PROMISC_IN_BSS) &&
			   !rt2x00dev->intf_ap_count);
	rt2x00_set_field32(&reg, TXRX_CSR0_DROP_VERSION_ERROR, 1);
	rt2x00_set_field32(&reg, TXRX_CSR0_DROP_MULTICAST,
			   !(filter_flags & FIF_ALLMULTI));
	rt2x00_set_field32(&reg, TXRX_CSR0_DROP_BROADCAST, 0);
	rt2x00_set_field32(&reg, TXRX_CSR0_DROP_ACK_CTS,
			   !(filter_flags & FIF_CONTROL));
	rt2x00pci_register_write(rt2x00dev, TXRX_CSR0, reg);
}

static void rt61pci_config_intf(struct rt2x00_dev *rt2x00dev,
				struct rt2x00_intf *intf,
				struct rt2x00intf_conf *conf,
				const unsigned int flags)
{
	u32 reg;

	if (flags & CONFIG_UPDATE_TYPE) {
		/*
		 * Enable synchronisation.
		 */
		rt2x00pci_register_read(rt2x00dev, TXRX_CSR9, &reg);
		rt2x00_set_field32(&reg, TXRX_CSR9_TSF_SYNC, conf->sync);
		rt2x00pci_register_write(rt2x00dev, TXRX_CSR9, reg);
	}

	if (flags & CONFIG_UPDATE_MAC) {
		reg = le32_to_cpu(conf->mac[1]);
		rt2x00_set_field32(&reg, MAC_CSR3_UNICAST_TO_ME_MASK, 0xff);
		conf->mac[1] = cpu_to_le32(reg);

		rt2x00pci_register_multiwrite(rt2x00dev, MAC_CSR2,
					      conf->mac, sizeof(conf->mac));
	}

	if (flags & CONFIG_UPDATE_BSSID) {
		reg = le32_to_cpu(conf->bssid[1]);
		rt2x00_set_field32(&reg, MAC_CSR5_BSS_ID_MASK, 3);
		conf->bssid[1] = cpu_to_le32(reg);

		rt2x00pci_register_multiwrite(rt2x00dev, MAC_CSR4,
					      conf->bssid, sizeof(conf->bssid));
	}
}

static void rt61pci_config_erp(struct rt2x00_dev *rt2x00dev,
			       struct rt2x00lib_erp *erp,
			       u32 changed)
{
	u32 reg;

	rt2x00pci_register_read(rt2x00dev, TXRX_CSR0, &reg);
	rt2x00_set_field32(&reg, TXRX_CSR0_RX_ACK_TIMEOUT, 0x32);
	rt2x00_set_field32(&reg, TXRX_CSR0_TSF_OFFSET, IEEE80211_HEADER);
	rt2x00pci_register_write(rt2x00dev, TXRX_CSR0, reg);

	if (changed & BSS_CHANGED_ERP_PREAMBLE) {
		rt2x00pci_register_read(rt2x00dev, TXRX_CSR4, &reg);
		rt2x00_set_field32(&reg, TXRX_CSR4_AUTORESPOND_ENABLE, 1);
		rt2x00_set_field32(&reg, TXRX_CSR4_AUTORESPOND_PREAMBLE,
				   !!erp->short_preamble);
		rt2x00pci_register_write(rt2x00dev, TXRX_CSR4, reg);
	}

	if (changed & BSS_CHANGED_BASIC_RATES)
		rt2x00pci_register_write(rt2x00dev, TXRX_CSR5,
					 erp->basic_rates);

	if (changed & BSS_CHANGED_BEACON_INT) {
		rt2x00pci_register_read(rt2x00dev, TXRX_CSR9, &reg);
		rt2x00_set_field32(&reg, TXRX_CSR9_BEACON_INTERVAL,
				   erp->beacon_int * 16);
		rt2x00pci_register_write(rt2x00dev, TXRX_CSR9, reg);
	}

	if (changed & BSS_CHANGED_ERP_SLOT) {
		rt2x00pci_register_read(rt2x00dev, MAC_CSR9, &reg);
		rt2x00_set_field32(&reg, MAC_CSR9_SLOT_TIME, erp->slot_time);
		rt2x00pci_register_write(rt2x00dev, MAC_CSR9, reg);

		rt2x00pci_register_read(rt2x00dev, MAC_CSR8, &reg);
		rt2x00_set_field32(&reg, MAC_CSR8_SIFS, erp->sifs);
		rt2x00_set_field32(&reg, MAC_CSR8_SIFS_AFTER_RX_OFDM, 3);
		rt2x00_set_field32(&reg, MAC_CSR8_EIFS, erp->eifs);
		rt2x00pci_register_write(rt2x00dev, MAC_CSR8, reg);
	}
}

static void rt61pci_config_antenna_5x(struct rt2x00_dev *rt2x00dev,
				      struct antenna_setup *ant)
{
	u8 r3;
	u8 r4;
	u8 r77;

	rt61pci_bbp_read(rt2x00dev, 3, &r3);
	rt61pci_bbp_read(rt2x00dev, 4, &r4);
	rt61pci_bbp_read(rt2x00dev, 77, &r77);

	rt2x00_set_field8(&r3, BBP_R3_SMART_MODE, rt2x00_rf(rt2x00dev, RF5325));

	/*
	 * Configure the RX antenna.
	 */
	switch (ant->rx) {
	case ANTENNA_HW_DIVERSITY:
		rt2x00_set_field8(&r4, BBP_R4_RX_ANTENNA_CONTROL, 2);
		rt2x00_set_field8(&r4, BBP_R4_RX_FRAME_END,
				  (rt2x00dev->curr_band != IEEE80211_BAND_5GHZ));
		break;
	case ANTENNA_A:
		rt2x00_set_field8(&r4, BBP_R4_RX_ANTENNA_CONTROL, 1);
		rt2x00_set_field8(&r4, BBP_R4_RX_FRAME_END, 0);
		if (rt2x00dev->curr_band == IEEE80211_BAND_5GHZ)
			rt2x00_set_field8(&r77, BBP_R77_RX_ANTENNA, 0);
		else
			rt2x00_set_field8(&r77, BBP_R77_RX_ANTENNA, 3);
		break;
	case ANTENNA_B:
	default:
		rt2x00_set_field8(&r4, BBP_R4_RX_ANTENNA_CONTROL, 1);
		rt2x00_set_field8(&r4, BBP_R4_RX_FRAME_END, 0);
		if (rt2x00dev->curr_band == IEEE80211_BAND_5GHZ)
			rt2x00_set_field8(&r77, BBP_R77_RX_ANTENNA, 3);
		else
			rt2x00_set_field8(&r77, BBP_R77_RX_ANTENNA, 0);
		break;
	}

	rt61pci_bbp_write(rt2x00dev, 77, r77);
	rt61pci_bbp_write(rt2x00dev, 3, r3);
	rt61pci_bbp_write(rt2x00dev, 4, r4);
}

static void rt61pci_config_antenna_2x(struct rt2x00_dev *rt2x00dev,
				      struct antenna_setup *ant)
{
	u8 r3;
	u8 r4;
	u8 r77;

	rt61pci_bbp_read(rt2x00dev, 3, &r3);
	rt61pci_bbp_read(rt2x00dev, 4, &r4);
	rt61pci_bbp_read(rt2x00dev, 77, &r77);

	rt2x00_set_field8(&r3, BBP_R3_SMART_MODE, rt2x00_rf(rt2x00dev, RF2529));
	rt2x00_set_field8(&r4, BBP_R4_RX_FRAME_END,
			  !test_bit(CAPABILITY_FRAME_TYPE, &rt2x00dev->cap_flags));

	/*
	 * Configure the RX antenna.
	 */
	switch (ant->rx) {
	case ANTENNA_HW_DIVERSITY:
		rt2x00_set_field8(&r4, BBP_R4_RX_ANTENNA_CONTROL, 2);
		break;
	case ANTENNA_A:
		rt2x00_set_field8(&r4, BBP_R4_RX_ANTENNA_CONTROL, 1);
		rt2x00_set_field8(&r77, BBP_R77_RX_ANTENNA, 3);
		break;
	case ANTENNA_B:
	default:
		rt2x00_set_field8(&r4, BBP_R4_RX_ANTENNA_CONTROL, 1);
		rt2x00_set_field8(&r77, BBP_R77_RX_ANTENNA, 0);
		break;
	}

	rt61pci_bbp_write(rt2x00dev, 77, r77);
	rt61pci_bbp_write(rt2x00dev, 3, r3);
	rt61pci_bbp_write(rt2x00dev, 4, r4);
}

static void rt61pci_config_antenna_2529_rx(struct rt2x00_dev *rt2x00dev,
					   const int p1, const int p2)
{
	u32 reg;

	rt2x00pci_register_read(rt2x00dev, MAC_CSR13, &reg);

	rt2x00_set_field32(&reg, MAC_CSR13_BIT4, p1);
	rt2x00_set_field32(&reg, MAC_CSR13_BIT12, 0);

	rt2x00_set_field32(&reg, MAC_CSR13_BIT3, !p2);
	rt2x00_set_field32(&reg, MAC_CSR13_BIT11, 0);

	rt2x00pci_register_write(rt2x00dev, MAC_CSR13, reg);
}

static void rt61pci_config_antenna_2529(struct rt2x00_dev *rt2x00dev,
					struct antenna_setup *ant)
{
	u8 r3;
	u8 r4;
	u8 r77;

	rt61pci_bbp_read(rt2x00dev, 3, &r3);
	rt61pci_bbp_read(rt2x00dev, 4, &r4);
	rt61pci_bbp_read(rt2x00dev, 77, &r77);

	/*
	 * Configure the RX antenna.
	 */
	switch (ant->rx) {
	case ANTENNA_A:
		rt2x00_set_field8(&r4, BBP_R4_RX_ANTENNA_CONTROL, 1);
		rt2x00_set_field8(&r77, BBP_R77_RX_ANTENNA, 0);
		rt61pci_config_antenna_2529_rx(rt2x00dev, 0, 0);
		break;
	case ANTENNA_HW_DIVERSITY:
		/*
		 * FIXME: Antenna selection for the rf 2529 is very confusing
		 * in the legacy driver. Just default to antenna B until the
		 * legacy code can be properly translated into rt2x00 code.
		 */
	case ANTENNA_B:
	default:
		rt2x00_set_field8(&r4, BBP_R4_RX_ANTENNA_CONTROL, 1);
		rt2x00_set_field8(&r77, BBP_R77_RX_ANTENNA, 3);
		rt61pci_config_antenna_2529_rx(rt2x00dev, 1, 1);
		break;
	}

	rt61pci_bbp_write(rt2x00dev, 77, r77);
	rt61pci_bbp_write(rt2x00dev, 3, r3);
	rt61pci_bbp_write(rt2x00dev, 4, r4);
}

struct antenna_sel {
	u8 word;
	/*
	 * value[0] -> non-LNA
	 * value[1] -> LNA
	 */
	u8 value[2];
};

static const struct antenna_sel antenna_sel_a[] = {
	{ 96,  { 0x58, 0x78 } },
	{ 104, { 0x38, 0x48 } },
	{ 75,  { 0xfe, 0x80 } },
	{ 86,  { 0xfe, 0x80 } },
	{ 88,  { 0xfe, 0x80 } },
	{ 35,  { 0x60, 0x60 } },
	{ 97,  { 0x58, 0x58 } },
	{ 98,  { 0x58, 0x58 } },
};

static const struct antenna_sel antenna_sel_bg[] = {
	{ 96,  { 0x48, 0x68 } },
	{ 104, { 0x2c, 0x3c } },
	{ 75,  { 0xfe, 0x80 } },
	{ 86,  { 0xfe, 0x80 } },
	{ 88,  { 0xfe, 0x80 } },
	{ 35,  { 0x50, 0x50 } },
	{ 97,  { 0x48, 0x48 } },
	{ 98,  { 0x48, 0x48 } },
};

static void rt61pci_config_ant(struct rt2x00_dev *rt2x00dev,
			       struct antenna_setup *ant)
{
	const struct antenna_sel *sel;
	unsigned int lna;
	unsigned int i;
	u32 reg;

	/*
	 * We should never come here because rt2x00lib is supposed
	 * to catch this and send us the correct antenna explicitely.
	 */
	BUG_ON(ant->rx == ANTENNA_SW_DIVERSITY ||
	       ant->tx == ANTENNA_SW_DIVERSITY);

	if (rt2x00dev->curr_band == IEEE80211_BAND_5GHZ) {
		sel = antenna_sel_a;
		lna = test_bit(CAPABILITY_EXTERNAL_LNA_A, &rt2x00dev->cap_flags);
	} else {
		sel = antenna_sel_bg;
		lna = test_bit(CAPABILITY_EXTERNAL_LNA_BG, &rt2x00dev->cap_flags);
	}

	for (i = 0; i < ARRAY_SIZE(antenna_sel_a); i++)
		rt61pci_bbp_write(rt2x00dev, sel[i].word, sel[i].value[lna]);

	rt2x00pci_register_read(rt2x00dev, PHY_CSR0, &reg);

	rt2x00_set_field32(&reg, PHY_CSR0_PA_PE_BG,
			   rt2x00dev->curr_band == IEEE80211_BAND_2GHZ);
	rt2x00_set_field32(&reg, PHY_CSR0_PA_PE_A,
			   rt2x00dev->curr_band == IEEE80211_BAND_5GHZ);

	rt2x00pci_register_write(rt2x00dev, PHY_CSR0, reg);

	if (rt2x00_rf(rt2x00dev, RF5225) || rt2x00_rf(rt2x00dev, RF5325))
		rt61pci_config_antenna_5x(rt2x00dev, ant);
	else if (rt2x00_rf(rt2x00dev, RF2527))
		rt61pci_config_antenna_2x(rt2x00dev, ant);
	else if (rt2x00_rf(rt2x00dev, RF2529)) {
		if (test_bit(CAPABILITY_DOUBLE_ANTENNA, &rt2x00dev->cap_flags))
			rt61pci_config_antenna_2x(rt2x00dev, ant);
		else
			rt61pci_config_antenna_2529(rt2x00dev, ant);
	}
}

static void rt61pci_config_lna_gain(struct rt2x00_dev *rt2x00dev,
				    struct rt2x00lib_conf *libconf)
{
	u16 eeprom;
	short lna_gain = 0;

	if (libconf->conf->channel->band == IEEE80211_BAND_2GHZ) {
		if (test_bit(CAPABILITY_EXTERNAL_LNA_BG, &rt2x00dev->cap_flags))
			lna_gain += 14;

		rt2x00_eeprom_read(rt2x00dev, EEPROM_RSSI_OFFSET_BG, &eeprom);
		lna_gain -= rt2x00_get_field16(eeprom, EEPROM_RSSI_OFFSET_BG_1);
	} else {
		if (test_bit(CAPABILITY_EXTERNAL_LNA_A, &rt2x00dev->cap_flags))
			lna_gain += 14;

		rt2x00_eeprom_read(rt2x00dev, EEPROM_RSSI_OFFSET_A, &eeprom);
		lna_gain -= rt2x00_get_field16(eeprom, EEPROM_RSSI_OFFSET_A_1);
	}

	rt2x00dev->lna_gain = lna_gain;
}

static void rt61pci_config_channel(struct rt2x00_dev *rt2x00dev,
				   struct rf_channel *rf, const int txpower)
{
	u8 r3;
	u8 r94;
	u8 smart;

	rt2x00_set_field32(&rf->rf3, RF3_TXPOWER, TXPOWER_TO_DEV(txpower));
	rt2x00_set_field32(&rf->rf4, RF4_FREQ_OFFSET, rt2x00dev->freq_offset);

	smart = !(rt2x00_rf(rt2x00dev, RF5225) || rt2x00_rf(rt2x00dev, RF2527));

	rt61pci_bbp_read(rt2x00dev, 3, &r3);
	rt2x00_set_field8(&r3, BBP_R3_SMART_MODE, smart);
	rt61pci_bbp_write(rt2x00dev, 3, r3);

	r94 = 6;
	if (txpower > MAX_TXPOWER && txpower <= (MAX_TXPOWER + r94))
		r94 += txpower - MAX_TXPOWER;
	else if (txpower < MIN_TXPOWER && txpower >= (MIN_TXPOWER - r94))
		r94 += txpower;
	rt61pci_bbp_write(rt2x00dev, 94, r94);

	rt61pci_rf_write(rt2x00dev, 1, rf->rf1);
	rt61pci_rf_write(rt2x00dev, 2, rf->rf2);
	rt61pci_rf_write(rt2x00dev, 3, rf->rf3 & ~0x00000004);
	rt61pci_rf_write(rt2x00dev, 4, rf->rf4);

	udelay(200);

	rt61pci_rf_write(rt2x00dev, 1, rf->rf1);
	rt61pci_rf_write(rt2x00dev, 2, rf->rf2);
	rt61pci_rf_write(rt2x00dev, 3, rf->rf3 | 0x00000004);
	rt61pci_rf_write(rt2x00dev, 4, rf->rf4);

	udelay(200);

	rt61pci_rf_write(rt2x00dev, 1, rf->rf1);
	rt61pci_rf_write(rt2x00dev, 2, rf->rf2);
	rt61pci_rf_write(rt2x00dev, 3, rf->rf3 & ~0x00000004);
	rt61pci_rf_write(rt2x00dev, 4, rf->rf4);

	msleep(1);
}

static void rt61pci_config_txpower(struct rt2x00_dev *rt2x00dev,
				   const int txpower)
{
	struct rf_channel rf;

	rt2x00_rf_read(rt2x00dev, 1, &rf.rf1);
	rt2x00_rf_read(rt2x00dev, 2, &rf.rf2);
	rt2x00_rf_read(rt2x00dev, 3, &rf.rf3);
	rt2x00_rf_read(rt2x00dev, 4, &rf.rf4);

	rt61pci_config_channel(rt2x00dev, &rf, txpower);
}

static void rt61pci_config_retry_limit(struct rt2x00_dev *rt2x00dev,
				    struct rt2x00lib_conf *libconf)
{
	u32 reg;

	rt2x00pci_register_read(rt2x00dev, TXRX_CSR4, &reg);
	rt2x00_set_field32(&reg, TXRX_CSR4_OFDM_TX_RATE_DOWN, 1);
	rt2x00_set_field32(&reg, TXRX_CSR4_OFDM_TX_RATE_STEP, 0);
	rt2x00_set_field32(&reg, TXRX_CSR4_OFDM_TX_FALLBACK_CCK, 0);
	rt2x00_set_field32(&reg, TXRX_CSR4_LONG_RETRY_LIMIT,
			   libconf->conf->long_frame_max_tx_count);
	rt2x00_set_field32(&reg, TXRX_CSR4_SHORT_RETRY_LIMIT,
			   libconf->conf->short_frame_max_tx_count);
	rt2x00pci_register_write(rt2x00dev, TXRX_CSR4, reg);
}

static void rt61pci_config_ps(struct rt2x00_dev *rt2x00dev,
				struct rt2x00lib_conf *libconf)
{
	enum dev_state state =
	    (libconf->conf->flags & IEEE80211_CONF_PS) ?
		STATE_SLEEP : STATE_AWAKE;
	u32 reg;

	if (state == STATE_SLEEP) {
		rt2x00pci_register_read(rt2x00dev, MAC_CSR11, &reg);
		rt2x00_set_field32(&reg, MAC_CSR11_DELAY_AFTER_TBCN,
				   rt2x00dev->beacon_int - 10);
		rt2x00_set_field32(&reg, MAC_CSR11_TBCN_BEFORE_WAKEUP,
				   libconf->conf->listen_interval - 1);
		rt2x00_set_field32(&reg, MAC_CSR11_WAKEUP_LATENCY, 5);

		/* We must first disable autowake before it can be enabled */
		rt2x00_set_field32(&reg, MAC_CSR11_AUTOWAKE, 0);
		rt2x00pci_register_write(rt2x00dev, MAC_CSR11, reg);

		rt2x00_set_field32(&reg, MAC_CSR11_AUTOWAKE, 1);
		rt2x00pci_register_write(rt2x00dev, MAC_CSR11, reg);

		rt2x00pci_register_write(rt2x00dev, SOFT_RESET_CSR, 0x00000005);
		rt2x00pci_register_write(rt2x00dev, IO_CNTL_CSR, 0x0000001c);
		rt2x00pci_register_write(rt2x00dev, PCI_USEC_CSR, 0x00000060);

		rt61pci_mcu_request(rt2x00dev, MCU_SLEEP, 0xff, 0, 0);
	} else {
		rt2x00pci_register_read(rt2x00dev, MAC_CSR11, &reg);
		rt2x00_set_field32(&reg, MAC_CSR11_DELAY_AFTER_TBCN, 0);
		rt2x00_set_field32(&reg, MAC_CSR11_TBCN_BEFORE_WAKEUP, 0);
		rt2x00_set_field32(&reg, MAC_CSR11_AUTOWAKE, 0);
		rt2x00_set_field32(&reg, MAC_CSR11_WAKEUP_LATENCY, 0);
		rt2x00pci_register_write(rt2x00dev, MAC_CSR11, reg);

		rt2x00pci_register_write(rt2x00dev, SOFT_RESET_CSR, 0x00000007);
		rt2x00pci_register_write(rt2x00dev, IO_CNTL_CSR, 0x00000018);
		rt2x00pci_register_write(rt2x00dev, PCI_USEC_CSR, 0x00000020);

		rt61pci_mcu_request(rt2x00dev, MCU_WAKEUP, 0xff, 0, 0);
	}
}

static void rt61pci_config(struct rt2x00_dev *rt2x00dev,
			   struct rt2x00lib_conf *libconf,
			   const unsigned int flags)
{
	/* Always recalculate LNA gain before changing configuration */
	rt61pci_config_lna_gain(rt2x00dev, libconf);

	if (flags & IEEE80211_CONF_CHANGE_CHANNEL)
		rt61pci_config_channel(rt2x00dev, &libconf->rf,
				       libconf->conf->power_level);
	if ((flags & IEEE80211_CONF_CHANGE_POWER) &&
	    !(flags & IEEE80211_CONF_CHANGE_CHANNEL))
		rt61pci_config_txpower(rt2x00dev, libconf->conf->power_level);
	if (flags & IEEE80211_CONF_CHANGE_RETRY_LIMITS)
		rt61pci_config_retry_limit(rt2x00dev, libconf);
	if (flags & IEEE80211_CONF_CHANGE_PS)
		rt61pci_config_ps(rt2x00dev, libconf);
}

/*
 * Link tuning
 */
static void rt61pci_link_stats(struct rt2x00_dev *rt2x00dev,
			       struct link_qual *qual)
{
	u32 reg;

	/*
	 * Update FCS error count from register.
	 */
	rt2x00pci_register_read(rt2x00dev, STA_CSR0, &reg);
	qual->rx_failed = rt2x00_get_field32(reg, STA_CSR0_FCS_ERROR);

	/*
	 * Update False CCA count from register.
	 */
	rt2x00pci_register_read(rt2x00dev, STA_CSR1, &reg);
	qual->false_cca = rt2x00_get_field32(reg, STA_CSR1_FALSE_CCA_ERROR);
}

static inline void rt61pci_set_vgc(struct rt2x00_dev *rt2x00dev,
				   struct link_qual *qual, u8 vgc_level)
{
	if (qual->vgc_level != vgc_level) {
		rt61pci_bbp_write(rt2x00dev, 17, vgc_level);
		qual->vgc_level = vgc_level;
		qual->vgc_level_reg = vgc_level;
	}
}

static void rt61pci_reset_tuner(struct rt2x00_dev *rt2x00dev,
				struct link_qual *qual)
{
	rt61pci_set_vgc(rt2x00dev, qual, 0x20);
}

static void rt61pci_link_tuner(struct rt2x00_dev *rt2x00dev,
			       struct link_qual *qual, const u32 count)
{
	u8 up_bound;
	u8 low_bound;

	/*
	 * Determine r17 bounds.
	 */
	if (rt2x00dev->curr_band == IEEE80211_BAND_5GHZ) {
		low_bound = 0x28;
		up_bound = 0x48;
		if (test_bit(CAPABILITY_EXTERNAL_LNA_A, &rt2x00dev->cap_flags)) {
			low_bound += 0x10;
			up_bound += 0x10;
		}
	} else {
		low_bound = 0x20;
		up_bound = 0x40;
		if (test_bit(CAPABILITY_EXTERNAL_LNA_BG, &rt2x00dev->cap_flags)) {
			low_bound += 0x10;
			up_bound += 0x10;
		}
	}

	/*
	 * If we are not associated, we should go straight to the
	 * dynamic CCA tuning.
	 */
	if (!rt2x00dev->intf_associated)
		goto dynamic_cca_tune;

	/*
	 * Special big-R17 for very short distance
	 */
	if (qual->rssi >= -35) {
		rt61pci_set_vgc(rt2x00dev, qual, 0x60);
		return;
	}

	/*
	 * Special big-R17 for short distance
	 */
	if (qual->rssi >= -58) {
		rt61pci_set_vgc(rt2x00dev, qual, up_bound);
		return;
	}

	/*
	 * Special big-R17 for middle-short distance
	 */
	if (qual->rssi >= -66) {
		rt61pci_set_vgc(rt2x00dev, qual, low_bound + 0x10);
		return;
	}

	/*
	 * Special mid-R17 for middle distance
	 */
	if (qual->rssi >= -74) {
		rt61pci_set_vgc(rt2x00dev, qual, low_bound + 0x08);
		return;
	}

	/*
	 * Special case: Change up_bound based on the rssi.
	 * Lower up_bound when rssi is weaker then -74 dBm.
	 */
	up_bound -= 2 * (-74 - qual->rssi);
	if (low_bound > up_bound)
		up_bound = low_bound;

	if (qual->vgc_level > up_bound) {
		rt61pci_set_vgc(rt2x00dev, qual, up_bound);
		return;
	}

dynamic_cca_tune:

	/*
	 * r17 does not yet exceed upper limit, continue and base
	 * the r17 tuning on the false CCA count.
	 */
	if ((qual->false_cca > 512) && (qual->vgc_level < up_bound))
		rt61pci_set_vgc(rt2x00dev, qual, ++qual->vgc_level);
	else if ((qual->false_cca < 100) && (qual->vgc_level > low_bound))
		rt61pci_set_vgc(rt2x00dev, qual, --qual->vgc_level);
}

/*
 * Queue handlers.
 */
static void rt61pci_start_queue(struct data_queue *queue)
{
	struct rt2x00_dev *rt2x00dev = queue->rt2x00dev;
	u32 reg;

	switch (queue->qid) {
	case QID_RX:
		rt2x00pci_register_read(rt2x00dev, TXRX_CSR0, &reg);
		rt2x00_set_field32(&reg, TXRX_CSR0_DISABLE_RX, 0);
		rt2x00pci_register_write(rt2x00dev, TXRX_CSR0, reg);
		break;
	case QID_BEACON:
		/*
		 * Allow the tbtt tasklet to be scheduled.
		 */
		tasklet_enable(&rt2x00dev->tbtt_tasklet);

		rt2x00pci_register_read(rt2x00dev, TXRX_CSR9, &reg);
		rt2x00_set_field32(&reg, TXRX_CSR9_TSF_TICKING, 1);
		rt2x00_set_field32(&reg, TXRX_CSR9_TBTT_ENABLE, 1);
		rt2x00_set_field32(&reg, TXRX_CSR9_BEACON_GEN, 1);
		rt2x00pci_register_write(rt2x00dev, TXRX_CSR9, reg);
		break;
	default:
		break;
	}
}

static void rt61pci_kick_queue(struct data_queue *queue)
{
	struct rt2x00_dev *rt2x00dev = queue->rt2x00dev;
	u32 reg;

	switch (queue->qid) {
	case QID_AC_VO:
		rt2x00pci_register_read(rt2x00dev, TX_CNTL_CSR, &reg);
		rt2x00_set_field32(&reg, TX_CNTL_CSR_KICK_TX_AC0, 1);
		rt2x00pci_register_write(rt2x00dev, TX_CNTL_CSR, reg);
		break;
	case QID_AC_VI:
		rt2x00pci_register_read(rt2x00dev, TX_CNTL_CSR, &reg);
		rt2x00_set_field32(&reg, TX_CNTL_CSR_KICK_TX_AC1, 1);
		rt2x00pci_register_write(rt2x00dev, TX_CNTL_CSR, reg);
		break;
	case QID_AC_BE:
		rt2x00pci_register_read(rt2x00dev, TX_CNTL_CSR, &reg);
		rt2x00_set_field32(&reg, TX_CNTL_CSR_KICK_TX_AC2, 1);
		rt2x00pci_register_write(rt2x00dev, TX_CNTL_CSR, reg);
		break;
	case QID_AC_BK:
		rt2x00pci_register_read(rt2x00dev, TX_CNTL_CSR, &reg);
		rt2x00_set_field32(&reg, TX_CNTL_CSR_KICK_TX_AC3, 1);
		rt2x00pci_register_write(rt2x00dev, TX_CNTL_CSR, reg);
		break;
	default:
		break;
	}
}

static void rt61pci_stop_queue(struct data_queue *queue)
{
	struct rt2x00_dev *rt2x00dev = queue->rt2x00dev;
	u32 reg;

	switch (queue->qid) {
	case QID_AC_VO:
		rt2x00pci_register_read(rt2x00dev, TX_CNTL_CSR, &reg);
		rt2x00_set_field32(&reg, TX_CNTL_CSR_ABORT_TX_AC0, 1);
		rt2x00pci_register_write(rt2x00dev, TX_CNTL_CSR, reg);
		break;
	case QID_AC_VI:
		rt2x00pci_register_read(rt2x00dev, TX_CNTL_CSR, &reg);
		rt2x00_set_field32(&reg, TX_CNTL_CSR_ABORT_TX_AC1, 1);
		rt2x00pci_register_write(rt2x00dev, TX_CNTL_CSR, reg);
		break;
	case QID_AC_BE:
		rt2x00pci_register_read(rt2x00dev, TX_CNTL_CSR, &reg);
		rt2x00_set_field32(&reg, TX_CNTL_CSR_ABORT_TX_AC2, 1);
		rt2x00pci_register_write(rt2x00dev, TX_CNTL_CSR, reg);
		break;
	case QID_AC_BK:
		rt2x00pci_register_read(rt2x00dev, TX_CNTL_CSR, &reg);
		rt2x00_set_field32(&reg, TX_CNTL_CSR_ABORT_TX_AC3, 1);
		rt2x00pci_register_write(rt2x00dev, TX_CNTL_CSR, reg);
		break;
	case QID_RX:
		rt2x00pci_register_read(rt2x00dev, TXRX_CSR0, &reg);
		rt2x00_set_field32(&reg, TXRX_CSR0_DISABLE_RX, 1);
		rt2x00pci_register_write(rt2x00dev, TXRX_CSR0, reg);
		break;
	case QID_BEACON:
		rt2x00pci_register_read(rt2x00dev, TXRX_CSR9, &reg);
		rt2x00_set_field32(&reg, TXRX_CSR9_TSF_TICKING, 0);
		rt2x00_set_field32(&reg, TXRX_CSR9_TBTT_ENABLE, 0);
		rt2x00_set_field32(&reg, TXRX_CSR9_BEACON_GEN, 0);
		rt2x00pci_register_write(rt2x00dev, TXRX_CSR9, reg);

		/*
		 * Wait for possibly running tbtt tasklets.
		 */
		tasklet_disable(&rt2x00dev->tbtt_tasklet);
		break;
	default:
		break;
	}
}

/*
 * Firmware functions
 */
static char *rt61pci_get_firmware_name(struct rt2x00_dev *rt2x00dev)
{
	u16 chip;
	char *fw_name;

	pci_read_config_word(to_pci_dev(rt2x00dev->dev), PCI_DEVICE_ID, &chip);
	switch (chip) {
	case RT2561_PCI_ID:
		fw_name = FIRMWARE_RT2561;
		break;
	case RT2561s_PCI_ID:
		fw_name = FIRMWARE_RT2561s;
		break;
	case RT2661_PCI_ID:
		fw_name = FIRMWARE_RT2661;
		break;
	default:
		fw_name = NULL;
		break;
	}

	return fw_name;
}

static int rt61pci_check_firmware(struct rt2x00_dev *rt2x00dev,
				  const u8 *data, const size_t len)
{
	u16 fw_crc;
	u16 crc;

	/*
	 * Only support 8kb firmware files.
	 */
	if (len != 8192)
		return FW_BAD_LENGTH;

	/*
	 * The last 2 bytes in the firmware array are the crc checksum itself.
	 * This means that we should never pass those 2 bytes to the crc
	 * algorithm.
	 */
	fw_crc = (data[len - 2] << 8 | data[len - 1]);

	/*
	 * Use the crc itu-t algorithm.
	 */
	crc = crc_itu_t(0, data, len - 2);
	crc = crc_itu_t_byte(crc, 0);
	crc = crc_itu_t_byte(crc, 0);

	return (fw_crc == crc) ? FW_OK : FW_BAD_CRC;
}

static int rt61pci_load_firmware(struct rt2x00_dev *rt2x00dev,
				 const u8 *data, const size_t len)
{
	int i;
	u32 reg;

	/*
	 * Wait for stable hardware.
	 */
	for (i = 0; i < 100; i++) {
		rt2x00pci_register_read(rt2x00dev, MAC_CSR0, &reg);
		if (reg)
			break;
		msleep(1);
	}

	if (!reg) {
		ERROR(rt2x00dev, "Unstable hardware.\n");
		return -EBUSY;
	}

	/*
	 * Prepare MCU and mailbox for firmware loading.
	 */
	reg = 0;
	rt2x00_set_field32(&reg, MCU_CNTL_CSR_RESET, 1);
	rt2x00pci_register_write(rt2x00dev, MCU_CNTL_CSR, reg);
	rt2x00pci_register_write(rt2x00dev, M2H_CMD_DONE_CSR, 0xffffffff);
	rt2x00pci_register_write(rt2x00dev, H2M_MAILBOX_CSR, 0);
	rt2x00pci_register_write(rt2x00dev, HOST_CMD_CSR, 0);

	/*
	 * Write firmware to device.
	 */
	reg = 0;
	rt2x00_set_field32(&reg, MCU_CNTL_CSR_RESET, 1);
	rt2x00_set_field32(&reg, MCU_CNTL_CSR_SELECT_BANK, 1);
	rt2x00pci_register_write(rt2x00dev, MCU_CNTL_CSR, reg);

	rt2x00pci_register_multiwrite(rt2x00dev, FIRMWARE_IMAGE_BASE,
				      data, len);

	rt2x00_set_field32(&reg, MCU_CNTL_CSR_SELECT_BANK, 0);
	rt2x00pci_register_write(rt2x00dev, MCU_CNTL_CSR, reg);

	rt2x00_set_field32(&reg, MCU_CNTL_CSR_RESET, 0);
	rt2x00pci_register_write(rt2x00dev, MCU_CNTL_CSR, reg);

	for (i = 0; i < 100; i++) {
		rt2x00pci_register_read(rt2x00dev, MCU_CNTL_CSR, &reg);
		if (rt2x00_get_field32(reg, MCU_CNTL_CSR_READY))
			break;
		msleep(1);
	}

	if (i == 100) {
		ERROR(rt2x00dev, "MCU Control register not ready.\n");
		return -EBUSY;
	}

	/*
	 * Hardware needs another millisecond before it is ready.
	 */
	msleep(1);

	/*
	 * Reset MAC and BBP registers.
	 */
	reg = 0;
	rt2x00_set_field32(&reg, MAC_CSR1_SOFT_RESET, 1);
	rt2x00_set_field32(&reg, MAC_CSR1_BBP_RESET, 1);
	rt2x00pci_register_write(rt2x00dev, MAC_CSR1, reg);

	rt2x00pci_register_read(rt2x00dev, MAC_CSR1, &reg);
	rt2x00_set_field32(&reg, MAC_CSR1_SOFT_RESET, 0);
	rt2x00_set_field32(&reg, MAC_CSR1_BBP_RESET, 0);
	rt2x00pci_register_write(rt2x00dev, MAC_CSR1, reg);

	rt2x00pci_register_read(rt2x00dev, MAC_CSR1, &reg);
	rt2x00_set_field32(&reg, MAC_CSR1_HOST_READY, 1);
	rt2x00pci_register_write(rt2x00dev, MAC_CSR1, reg);

	return 0;
}

/*
 * Initialization functions.
 */
static bool rt61pci_get_entry_state(struct queue_entry *entry)
{
	struct queue_entry_priv_pci *entry_priv = entry->priv_data;
	u32 word;

	if (entry->queue->qid == QID_RX) {
		rt2x00_desc_read(entry_priv->desc, 0, &word);

		return rt2x00_get_field32(word, RXD_W0_OWNER_NIC);
	} else {
		rt2x00_desc_read(entry_priv->desc, 0, &word);

		return (rt2x00_get_field32(word, TXD_W0_OWNER_NIC) ||
		        rt2x00_get_field32(word, TXD_W0_VALID));
	}
}

static void rt61pci_clear_entry(struct queue_entry *entry)
{
	struct queue_entry_priv_pci *entry_priv = entry->priv_data;
	struct skb_frame_desc *skbdesc = get_skb_frame_desc(entry->skb);
	u32 word;

	if (entry->queue->qid == QID_RX) {
		rt2x00_desc_read(entry_priv->desc, 5, &word);
		rt2x00_set_field32(&word, RXD_W5_BUFFER_PHYSICAL_ADDRESS,
				   skbdesc->skb_dma);
		rt2x00_desc_write(entry_priv->desc, 5, word);

		rt2x00_desc_read(entry_priv->desc, 0, &word);
		rt2x00_set_field32(&word, RXD_W0_OWNER_NIC, 1);
		rt2x00_desc_write(entry_priv->desc, 0, word);
	} else {
		rt2x00_desc_read(entry_priv->desc, 0, &word);
		rt2x00_set_field32(&word, TXD_W0_VALID, 0);
		rt2x00_set_field32(&word, TXD_W0_OWNER_NIC, 0);
		rt2x00_desc_write(entry_priv->desc, 0, word);
	}
}

static int rt61pci_init_queues(struct rt2x00_dev *rt2x00dev)
{
	struct queue_entry_priv_pci *entry_priv;
	u32 reg;

	/*
	 * Initialize registers.
	 */
	rt2x00pci_register_read(rt2x00dev, TX_RING_CSR0, &reg);
	rt2x00_set_field32(&reg, TX_RING_CSR0_AC0_RING_SIZE,
			   rt2x00dev->tx[0].limit);
	rt2x00_set_field32(&reg, TX_RING_CSR0_AC1_RING_SIZE,
			   rt2x00dev->tx[1].limit);
	rt2x00_set_field32(&reg, TX_RING_CSR0_AC2_RING_SIZE,
			   rt2x00dev->tx[2].limit);
	rt2x00_set_field32(&reg, TX_RING_CSR0_AC3_RING_SIZE,
			   rt2x00dev->tx[3].limit);
	rt2x00pci_register_write(rt2x00dev, TX_RING_CSR0, reg);

	rt2x00pci_register_read(rt2x00dev, TX_RING_CSR1, &reg);
	rt2x00_set_field32(&reg, TX_RING_CSR1_TXD_SIZE,
			   rt2x00dev->tx[0].desc_size / 4);
	rt2x00pci_register_write(rt2x00dev, TX_RING_CSR1, reg);

	entry_priv = rt2x00dev->tx[0].entries[0].priv_data;
	rt2x00pci_register_read(rt2x00dev, AC0_BASE_CSR, &reg);
	rt2x00_set_field32(&reg, AC0_BASE_CSR_RING_REGISTER,
			   entry_priv->desc_dma);
	rt2x00pci_register_write(rt2x00dev, AC0_BASE_CSR, reg);

	entry_priv = rt2x00dev->tx[1].entries[0].priv_data;
	rt2x00pci_register_read(rt2x00dev, AC1_BASE_CSR, &reg);
	rt2x00_set_field32(&reg, AC1_BASE_CSR_RING_REGISTER,
			   entry_priv->desc_dma);
	rt2x00pci_register_write(rt2x00dev, AC1_BASE_CSR, reg);

	entry_priv = rt2x00dev->tx[2].entries[0].priv_data;
	rt2x00pci_register_read(rt2x00dev, AC2_BASE_CSR, &reg);
	rt2x00_set_field32(&reg, AC2_BASE_CSR_RING_REGISTER,
			   entry_priv->desc_dma);
	rt2x00pci_register_write(rt2x00dev, AC2_BASE_CSR, reg);

	entry_priv = rt2x00dev->tx[3].entries[0].priv_data;
	rt2x00pci_register_read(rt2x00dev, AC3_BASE_CSR, &reg);
	rt2x00_set_field32(&reg, AC3_BASE_CSR_RING_REGISTER,
			   entry_priv->desc_dma);
	rt2x00pci_register_write(rt2x00dev, AC3_BASE_CSR, reg);

	rt2x00pci_register_read(rt2x00dev, RX_RING_CSR, &reg);
	rt2x00_set_field32(&reg, RX_RING_CSR_RING_SIZE, rt2x00dev->rx->limit);
	rt2x00_set_field32(&reg, RX_RING_CSR_RXD_SIZE,
			   rt2x00dev->rx->desc_size / 4);
	rt2x00_set_field32(&reg, RX_RING_CSR_RXD_WRITEBACK_SIZE, 4);
	rt2x00pci_register_write(rt2x00dev, RX_RING_CSR, reg);

	entry_priv = rt2x00dev->rx->entries[0].priv_data;
	rt2x00pci_register_read(rt2x00dev, RX_BASE_CSR, &reg);
	rt2x00_set_field32(&reg, RX_BASE_CSR_RING_REGISTER,
			   entry_priv->desc_dma);
	rt2x00pci_register_write(rt2x00dev, RX_BASE_CSR, reg);

	rt2x00pci_register_read(rt2x00dev, TX_DMA_DST_CSR, &reg);
	rt2x00_set_field32(&reg, TX_DMA_DST_CSR_DEST_AC0, 2);
	rt2x00_set_field32(&reg, TX_DMA_DST_CSR_DEST_AC1, 2);
	rt2x00_set_field32(&reg, TX_DMA_DST_CSR_DEST_AC2, 2);
	rt2x00_set_field32(&reg, TX_DMA_DST_CSR_DEST_AC3, 2);
	rt2x00pci_register_write(rt2x00dev, TX_DMA_DST_CSR, reg);

	rt2x00pci_register_read(rt2x00dev, LOAD_TX_RING_CSR, &reg);
	rt2x00_set_field32(&reg, LOAD_TX_RING_CSR_LOAD_TXD_AC0, 1);
	rt2x00_set_field32(&reg, LOAD_TX_RING_CSR_LOAD_TXD_AC1, 1);
	rt2x00_set_field32(&reg, LOAD_TX_RING_CSR_LOAD_TXD_AC2, 1);
	rt2x00_set_field32(&reg, LOAD_TX_RING_CSR_LOAD_TXD_AC3, 1);
	rt2x00pci_register_write(rt2x00dev, LOAD_TX_RING_CSR, reg);

	rt2x00pci_register_read(rt2x00dev, RX_CNTL_CSR, &reg);
	rt2x00_set_field32(&reg, RX_CNTL_CSR_LOAD_RXD, 1);
	rt2x00pci_register_write(rt2x00dev, RX_CNTL_CSR, reg);

	return 0;
}

static int rt61pci_init_registers(struct rt2x00_dev *rt2x00dev)
{
	u32 reg;

	rt2x00pci_register_read(rt2x00dev, TXRX_CSR0, &reg);
	rt2x00_set_field32(&reg, TXRX_CSR0_AUTO_TX_SEQ, 1);
	rt2x00_set_field32(&reg, TXRX_CSR0_DISABLE_RX, 0);
	rt2x00_set_field32(&reg, TXRX_CSR0_TX_WITHOUT_WAITING, 0);
	rt2x00pci_register_write(rt2x00dev, TXRX_CSR0, reg);

	rt2x00pci_register_read(rt2x00dev, TXRX_CSR1, &reg);
	rt2x00_set_field32(&reg, TXRX_CSR1_BBP_ID0, 47); /* CCK Signal */
	rt2x00_set_field32(&reg, TXRX_CSR1_BBP_ID0_VALID, 1);
	rt2x00_set_field32(&reg, TXRX_CSR1_BBP_ID1, 30); /* Rssi */
	rt2x00_set_field32(&reg, TXRX_CSR1_BBP_ID1_VALID, 1);
	rt2x00_set_field32(&reg, TXRX_CSR1_BBP_ID2, 42); /* OFDM Rate */
	rt2x00_set_field32(&reg, TXRX_CSR1_BBP_ID2_VALID, 1);
	rt2x00_set_field32(&reg, TXRX_CSR1_BBP_ID3, 30); /* Rssi */
	rt2x00_set_field32(&reg, TXRX_CSR1_BBP_ID3_VALID, 1);
	rt2x00pci_register_write(rt2x00dev, TXRX_CSR1, reg);

	/*
	 * CCK TXD BBP registers
	 */
	rt2x00pci_register_read(rt2x00dev, TXRX_CSR2, &reg);
	rt2x00_set_field32(&reg, TXRX_CSR2_BBP_ID0, 13);
	rt2x00_set_field32(&reg, TXRX_CSR2_BBP_ID0_VALID, 1);
	rt2x00_set_field32(&reg, TXRX_CSR2_BBP_ID1, 12);
	rt2x00_set_field32(&reg, TXRX_CSR2_BBP_ID1_VALID, 1);
	rt2x00_set_field32(&reg, TXRX_CSR2_BBP_ID2, 11);
	rt2x00_set_field32(&reg, TXRX_CSR2_BBP_ID2_VALID, 1);
	rt2x00_set_field32(&reg, TXRX_CSR2_BBP_ID3, 10);
	rt2x00_set_field32(&reg, TXRX_CSR2_BBP_ID3_VALID, 1);
	rt2x00pci_register_write(rt2x00dev, TXRX_CSR2, reg);

	/*
	 * OFDM TXD BBP registers
	 */
	rt2x00pci_register_read(rt2x00dev, TXRX_CSR3, &reg);
	rt2x00_set_field32(&reg, TXRX_CSR3_BBP_ID0, 7);
	rt2x00_set_field32(&reg, TXRX_CSR3_BBP_ID0_VALID, 1);
	rt2x00_set_field32(&reg, TXRX_CSR3_BBP_ID1, 6);
	rt2x00_set_field32(&reg, TXRX_CSR3_BBP_ID1_VALID, 1);
	rt2x00_set_field32(&reg, TXRX_CSR3_BBP_ID2, 5);
	rt2x00_set_field32(&reg, TXRX_CSR3_BBP_ID2_VALID, 1);
	rt2x00pci_register_write(rt2x00dev, TXRX_CSR3, reg);

	rt2x00pci_register_read(rt2x00dev, TXRX_CSR7, &reg);
	rt2x00_set_field32(&reg, TXRX_CSR7_ACK_CTS_6MBS, 59);
	rt2x00_set_field32(&reg, TXRX_CSR7_ACK_CTS_9MBS, 53);
	rt2x00_set_field32(&reg, TXRX_CSR7_ACK_CTS_12MBS, 49);
	rt2x00_set_field32(&reg, TXRX_CSR7_ACK_CTS_18MBS, 46);
	rt2x00pci_register_write(rt2x00dev, TXRX_CSR7, reg);

	rt2x00pci_register_read(rt2x00dev, TXRX_CSR8, &reg);
	rt2x00_set_field32(&reg, TXRX_CSR8_ACK_CTS_24MBS, 44);
	rt2x00_set_field32(&reg, TXRX_CSR8_ACK_CTS_36MBS, 42);
	rt2x00_set_field32(&reg, TXRX_CSR8_ACK_CTS_48MBS, 42);
	rt2x00_set_field32(&reg, TXRX_CSR8_ACK_CTS_54MBS, 42);
	rt2x00pci_register_write(rt2x00dev, TXRX_CSR8, reg);

	rt2x00pci_register_read(rt2x00dev, TXRX_CSR9, &reg);
	rt2x00_set_field32(&reg, TXRX_CSR9_BEACON_INTERVAL, 0);
	rt2x00_set_field32(&reg, TXRX_CSR9_TSF_TICKING, 0);
	rt2x00_set_field32(&reg, TXRX_CSR9_TSF_SYNC, 0);
	rt2x00_set_field32(&reg, TXRX_CSR9_TBTT_ENABLE, 0);
	rt2x00_set_field32(&reg, TXRX_CSR9_BEACON_GEN, 0);
	rt2x00_set_field32(&reg, TXRX_CSR9_TIMESTAMP_COMPENSATE, 0);
	rt2x00pci_register_write(rt2x00dev, TXRX_CSR9, reg);

	rt2x00pci_register_write(rt2x00dev, TXRX_CSR15, 0x0000000f);

	rt2x00pci_register_write(rt2x00dev, MAC_CSR6, 0x00000fff);

	rt2x00pci_register_read(rt2x00dev, MAC_CSR9, &reg);
	rt2x00_set_field32(&reg, MAC_CSR9_CW_SELECT, 0);
	rt2x00pci_register_write(rt2x00dev, MAC_CSR9, reg);

	rt2x00pci_register_write(rt2x00dev, MAC_CSR10, 0x0000071c);

	if (rt2x00dev->ops->lib->set_device_state(rt2x00dev, STATE_AWAKE))
		return -EBUSY;

	rt2x00pci_register_write(rt2x00dev, MAC_CSR13, 0x0000e000);

	/*
	 * Invalidate all Shared Keys (SEC_CSR0),
	 * and clear the Shared key Cipher algorithms (SEC_CSR1 & SEC_CSR5)
	 */
	rt2x00pci_register_write(rt2x00dev, SEC_CSR0, 0x00000000);
	rt2x00pci_register_write(rt2x00dev, SEC_CSR1, 0x00000000);
	rt2x00pci_register_write(rt2x00dev, SEC_CSR5, 0x00000000);

	rt2x00pci_register_write(rt2x00dev, PHY_CSR1, 0x000023b0);
	rt2x00pci_register_write(rt2x00dev, PHY_CSR5, 0x060a100c);
	rt2x00pci_register_write(rt2x00dev, PHY_CSR6, 0x00080606);
	rt2x00pci_register_write(rt2x00dev, PHY_CSR7, 0x00000a08);

	rt2x00pci_register_write(rt2x00dev, PCI_CFG_CSR, 0x28ca4404);

	rt2x00pci_register_write(rt2x00dev, TEST_MODE_CSR, 0x00000200);

	rt2x00pci_register_write(rt2x00dev, M2H_CMD_DONE_CSR, 0xffffffff);

	/*
	 * Clear all beacons
	 * For the Beacon base registers we only need to clear
	 * the first byte since that byte contains the VALID and OWNER
	 * bits which (when set to 0) will invalidate the entire beacon.
	 */
	rt2x00pci_register_write(rt2x00dev, HW_BEACON_BASE0, 0);
	rt2x00pci_register_write(rt2x00dev, HW_BEACON_BASE1, 0);
	rt2x00pci_register_write(rt2x00dev, HW_BEACON_BASE2, 0);
	rt2x00pci_register_write(rt2x00dev, HW_BEACON_BASE3, 0);

	/*
	 * We must clear the error counters.
	 * These registers are cleared on read,
	 * so we may pass a useless variable to store the value.
	 */
	rt2x00pci_register_read(rt2x00dev, STA_CSR0, &reg);
	rt2x00pci_register_read(rt2x00dev, STA_CSR1, &reg);
	rt2x00pci_register_read(rt2x00dev, STA_CSR2, &reg);

	/*
	 * Reset MAC and BBP registers.
	 */
	rt2x00pci_register_read(rt2x00dev, MAC_CSR1, &reg);
	rt2x00_set_field32(&reg, MAC_CSR1_SOFT_RESET, 1);
	rt2x00_set_field32(&reg, MAC_CSR1_BBP_RESET, 1);
	rt2x00pci_register_write(rt2x00dev, MAC_CSR1, reg);

	rt2x00pci_register_read(rt2x00dev, MAC_CSR1, &reg);
	rt2x00_set_field32(&reg, MAC_CSR1_SOFT_RESET, 0);
	rt2x00_set_field32(&reg, MAC_CSR1_BBP_RESET, 0);
	rt2x00pci_register_write(rt2x00dev, MAC_CSR1, reg);

	rt2x00pci_register_read(rt2x00dev, MAC_CSR1, &reg);
	rt2x00_set_field32(&reg, MAC_CSR1_HOST_READY, 1);
	rt2x00pci_register_write(rt2x00dev, MAC_CSR1, reg);

	return 0;
}

static int rt61pci_wait_bbp_ready(struct rt2x00_dev *rt2x00dev)
{
	unsigned int i;
	u8 value;

	for (i = 0; i < REGISTER_BUSY_COUNT; i++) {
		rt61pci_bbp_read(rt2x00dev, 0, &value);
		if ((value != 0xff) && (value != 0x00))
			return 0;
		udelay(REGISTER_BUSY_DELAY);
	}

	ERROR(rt2x00dev, "BBP register access failed, aborting.\n");
	return -EACCES;
}

static int rt61pci_init_bbp(struct rt2x00_dev *rt2x00dev)
{
	unsigned int i;
	u16 eeprom;
	u8 reg_id;
	u8 value;

	if (unlikely(rt61pci_wait_bbp_ready(rt2x00dev)))
		return -EACCES;

	rt61pci_bbp_write(rt2x00dev, 3, 0x00);
	rt61pci_bbp_write(rt2x00dev, 15, 0x30);
	rt61pci_bbp_write(rt2x00dev, 21, 0xc8);
	rt61pci_bbp_write(rt2x00dev, 22, 0x38);
	rt61pci_bbp_write(rt2x00dev, 23, 0x06);
	rt61pci_bbp_write(rt2x00dev, 24, 0xfe);
	rt61pci_bbp_write(rt2x00dev, 25, 0x0a);
	rt61pci_bbp_write(rt2x00dev, 26, 0x0d);
	rt61pci_bbp_write(rt2x00dev, 34, 0x12);
	rt61pci_bbp_write(rt2x00dev, 37, 0x07);
	rt61pci_bbp_write(rt2x00dev, 39, 0xf8);
	rt61pci_bbp_write(rt2x00dev, 41, 0x60);
	rt61pci_bbp_write(rt2x00dev, 53, 0x10);
	rt61pci_bbp_write(rt2x00dev, 54, 0x18);
	rt61pci_bbp_write(rt2x00dev, 60, 0x10);
	rt61pci_bbp_write(rt2x00dev, 61, 0x04);
	rt61pci_bbp_write(rt2x00dev, 62, 0x04);
	rt61pci_bbp_write(rt2x00dev, 75, 0xfe);
	rt61pci_bbp_write(rt2x00dev, 86, 0xfe);
	rt61pci_bbp_write(rt2x00dev, 88, 0xfe);
	rt61pci_bbp_write(rt2x00dev, 90, 0x0f);
	rt61pci_bbp_write(rt2x00dev, 99, 0x00);
	rt61pci_bbp_write(rt2x00dev, 102, 0x16);
	rt61pci_bbp_write(rt2x00dev, 107, 0x04);

	for (i = 0; i < EEPROM_BBP_SIZE; i++) {
		rt2x00_eeprom_read(rt2x00dev, EEPROM_BBP_START + i, &eeprom);

		if (eeprom != 0xffff && eeprom != 0x0000) {
			reg_id = rt2x00_get_field16(eeprom, EEPROM_BBP_REG_ID);
			value = rt2x00_get_field16(eeprom, EEPROM_BBP_VALUE);
			rt61pci_bbp_write(rt2x00dev, reg_id, value);
		}
	}

	return 0;
}

/*
 * Device state switch handlers.
 */
static void rt61pci_toggle_irq(struct rt2x00_dev *rt2x00dev,
			       enum dev_state state)
{
	int mask = (state == STATE_RADIO_IRQ_OFF);
	u32 reg;
	unsigned long flags;

	/*
	 * When interrupts are being enabled, the interrupt registers
	 * should clear the register to assure a clean state.
	 */
	if (state == STATE_RADIO_IRQ_ON) {
		rt2x00pci_register_read(rt2x00dev, INT_SOURCE_CSR, &reg);
		rt2x00pci_register_write(rt2x00dev, INT_SOURCE_CSR, reg);

		rt2x00pci_register_read(rt2x00dev, MCU_INT_SOURCE_CSR, &reg);
		rt2x00pci_register_write(rt2x00dev, MCU_INT_SOURCE_CSR, reg);

		/*
		 * Enable tasklets.
		 */
		tasklet_enable(&rt2x00dev->txstatus_tasklet);
		tasklet_enable(&rt2x00dev->rxdone_tasklet);
		tasklet_enable(&rt2x00dev->autowake_tasklet);
	}

	/*
	 * Only toggle the interrupts bits we are going to use.
	 * Non-checked interrupt bits are disabled by default.
	 */
	spin_lock_irqsave(&rt2x00dev->irqmask_lock, flags);

	rt2x00pci_register_read(rt2x00dev, INT_MASK_CSR, &reg);
	rt2x00_set_field32(&reg, INT_MASK_CSR_TXDONE, mask);
	rt2x00_set_field32(&reg, INT_MASK_CSR_RXDONE, mask);
	rt2x00_set_field32(&reg, INT_MASK_CSR_BEACON_DONE, mask);
	rt2x00_set_field32(&reg, INT_MASK_CSR_ENABLE_MITIGATION, mask);
	rt2x00_set_field32(&reg, INT_MASK_CSR_MITIGATION_PERIOD, 0xff);
	rt2x00pci_register_write(rt2x00dev, INT_MASK_CSR, reg);

	rt2x00pci_register_read(rt2x00dev, MCU_INT_MASK_CSR, &reg);
	rt2x00_set_field32(&reg, MCU_INT_MASK_CSR_0, mask);
	rt2x00_set_field32(&reg, MCU_INT_MASK_CSR_1, mask);
	rt2x00_set_field32(&reg, MCU_INT_MASK_CSR_2, mask);
	rt2x00_set_field32(&reg, MCU_INT_MASK_CSR_3, mask);
	rt2x00_set_field32(&reg, MCU_INT_MASK_CSR_4, mask);
	rt2x00_set_field32(&reg, MCU_INT_MASK_CSR_5, mask);
	rt2x00_set_field32(&reg, MCU_INT_MASK_CSR_6, mask);
	rt2x00_set_field32(&reg, MCU_INT_MASK_CSR_7, mask);
	rt2x00_set_field32(&reg, MCU_INT_MASK_CSR_TWAKEUP, mask);
	rt2x00pci_register_write(rt2x00dev, MCU_INT_MASK_CSR, reg);

	spin_unlock_irqrestore(&rt2x00dev->irqmask_lock, flags);

	if (state == STATE_RADIO_IRQ_OFF) {
		/*
		 * Ensure that all tasklets are finished.
		 */
		tasklet_disable(&rt2x00dev->txstatus_tasklet);
		tasklet_disable(&rt2x00dev->rxdone_tasklet);
		tasklet_disable(&rt2x00dev->autowake_tasklet);
	}
}

static int rt61pci_enable_radio(struct rt2x00_dev *rt2x00dev)
{
	u32 reg;

	/*
	 * Initialize all registers.
	 */
	if (unlikely(rt61pci_init_queues(rt2x00dev) ||
		     rt61pci_init_registers(rt2x00dev) ||
		     rt61pci_init_bbp(rt2x00dev)))
		return -EIO;

	/*
	 * Enable RX.
	 */
	rt2x00pci_register_read(rt2x00dev, RX_CNTL_CSR, &reg);
	rt2x00_set_field32(&reg, RX_CNTL_CSR_ENABLE_RX_DMA, 1);
	rt2x00pci_register_write(rt2x00dev, RX_CNTL_CSR, reg);

	return 0;
}

static void rt61pci_disable_radio(struct rt2x00_dev *rt2x00dev)
{
	/*
	 * Disable power
	 */
	rt2x00pci_register_write(rt2x00dev, MAC_CSR10, 0x00001818);
}

static int rt61pci_set_state(struct rt2x00_dev *rt2x00dev, enum dev_state state)
{
	u32 reg, reg2;
	unsigned int i;
	char put_to_sleep;

	put_to_sleep = (state != STATE_AWAKE);

	rt2x00pci_register_read(rt2x00dev, MAC_CSR12, &reg);
	rt2x00_set_field32(&reg, MAC_CSR12_FORCE_WAKEUP, !put_to_sleep);
	rt2x00_set_field32(&reg, MAC_CSR12_PUT_TO_SLEEP, put_to_sleep);
	rt2x00pci_register_write(rt2x00dev, MAC_CSR12, reg);

	/*
	 * Device is not guaranteed to be in the requested state yet.
	 * We must wait until the register indicates that the
	 * device has entered the correct state.
	 */
	for (i = 0; i < REGISTER_BUSY_COUNT; i++) {
		rt2x00pci_register_read(rt2x00dev, MAC_CSR12, &reg2);
		state = rt2x00_get_field32(reg2, MAC_CSR12_BBP_CURRENT_STATE);
		if (state == !put_to_sleep)
			return 0;
		rt2x00pci_register_write(rt2x00dev, MAC_CSR12, reg);
		msleep(10);
	}

	return -EBUSY;
}

static int rt61pci_set_device_state(struct rt2x00_dev *rt2x00dev,
				    enum dev_state state)
{
	int retval = 0;

	switch (state) {
	case STATE_RADIO_ON:
		retval = rt61pci_enable_radio(rt2x00dev);
		break;
	case STATE_RADIO_OFF:
		rt61pci_disable_radio(rt2x00dev);
		break;
	case STATE_RADIO_IRQ_ON:
	case STATE_RADIO_IRQ_OFF:
		rt61pci_toggle_irq(rt2x00dev, state);
		break;
	case STATE_DEEP_SLEEP:
	case STATE_SLEEP:
	case STATE_STANDBY:
	case STATE_AWAKE:
		retval = rt61pci_set_state(rt2x00dev, state);
		break;
	default:
		retval = -ENOTSUPP;
		break;
	}

	if (unlikely(retval))
		ERROR(rt2x00dev, "Device failed to enter state %d (%d).\n",
		      state, retval);

	return retval;
}

/*
 * TX descriptor initialization
 */
static void rt61pci_write_tx_desc(struct queue_entry *entry,
				  struct txentry_desc *txdesc)
{
	struct skb_frame_desc *skbdesc = get_skb_frame_desc(entry->skb);
	struct queue_entry_priv_pci *entry_priv = entry->priv_data;
	__le32 *txd = entry_priv->desc;
	u32 word;

	/*
	 * Start writing the descriptor words.
	 */
	rt2x00_desc_read(txd, 1, &word);
	rt2x00_set_field32(&word, TXD_W1_HOST_Q_ID, entry->queue->qid);
	rt2x00_set_field32(&word, TXD_W1_AIFSN, entry->queue->aifs);
	rt2x00_set_field32(&word, TXD_W1_CWMIN, entry->queue->cw_min);
	rt2x00_set_field32(&word, TXD_W1_CWMAX, entry->queue->cw_max);
	rt2x00_set_field32(&word, TXD_W1_IV_OFFSET, txdesc->iv_offset);
	rt2x00_set_field32(&word, TXD_W1_HW_SEQUENCE,
			   test_bit(ENTRY_TXD_GENERATE_SEQ, &txdesc->flags));
	rt2x00_set_field32(&word, TXD_W1_BUFFER_COUNT, 1);
	rt2x00_desc_write(txd, 1, word);

	rt2x00_desc_read(txd, 2, &word);
	rt2x00_set_field32(&word, TXD_W2_PLCP_SIGNAL, txdesc->u.plcp.signal);
	rt2x00_set_field32(&word, TXD_W2_PLCP_SERVICE, txdesc->u.plcp.service);
	rt2x00_set_field32(&word, TXD_W2_PLCP_LENGTH_LOW,
			   txdesc->u.plcp.length_low);
	rt2x00_set_field32(&word, TXD_W2_PLCP_LENGTH_HIGH,
			   txdesc->u.plcp.length_high);
	rt2x00_desc_write(txd, 2, word);

	if (test_bit(ENTRY_TXD_ENCRYPT, &txdesc->flags)) {
		_rt2x00_desc_write(txd, 3, skbdesc->iv[0]);
		_rt2x00_desc_write(txd, 4, skbdesc->iv[1]);
	}

	rt2x00_desc_read(txd, 5, &word);
	rt2x00_set_field32(&word, TXD_W5_PID_TYPE, entry->queue->qid);
	rt2x00_set_field32(&word, TXD_W5_PID_SUBTYPE,
			   skbdesc->entry->entry_idx);
	rt2x00_set_field32(&word, TXD_W5_TX_POWER,
			   TXPOWER_TO_DEV(entry->queue->rt2x00dev->tx_power));
	rt2x00_set_field32(&word, TXD_W5_WAITING_DMA_DONE_INT, 1);
	rt2x00_desc_write(txd, 5, word);

	if (entry->queue->qid != QID_BEACON) {
		rt2x00_desc_read(txd, 6, &word);
		rt2x00_set_field32(&word, TXD_W6_BUFFER_PHYSICAL_ADDRESS,
				   skbdesc->skb_dma);
		rt2x00_desc_write(txd, 6, word);

		rt2x00_desc_read(txd, 11, &word);
		rt2x00_set_field32(&word, TXD_W11_BUFFER_LENGTH0,
				   txdesc->length);
		rt2x00_desc_write(txd, 11, word);
	}

	/*
	 * Writing TXD word 0 must the last to prevent a race condition with
	 * the device, whereby the device may take hold of the TXD before we
	 * finished updating it.
	 */
	rt2x00_desc_read(txd, 0, &word);
	rt2x00_set_field32(&word, TXD_W0_OWNER_NIC, 1);
	rt2x00_set_field32(&word, TXD_W0_VALID, 1);
	rt2x00_set_field32(&word, TXD_W0_MORE_FRAG,
			   test_bit(ENTRY_TXD_MORE_FRAG, &txdesc->flags));
	rt2x00_set_field32(&word, TXD_W0_ACK,
			   test_bit(ENTRY_TXD_ACK, &txdesc->flags));
	rt2x00_set_field32(&word, TXD_W0_TIMESTAMP,
			   test_bit(ENTRY_TXD_REQ_TIMESTAMP, &txdesc->flags));
	rt2x00_set_field32(&word, TXD_W0_OFDM,
			   (txdesc->rate_mode == RATE_MODE_OFDM));
	rt2x00_set_field32(&word, TXD_W0_IFS, txdesc->u.plcp.ifs);
	rt2x00_set_field32(&word, TXD_W0_RETRY_MODE,
			   test_bit(ENTRY_TXD_RETRY_MODE, &txdesc->flags));
	rt2x00_set_field32(&word, TXD_W0_TKIP_MIC,
			   test_bit(ENTRY_TXD_ENCRYPT_MMIC, &txdesc->flags));
	rt2x00_set_field32(&word, TXD_W0_KEY_TABLE,
			   test_bit(ENTRY_TXD_ENCRYPT_PAIRWISE, &txdesc->flags));
	rt2x00_set_field32(&word, TXD_W0_KEY_INDEX, txdesc->key_idx);
	rt2x00_set_field32(&word, TXD_W0_DATABYTE_COUNT, txdesc->length);
	rt2x00_set_field32(&word, TXD_W0_BURST,
			   test_bit(ENTRY_TXD_BURST, &txdesc->flags));
	rt2x00_set_field32(&word, TXD_W0_CIPHER_ALG, txdesc->cipher);
	rt2x00_desc_write(txd, 0, word);

	/*
	 * Register descriptor details in skb frame descriptor.
	 */
	skbdesc->desc = txd;
	skbdesc->desc_len = (entry->queue->qid == QID_BEACON) ? TXINFO_SIZE :
			    TXD_DESC_SIZE;
}

/*
 * TX data initialization
 */
static void rt61pci_write_beacon(struct queue_entry *entry,
				 struct txentry_desc *txdesc)
{
	struct rt2x00_dev *rt2x00dev = entry->queue->rt2x00dev;
	struct queue_entry_priv_pci *entry_priv = entry->priv_data;
	unsigned int beacon_base;
	unsigned int padding_len;
	u32 orig_reg, reg;

	/*
	 * Disable beaconing while we are reloading the beacon data,
	 * otherwise we might be sending out invalid data.
	 */
	rt2x00pci_register_read(rt2x00dev, TXRX_CSR9, &reg);
	orig_reg = reg;
	rt2x00_set_field32(&reg, TXRX_CSR9_BEACON_GEN, 0);
	rt2x00pci_register_write(rt2x00dev, TXRX_CSR9, reg);

	/*
	 * Write the TX descriptor for the beacon.
	 */
	rt61pci_write_tx_desc(entry, txdesc);

	/*
	 * Dump beacon to userspace through debugfs.
	 */
	rt2x00debug_dump_frame(rt2x00dev, DUMP_FRAME_BEACON, entry->skb);

	/*
	 * Write entire beacon with descriptor and padding to register.
	 */
	padding_len = roundup(entry->skb->len, 4) - entry->skb->len;
	if (padding_len && skb_pad(entry->skb, padding_len)) {
		ERROR(rt2x00dev, "Failure padding beacon, aborting\n");
		/* skb freed by skb_pad() on failure */
		entry->skb = NULL;
		rt2x00pci_register_write(rt2x00dev, TXRX_CSR9, orig_reg);
		return;
	}

	beacon_base = HW_BEACON_OFFSET(entry->entry_idx);
	rt2x00pci_register_multiwrite(rt2x00dev, beacon_base,
				      entry_priv->desc, TXINFO_SIZE);
	rt2x00pci_register_multiwrite(rt2x00dev, beacon_base + TXINFO_SIZE,
				      entry->skb->data,
				      entry->skb->len + padding_len);

	/*
	 * Enable beaconing again.
	 *
	 * For Wi-Fi faily generated beacons between participating
	 * stations. Set TBTT phase adaptive adjustment step to 8us.
	 */
	rt2x00pci_register_write(rt2x00dev, TXRX_CSR10, 0x00001008);

	rt2x00_set_field32(&reg, TXRX_CSR9_BEACON_GEN, 1);
	rt2x00pci_register_write(rt2x00dev, TXRX_CSR9, reg);

	/*
	 * Clean up beacon skb.
	 */
	dev_kfree_skb_any(entry->skb);
	entry->skb = NULL;
}

static void rt61pci_clear_beacon(struct queue_entry *entry)
{
	struct rt2x00_dev *rt2x00dev = entry->queue->rt2x00dev;
	u32 reg;

	/*
	 * Disable beaconing while we are reloading the beacon data,
	 * otherwise we might be sending out invalid data.
	 */
	rt2x00pci_register_read(rt2x00dev, TXRX_CSR9, &reg);
	rt2x00_set_field32(&reg, TXRX_CSR9_BEACON_GEN, 0);
	rt2x00pci_register_write(rt2x00dev, TXRX_CSR9, reg);

	/*
	 * Clear beacon.
	 */
	rt2x00pci_register_write(rt2x00dev,
				 HW_BEACON_OFFSET(entry->entry_idx), 0);

	/*
	 * Enable beaconing again.
	 */
	rt2x00_set_field32(&reg, TXRX_CSR9_BEACON_GEN, 1);
	rt2x00pci_register_write(rt2x00dev, TXRX_CSR9, reg);
}

/*
 * RX control handlers
 */
static int rt61pci_agc_to_rssi(struct rt2x00_dev *rt2x00dev, int rxd_w1)
{
	u8 offset = rt2x00dev->lna_gain;
	u8 lna;

	lna = rt2x00_get_field32(rxd_w1, RXD_W1_RSSI_LNA);
	switch (lna) {
	case 3:
		offset += 90;
		break;
	case 2:
		offset += 74;
		break;
	case 1:
		offset += 64;
		break;
	default:
		return 0;
	}

	if (rt2x00dev->curr_band == IEEE80211_BAND_5GHZ) {
		if (lna == 3 || lna == 2)
			offset += 10;
	}

	return rt2x00_get_field32(rxd_w1, RXD_W1_RSSI_AGC) * 2 - offset;
}

static void rt61pci_fill_rxdone(struct queue_entry *entry,
				struct rxdone_entry_desc *rxdesc)
{
	struct rt2x00_dev *rt2x00dev = entry->queue->rt2x00dev;
	struct queue_entry_priv_pci *entry_priv = entry->priv_data;
	u32 word0;
	u32 word1;

	rt2x00_desc_read(entry_priv->desc, 0, &word0);
	rt2x00_desc_read(entry_priv->desc, 1, &word1);

	if (rt2x00_get_field32(word0, RXD_W0_CRC_ERROR))
		rxdesc->flags |= RX_FLAG_FAILED_FCS_CRC;

	rxdesc->cipher = rt2x00_get_field32(word0, RXD_W0_CIPHER_ALG);
	rxdesc->cipher_status = rt2x00_get_field32(word0, RXD_W0_CIPHER_ERROR);

	if (rxdesc->cipher != CIPHER_NONE) {
		_rt2x00_desc_read(entry_priv->desc, 2, &rxdesc->iv[0]);
		_rt2x00_desc_read(entry_priv->desc, 3, &rxdesc->iv[1]);
		rxdesc->dev_flags |= RXDONE_CRYPTO_IV;

		_rt2x00_desc_read(entry_priv->desc, 4, &rxdesc->icv);
		rxdesc->dev_flags |= RXDONE_CRYPTO_ICV;

		/*
		 * Hardware has stripped IV/EIV data from 802.11 frame during
		 * decryption. It has provided the data separately but rt2x00lib
		 * should decide if it should be reinserted.
		 */
		rxdesc->flags |= RX_FLAG_IV_STRIPPED;

		/*
		 * The hardware has already checked the Michael Mic and has
		 * stripped it from the frame. Signal this to mac80211.
		 */
		rxdesc->flags |= RX_FLAG_MMIC_STRIPPED;

		if (rxdesc->cipher_status == RX_CRYPTO_SUCCESS)
			rxdesc->flags |= RX_FLAG_DECRYPTED;
		else if (rxdesc->cipher_status == RX_CRYPTO_FAIL_MIC)
			rxdesc->flags |= RX_FLAG_MMIC_ERROR;
	}

	/*
	 * Obtain the status about this packet.
	 * When frame was received with an OFDM bitrate,
	 * the signal is the PLCP value. If it was received with
	 * a CCK bitrate the signal is the rate in 100kbit/s.
	 */
	rxdesc->signal = rt2x00_get_field32(word1, RXD_W1_SIGNAL);
	rxdesc->rssi = rt61pci_agc_to_rssi(rt2x00dev, word1);
	rxdesc->size = rt2x00_get_field32(word0, RXD_W0_DATABYTE_COUNT);

	if (rt2x00_get_field32(word0, RXD_W0_OFDM))
		rxdesc->dev_flags |= RXDONE_SIGNAL_PLCP;
	else
		rxdesc->dev_flags |= RXDONE_SIGNAL_BITRATE;
	if (rt2x00_get_field32(word0, RXD_W0_MY_BSS))
		rxdesc->dev_flags |= RXDONE_MY_BSS;
}

/*
 * Interrupt functions.
 */
static void rt61pci_txdone(struct rt2x00_dev *rt2x00dev)
{
	struct data_queue *queue;
	struct queue_entry *entry;
	struct queue_entry *entry_done;
	struct queue_entry_priv_pci *entry_priv;
	struct txdone_entry_desc txdesc;
	u32 word;
	u32 reg;
	int type;
	int index;
	int i;

	/*
	 * TX_STA_FIFO is a stack of X entries, hence read TX_STA_FIFO
	 * at most X times and also stop processing once the TX_STA_FIFO_VALID
	 * flag is not set anymore.
	 *
	 * The legacy drivers use X=TX_RING_SIZE but state in a comment
	 * that the TX_STA_FIFO stack has a size of 16. We stick to our
	 * tx ring size for now.
	 */
	for (i = 0; i < rt2x00dev->ops->tx->entry_num; i++) {
		rt2x00pci_register_read(rt2x00dev, STA_CSR4, &reg);
		if (!rt2x00_get_field32(reg, STA_CSR4_VALID))
			break;

		/*
		 * Skip this entry when it contains an invalid
		 * queue identication number.
		 */
		type = rt2x00_get_field32(reg, STA_CSR4_PID_TYPE);
		queue = rt2x00queue_get_tx_queue(rt2x00dev, type);
		if (unlikely(!queue))
			continue;

		/*
		 * Skip this entry when it contains an invalid
		 * index number.
		 */
		index = rt2x00_get_field32(reg, STA_CSR4_PID_SUBTYPE);
		if (unlikely(index >= queue->limit))
			continue;

		entry = &queue->entries[index];
		entry_priv = entry->priv_data;
		rt2x00_desc_read(entry_priv->desc, 0, &word);

		if (rt2x00_get_field32(word, TXD_W0_OWNER_NIC) ||
		    !rt2x00_get_field32(word, TXD_W0_VALID))
			return;

		entry_done = rt2x00queue_get_entry(queue, Q_INDEX_DONE);
		while (entry != entry_done) {
			/* Catch up.
			 * Just report any entries we missed as failed.
			 */
			WARNING(rt2x00dev,
				"TX status report missed for entry %d\n",
				entry_done->entry_idx);

			rt2x00lib_txdone_noinfo(entry_done, TXDONE_UNKNOWN);
			entry_done = rt2x00queue_get_entry(queue, Q_INDEX_DONE);
		}

		/*
		 * Obtain the status about this packet.
		 */
		txdesc.flags = 0;
		switch (rt2x00_get_field32(reg, STA_CSR4_TX_RESULT)) {
		case 0: /* Success, maybe with retry */
			__set_bit(TXDONE_SUCCESS, &txdesc.flags);
			break;
		case 6: /* Failure, excessive retries */
			__set_bit(TXDONE_EXCESSIVE_RETRY, &txdesc.flags);
			/* Don't break, this is a failed frame! */
		default: /* Failure */
			__set_bit(TXDONE_FAILURE, &txdesc.flags);
		}
		txdesc.retry = rt2x00_get_field32(reg, STA_CSR4_RETRY_COUNT);

		/*
		 * the frame was retried at least once
		 * -> hw used fallback rates
		 */
		if (txdesc.retry)
			__set_bit(TXDONE_FALLBACK, &txdesc.flags);

		rt2x00lib_txdone(entry, &txdesc);
	}
}

static void rt61pci_wakeup(struct rt2x00_dev *rt2x00dev)
{
	struct ieee80211_conf conf = { .flags = 0 };
	struct rt2x00lib_conf libconf = { .conf = &conf };

	rt61pci_config(rt2x00dev, &libconf, IEEE80211_CONF_CHANGE_PS);
}

<<<<<<< HEAD
static void rt61pci_enable_interrupt(struct rt2x00_dev *rt2x00dev,
				     struct rt2x00_field32 irq_field)
=======
static inline void rt61pci_enable_interrupt(struct rt2x00_dev *rt2x00dev,
					    struct rt2x00_field32 irq_field)
>>>>>>> d762f438
{
	u32 reg;

	/*
	 * Enable a single interrupt. The interrupt mask register
	 * access needs locking.
	 */
	spin_lock_irq(&rt2x00dev->irqmask_lock);

	rt2x00pci_register_read(rt2x00dev, INT_MASK_CSR, &reg);
	rt2x00_set_field32(&reg, irq_field, 0);
	rt2x00pci_register_write(rt2x00dev, INT_MASK_CSR, reg);

	spin_unlock_irq(&rt2x00dev->irqmask_lock);
}

static void rt61pci_enable_mcu_interrupt(struct rt2x00_dev *rt2x00dev,
					 struct rt2x00_field32 irq_field)
{
	u32 reg;

	/*
	 * Enable a single MCU interrupt. The interrupt mask register
	 * access needs locking.
	 */
	spin_lock_irq(&rt2x00dev->irqmask_lock);

	rt2x00pci_register_read(rt2x00dev, MCU_INT_MASK_CSR, &reg);
	rt2x00_set_field32(&reg, irq_field, 0);
	rt2x00pci_register_write(rt2x00dev, MCU_INT_MASK_CSR, reg);

	spin_unlock_irq(&rt2x00dev->irqmask_lock);
}

static void rt61pci_txstatus_tasklet(unsigned long data)
{
	struct rt2x00_dev *rt2x00dev = (struct rt2x00_dev *)data;
	rt61pci_txdone(rt2x00dev);
	rt61pci_enable_interrupt(rt2x00dev, INT_MASK_CSR_TXDONE);
}

static void rt61pci_tbtt_tasklet(unsigned long data)
{
	struct rt2x00_dev *rt2x00dev = (struct rt2x00_dev *)data;
	rt2x00lib_beacondone(rt2x00dev);
	rt61pci_enable_interrupt(rt2x00dev, INT_MASK_CSR_BEACON_DONE);
<<<<<<< HEAD
}

static void rt61pci_rxdone_tasklet(unsigned long data)
{
	struct rt2x00_dev *rt2x00dev = (struct rt2x00_dev *)data;
	rt2x00pci_rxdone(rt2x00dev);
	rt61pci_enable_interrupt(rt2x00dev, INT_MASK_CSR_RXDONE);
}

=======
}

static void rt61pci_rxdone_tasklet(unsigned long data)
{
	struct rt2x00_dev *rt2x00dev = (struct rt2x00_dev *)data;
	if (rt2x00pci_rxdone(rt2x00dev))
		rt2x00pci_rxdone(rt2x00dev);
	else
		rt61pci_enable_interrupt(rt2x00dev, INT_MASK_CSR_RXDONE);
}

>>>>>>> d762f438
static void rt61pci_autowake_tasklet(unsigned long data)
{
	struct rt2x00_dev *rt2x00dev = (struct rt2x00_dev *)data;
	rt61pci_wakeup(rt2x00dev);
	rt2x00pci_register_write(rt2x00dev,
				 M2H_CMD_DONE_CSR, 0xffffffff);
	rt61pci_enable_mcu_interrupt(rt2x00dev, MCU_INT_MASK_CSR_TWAKEUP);
}

static irqreturn_t rt61pci_interrupt(int irq, void *dev_instance)
{
	struct rt2x00_dev *rt2x00dev = dev_instance;
	u32 reg_mcu, mask_mcu;
	u32 reg, mask;

	/*
	 * Get the interrupt sources & saved to local variable.
	 * Write register value back to clear pending interrupts.
	 */
	rt2x00pci_register_read(rt2x00dev, MCU_INT_SOURCE_CSR, &reg_mcu);
	rt2x00pci_register_write(rt2x00dev, MCU_INT_SOURCE_CSR, reg_mcu);

	rt2x00pci_register_read(rt2x00dev, INT_SOURCE_CSR, &reg);
	rt2x00pci_register_write(rt2x00dev, INT_SOURCE_CSR, reg);

	if (!reg && !reg_mcu)
		return IRQ_NONE;

	if (!test_bit(DEVICE_STATE_ENABLED_RADIO, &rt2x00dev->flags))
		return IRQ_HANDLED;

	/*
	 * Schedule tasklets for interrupt handling.
	 */
	if (rt2x00_get_field32(reg, INT_SOURCE_CSR_RXDONE))
		tasklet_schedule(&rt2x00dev->rxdone_tasklet);

	if (rt2x00_get_field32(reg, INT_SOURCE_CSR_TXDONE))
		tasklet_schedule(&rt2x00dev->txstatus_tasklet);

	if (rt2x00_get_field32(reg, INT_SOURCE_CSR_BEACON_DONE))
		tasklet_hi_schedule(&rt2x00dev->tbtt_tasklet);

	if (rt2x00_get_field32(reg_mcu, MCU_INT_SOURCE_CSR_TWAKEUP))
		tasklet_schedule(&rt2x00dev->autowake_tasklet);
<<<<<<< HEAD

	/*
	 * Since INT_MASK_CSR and INT_SOURCE_CSR use the same bits
	 * for interrupts and interrupt masks we can just use the value of
	 * INT_SOURCE_CSR to create the interrupt mask.
	 */
	mask = reg;
	mask_mcu = reg_mcu;

	/*
=======

	/*
	 * Since INT_MASK_CSR and INT_SOURCE_CSR use the same bits
	 * for interrupts and interrupt masks we can just use the value of
	 * INT_SOURCE_CSR to create the interrupt mask.
	 */
	mask = reg;
	mask_mcu = reg_mcu;

	/*
>>>>>>> d762f438
	 * Disable all interrupts for which a tasklet was scheduled right now,
	 * the tasklet will reenable the appropriate interrupts.
	 */
	spin_lock(&rt2x00dev->irqmask_lock);

	rt2x00pci_register_read(rt2x00dev, INT_MASK_CSR, &reg);
	reg |= mask;
	rt2x00pci_register_write(rt2x00dev, INT_MASK_CSR, reg);

	rt2x00pci_register_read(rt2x00dev, MCU_INT_MASK_CSR, &reg);
	reg |= mask_mcu;
	rt2x00pci_register_write(rt2x00dev, MCU_INT_MASK_CSR, reg);

	spin_unlock(&rt2x00dev->irqmask_lock);

	return IRQ_HANDLED;
}

/*
 * Device probe functions.
 */
static int rt61pci_validate_eeprom(struct rt2x00_dev *rt2x00dev)
{
	struct eeprom_93cx6 eeprom;
	u32 reg;
	u16 word;
	u8 *mac;
	s8 value;

	rt2x00pci_register_read(rt2x00dev, E2PROM_CSR, &reg);

	eeprom.data = rt2x00dev;
	eeprom.register_read = rt61pci_eepromregister_read;
	eeprom.register_write = rt61pci_eepromregister_write;
	eeprom.width = rt2x00_get_field32(reg, E2PROM_CSR_TYPE_93C46) ?
	    PCI_EEPROM_WIDTH_93C46 : PCI_EEPROM_WIDTH_93C66;
	eeprom.reg_data_in = 0;
	eeprom.reg_data_out = 0;
	eeprom.reg_data_clock = 0;
	eeprom.reg_chip_select = 0;

	eeprom_93cx6_multiread(&eeprom, EEPROM_BASE, rt2x00dev->eeprom,
			       EEPROM_SIZE / sizeof(u16));

	/*
	 * Start validation of the data that has been read.
	 */
	mac = rt2x00_eeprom_addr(rt2x00dev, EEPROM_MAC_ADDR_0);
	if (!is_valid_ether_addr(mac)) {
		random_ether_addr(mac);
		EEPROM(rt2x00dev, "MAC: %pM\n", mac);
	}

	rt2x00_eeprom_read(rt2x00dev, EEPROM_ANTENNA, &word);
	if (word == 0xffff) {
		rt2x00_set_field16(&word, EEPROM_ANTENNA_NUM, 2);
		rt2x00_set_field16(&word, EEPROM_ANTENNA_TX_DEFAULT,
				   ANTENNA_B);
		rt2x00_set_field16(&word, EEPROM_ANTENNA_RX_DEFAULT,
				   ANTENNA_B);
		rt2x00_set_field16(&word, EEPROM_ANTENNA_FRAME_TYPE, 0);
		rt2x00_set_field16(&word, EEPROM_ANTENNA_DYN_TXAGC, 0);
		rt2x00_set_field16(&word, EEPROM_ANTENNA_HARDWARE_RADIO, 0);
		rt2x00_set_field16(&word, EEPROM_ANTENNA_RF_TYPE, RF5225);
		rt2x00_eeprom_write(rt2x00dev, EEPROM_ANTENNA, word);
		EEPROM(rt2x00dev, "Antenna: 0x%04x\n", word);
	}

	rt2x00_eeprom_read(rt2x00dev, EEPROM_NIC, &word);
	if (word == 0xffff) {
		rt2x00_set_field16(&word, EEPROM_NIC_ENABLE_DIVERSITY, 0);
		rt2x00_set_field16(&word, EEPROM_NIC_TX_DIVERSITY, 0);
		rt2x00_set_field16(&word, EEPROM_NIC_RX_FIXED, 0);
		rt2x00_set_field16(&word, EEPROM_NIC_TX_FIXED, 0);
		rt2x00_set_field16(&word, EEPROM_NIC_EXTERNAL_LNA_BG, 0);
		rt2x00_set_field16(&word, EEPROM_NIC_CARDBUS_ACCEL, 0);
		rt2x00_set_field16(&word, EEPROM_NIC_EXTERNAL_LNA_A, 0);
		rt2x00_eeprom_write(rt2x00dev, EEPROM_NIC, word);
		EEPROM(rt2x00dev, "NIC: 0x%04x\n", word);
	}

	rt2x00_eeprom_read(rt2x00dev, EEPROM_LED, &word);
	if (word == 0xffff) {
		rt2x00_set_field16(&word, EEPROM_LED_LED_MODE,
				   LED_MODE_DEFAULT);
		rt2x00_eeprom_write(rt2x00dev, EEPROM_LED, word);
		EEPROM(rt2x00dev, "Led: 0x%04x\n", word);
	}

	rt2x00_eeprom_read(rt2x00dev, EEPROM_FREQ, &word);
	if (word == 0xffff) {
		rt2x00_set_field16(&word, EEPROM_FREQ_OFFSET, 0);
		rt2x00_set_field16(&word, EEPROM_FREQ_SEQ, 0);
		rt2x00_eeprom_write(rt2x00dev, EEPROM_FREQ, word);
		EEPROM(rt2x00dev, "Freq: 0x%04x\n", word);
	}

	rt2x00_eeprom_read(rt2x00dev, EEPROM_RSSI_OFFSET_BG, &word);
	if (word == 0xffff) {
		rt2x00_set_field16(&word, EEPROM_RSSI_OFFSET_BG_1, 0);
		rt2x00_set_field16(&word, EEPROM_RSSI_OFFSET_BG_2, 0);
		rt2x00_eeprom_write(rt2x00dev, EEPROM_RSSI_OFFSET_BG, word);
		EEPROM(rt2x00dev, "RSSI OFFSET BG: 0x%04x\n", word);
	} else {
		value = rt2x00_get_field16(word, EEPROM_RSSI_OFFSET_BG_1);
		if (value < -10 || value > 10)
			rt2x00_set_field16(&word, EEPROM_RSSI_OFFSET_BG_1, 0);
		value = rt2x00_get_field16(word, EEPROM_RSSI_OFFSET_BG_2);
		if (value < -10 || value > 10)
			rt2x00_set_field16(&word, EEPROM_RSSI_OFFSET_BG_2, 0);
		rt2x00_eeprom_write(rt2x00dev, EEPROM_RSSI_OFFSET_BG, word);
	}

	rt2x00_eeprom_read(rt2x00dev, EEPROM_RSSI_OFFSET_A, &word);
	if (word == 0xffff) {
		rt2x00_set_field16(&word, EEPROM_RSSI_OFFSET_A_1, 0);
		rt2x00_set_field16(&word, EEPROM_RSSI_OFFSET_A_2, 0);
		rt2x00_eeprom_write(rt2x00dev, EEPROM_RSSI_OFFSET_A, word);
		EEPROM(rt2x00dev, "RSSI OFFSET A: 0x%04x\n", word);
	} else {
		value = rt2x00_get_field16(word, EEPROM_RSSI_OFFSET_A_1);
		if (value < -10 || value > 10)
			rt2x00_set_field16(&word, EEPROM_RSSI_OFFSET_A_1, 0);
		value = rt2x00_get_field16(word, EEPROM_RSSI_OFFSET_A_2);
		if (value < -10 || value > 10)
			rt2x00_set_field16(&word, EEPROM_RSSI_OFFSET_A_2, 0);
		rt2x00_eeprom_write(rt2x00dev, EEPROM_RSSI_OFFSET_A, word);
	}

	return 0;
}

static int rt61pci_init_eeprom(struct rt2x00_dev *rt2x00dev)
{
	u32 reg;
	u16 value;
	u16 eeprom;

	/*
	 * Read EEPROM word for configuration.
	 */
	rt2x00_eeprom_read(rt2x00dev, EEPROM_ANTENNA, &eeprom);

	/*
	 * Identify RF chipset.
	 */
	value = rt2x00_get_field16(eeprom, EEPROM_ANTENNA_RF_TYPE);
	rt2x00pci_register_read(rt2x00dev, MAC_CSR0, &reg);
	rt2x00_set_chip(rt2x00dev, rt2x00_get_field32(reg, MAC_CSR0_CHIPSET),
			value, rt2x00_get_field32(reg, MAC_CSR0_REVISION));

	if (!rt2x00_rf(rt2x00dev, RF5225) &&
	    !rt2x00_rf(rt2x00dev, RF5325) &&
	    !rt2x00_rf(rt2x00dev, RF2527) &&
	    !rt2x00_rf(rt2x00dev, RF2529)) {
		ERROR(rt2x00dev, "Invalid RF chipset detected.\n");
		return -ENODEV;
	}

	/*
	 * Determine number of antennas.
	 */
	if (rt2x00_get_field16(eeprom, EEPROM_ANTENNA_NUM) == 2)
		__set_bit(CAPABILITY_DOUBLE_ANTENNA, &rt2x00dev->cap_flags);

	/*
	 * Identify default antenna configuration.
	 */
	rt2x00dev->default_ant.tx =
	    rt2x00_get_field16(eeprom, EEPROM_ANTENNA_TX_DEFAULT);
	rt2x00dev->default_ant.rx =
	    rt2x00_get_field16(eeprom, EEPROM_ANTENNA_RX_DEFAULT);

	/*
	 * Read the Frame type.
	 */
	if (rt2x00_get_field16(eeprom, EEPROM_ANTENNA_FRAME_TYPE))
		__set_bit(CAPABILITY_FRAME_TYPE, &rt2x00dev->cap_flags);

	/*
	 * Detect if this device has a hardware controlled radio.
	 */
	if (rt2x00_get_field16(eeprom, EEPROM_ANTENNA_HARDWARE_RADIO))
		__set_bit(CAPABILITY_HW_BUTTON, &rt2x00dev->cap_flags);

	/*
	 * Read frequency offset and RF programming sequence.
	 */
	rt2x00_eeprom_read(rt2x00dev, EEPROM_FREQ, &eeprom);
	if (rt2x00_get_field16(eeprom, EEPROM_FREQ_SEQ))
		__set_bit(CAPABILITY_RF_SEQUENCE, &rt2x00dev->cap_flags);

	rt2x00dev->freq_offset = rt2x00_get_field16(eeprom, EEPROM_FREQ_OFFSET);

	/*
	 * Read external LNA informations.
	 */
	rt2x00_eeprom_read(rt2x00dev, EEPROM_NIC, &eeprom);

	if (rt2x00_get_field16(eeprom, EEPROM_NIC_EXTERNAL_LNA_A))
		__set_bit(CAPABILITY_EXTERNAL_LNA_A, &rt2x00dev->cap_flags);
	if (rt2x00_get_field16(eeprom, EEPROM_NIC_EXTERNAL_LNA_BG))
		__set_bit(CAPABILITY_EXTERNAL_LNA_BG, &rt2x00dev->cap_flags);

	/*
	 * When working with a RF2529 chip without double antenna,
	 * the antenna settings should be gathered from the NIC
	 * eeprom word.
	 */
	if (rt2x00_rf(rt2x00dev, RF2529) &&
	    !test_bit(CAPABILITY_DOUBLE_ANTENNA, &rt2x00dev->cap_flags)) {
		rt2x00dev->default_ant.rx =
		    ANTENNA_A + rt2x00_get_field16(eeprom, EEPROM_NIC_RX_FIXED);
		rt2x00dev->default_ant.tx =
		    ANTENNA_B - rt2x00_get_field16(eeprom, EEPROM_NIC_TX_FIXED);

		if (rt2x00_get_field16(eeprom, EEPROM_NIC_TX_DIVERSITY))
			rt2x00dev->default_ant.tx = ANTENNA_SW_DIVERSITY;
		if (rt2x00_get_field16(eeprom, EEPROM_NIC_ENABLE_DIVERSITY))
			rt2x00dev->default_ant.rx = ANTENNA_SW_DIVERSITY;
	}

	/*
	 * Store led settings, for correct led behaviour.
	 * If the eeprom value is invalid,
	 * switch to default led mode.
	 */
#ifdef CONFIG_RT2X00_LIB_LEDS
	rt2x00_eeprom_read(rt2x00dev, EEPROM_LED, &eeprom);
	value = rt2x00_get_field16(eeprom, EEPROM_LED_LED_MODE);

	rt61pci_init_led(rt2x00dev, &rt2x00dev->led_radio, LED_TYPE_RADIO);
	rt61pci_init_led(rt2x00dev, &rt2x00dev->led_assoc, LED_TYPE_ASSOC);
	if (value == LED_MODE_SIGNAL_STRENGTH)
		rt61pci_init_led(rt2x00dev, &rt2x00dev->led_qual,
				 LED_TYPE_QUALITY);

	rt2x00_set_field16(&rt2x00dev->led_mcu_reg, MCU_LEDCS_LED_MODE, value);
	rt2x00_set_field16(&rt2x00dev->led_mcu_reg, MCU_LEDCS_POLARITY_GPIO_0,
			   rt2x00_get_field16(eeprom,
					      EEPROM_LED_POLARITY_GPIO_0));
	rt2x00_set_field16(&rt2x00dev->led_mcu_reg, MCU_LEDCS_POLARITY_GPIO_1,
			   rt2x00_get_field16(eeprom,
					      EEPROM_LED_POLARITY_GPIO_1));
	rt2x00_set_field16(&rt2x00dev->led_mcu_reg, MCU_LEDCS_POLARITY_GPIO_2,
			   rt2x00_get_field16(eeprom,
					      EEPROM_LED_POLARITY_GPIO_2));
	rt2x00_set_field16(&rt2x00dev->led_mcu_reg, MCU_LEDCS_POLARITY_GPIO_3,
			   rt2x00_get_field16(eeprom,
					      EEPROM_LED_POLARITY_GPIO_3));
	rt2x00_set_field16(&rt2x00dev->led_mcu_reg, MCU_LEDCS_POLARITY_GPIO_4,
			   rt2x00_get_field16(eeprom,
					      EEPROM_LED_POLARITY_GPIO_4));
	rt2x00_set_field16(&rt2x00dev->led_mcu_reg, MCU_LEDCS_POLARITY_ACT,
			   rt2x00_get_field16(eeprom, EEPROM_LED_POLARITY_ACT));
	rt2x00_set_field16(&rt2x00dev->led_mcu_reg, MCU_LEDCS_POLARITY_READY_BG,
			   rt2x00_get_field16(eeprom,
					      EEPROM_LED_POLARITY_RDY_G));
	rt2x00_set_field16(&rt2x00dev->led_mcu_reg, MCU_LEDCS_POLARITY_READY_A,
			   rt2x00_get_field16(eeprom,
					      EEPROM_LED_POLARITY_RDY_A));
#endif /* CONFIG_RT2X00_LIB_LEDS */

	return 0;
}

/*
 * RF value list for RF5225 & RF5325
 * Supports: 2.4 GHz & 5.2 GHz, rf_sequence disabled
 */
static const struct rf_channel rf_vals_noseq[] = {
	{ 1,  0x00002ccc, 0x00004786, 0x00068455, 0x000ffa0b },
	{ 2,  0x00002ccc, 0x00004786, 0x00068455, 0x000ffa1f },
	{ 3,  0x00002ccc, 0x0000478a, 0x00068455, 0x000ffa0b },
	{ 4,  0x00002ccc, 0x0000478a, 0x00068455, 0x000ffa1f },
	{ 5,  0x00002ccc, 0x0000478e, 0x00068455, 0x000ffa0b },
	{ 6,  0x00002ccc, 0x0000478e, 0x00068455, 0x000ffa1f },
	{ 7,  0x00002ccc, 0x00004792, 0x00068455, 0x000ffa0b },
	{ 8,  0x00002ccc, 0x00004792, 0x00068455, 0x000ffa1f },
	{ 9,  0x00002ccc, 0x00004796, 0x00068455, 0x000ffa0b },
	{ 10, 0x00002ccc, 0x00004796, 0x00068455, 0x000ffa1f },
	{ 11, 0x00002ccc, 0x0000479a, 0x00068455, 0x000ffa0b },
	{ 12, 0x00002ccc, 0x0000479a, 0x00068455, 0x000ffa1f },
	{ 13, 0x00002ccc, 0x0000479e, 0x00068455, 0x000ffa0b },
	{ 14, 0x00002ccc, 0x000047a2, 0x00068455, 0x000ffa13 },

	/* 802.11 UNI / HyperLan 2 */
	{ 36, 0x00002ccc, 0x0000499a, 0x0009be55, 0x000ffa23 },
	{ 40, 0x00002ccc, 0x000049a2, 0x0009be55, 0x000ffa03 },
	{ 44, 0x00002ccc, 0x000049a6, 0x0009be55, 0x000ffa0b },
	{ 48, 0x00002ccc, 0x000049aa, 0x0009be55, 0x000ffa13 },
	{ 52, 0x00002ccc, 0x000049ae, 0x0009ae55, 0x000ffa1b },
	{ 56, 0x00002ccc, 0x000049b2, 0x0009ae55, 0x000ffa23 },
	{ 60, 0x00002ccc, 0x000049ba, 0x0009ae55, 0x000ffa03 },
	{ 64, 0x00002ccc, 0x000049be, 0x0009ae55, 0x000ffa0b },

	/* 802.11 HyperLan 2 */
	{ 100, 0x00002ccc, 0x00004a2a, 0x000bae55, 0x000ffa03 },
	{ 104, 0x00002ccc, 0x00004a2e, 0x000bae55, 0x000ffa0b },
	{ 108, 0x00002ccc, 0x00004a32, 0x000bae55, 0x000ffa13 },
	{ 112, 0x00002ccc, 0x00004a36, 0x000bae55, 0x000ffa1b },
	{ 116, 0x00002ccc, 0x00004a3a, 0x000bbe55, 0x000ffa23 },
	{ 120, 0x00002ccc, 0x00004a82, 0x000bbe55, 0x000ffa03 },
	{ 124, 0x00002ccc, 0x00004a86, 0x000bbe55, 0x000ffa0b },
	{ 128, 0x00002ccc, 0x00004a8a, 0x000bbe55, 0x000ffa13 },
	{ 132, 0x00002ccc, 0x00004a8e, 0x000bbe55, 0x000ffa1b },
	{ 136, 0x00002ccc, 0x00004a92, 0x000bbe55, 0x000ffa23 },

	/* 802.11 UNII */
	{ 140, 0x00002ccc, 0x00004a9a, 0x000bbe55, 0x000ffa03 },
	{ 149, 0x00002ccc, 0x00004aa2, 0x000bbe55, 0x000ffa1f },
	{ 153, 0x00002ccc, 0x00004aa6, 0x000bbe55, 0x000ffa27 },
	{ 157, 0x00002ccc, 0x00004aae, 0x000bbe55, 0x000ffa07 },
	{ 161, 0x00002ccc, 0x00004ab2, 0x000bbe55, 0x000ffa0f },
	{ 165, 0x00002ccc, 0x00004ab6, 0x000bbe55, 0x000ffa17 },

	/* MMAC(Japan)J52 ch 34,38,42,46 */
	{ 34, 0x00002ccc, 0x0000499a, 0x0009be55, 0x000ffa0b },
	{ 38, 0x00002ccc, 0x0000499e, 0x0009be55, 0x000ffa13 },
	{ 42, 0x00002ccc, 0x000049a2, 0x0009be55, 0x000ffa1b },
	{ 46, 0x00002ccc, 0x000049a6, 0x0009be55, 0x000ffa23 },
};

/*
 * RF value list for RF5225 & RF5325
 * Supports: 2.4 GHz & 5.2 GHz, rf_sequence enabled
 */
static const struct rf_channel rf_vals_seq[] = {
	{ 1,  0x00002ccc, 0x00004786, 0x00068455, 0x000ffa0b },
	{ 2,  0x00002ccc, 0x00004786, 0x00068455, 0x000ffa1f },
	{ 3,  0x00002ccc, 0x0000478a, 0x00068455, 0x000ffa0b },
	{ 4,  0x00002ccc, 0x0000478a, 0x00068455, 0x000ffa1f },
	{ 5,  0x00002ccc, 0x0000478e, 0x00068455, 0x000ffa0b },
	{ 6,  0x00002ccc, 0x0000478e, 0x00068455, 0x000ffa1f },
	{ 7,  0x00002ccc, 0x00004792, 0x00068455, 0x000ffa0b },
	{ 8,  0x00002ccc, 0x00004792, 0x00068455, 0x000ffa1f },
	{ 9,  0x00002ccc, 0x00004796, 0x00068455, 0x000ffa0b },
	{ 10, 0x00002ccc, 0x00004796, 0x00068455, 0x000ffa1f },
	{ 11, 0x00002ccc, 0x0000479a, 0x00068455, 0x000ffa0b },
	{ 12, 0x00002ccc, 0x0000479a, 0x00068455, 0x000ffa1f },
	{ 13, 0x00002ccc, 0x0000479e, 0x00068455, 0x000ffa0b },
	{ 14, 0x00002ccc, 0x000047a2, 0x00068455, 0x000ffa13 },

	/* 802.11 UNI / HyperLan 2 */
	{ 36, 0x00002cd4, 0x0004481a, 0x00098455, 0x000c0a03 },
	{ 40, 0x00002cd0, 0x00044682, 0x00098455, 0x000c0a03 },
	{ 44, 0x00002cd0, 0x00044686, 0x00098455, 0x000c0a1b },
	{ 48, 0x00002cd0, 0x0004468e, 0x00098655, 0x000c0a0b },
	{ 52, 0x00002cd0, 0x00044692, 0x00098855, 0x000c0a23 },
	{ 56, 0x00002cd0, 0x0004469a, 0x00098c55, 0x000c0a13 },
	{ 60, 0x00002cd0, 0x000446a2, 0x00098e55, 0x000c0a03 },
	{ 64, 0x00002cd0, 0x000446a6, 0x00099255, 0x000c0a1b },

	/* 802.11 HyperLan 2 */
	{ 100, 0x00002cd4, 0x0004489a, 0x000b9855, 0x000c0a03 },
	{ 104, 0x00002cd4, 0x000448a2, 0x000b9855, 0x000c0a03 },
	{ 108, 0x00002cd4, 0x000448aa, 0x000b9855, 0x000c0a03 },
	{ 112, 0x00002cd4, 0x000448b2, 0x000b9a55, 0x000c0a03 },
	{ 116, 0x00002cd4, 0x000448ba, 0x000b9a55, 0x000c0a03 },
	{ 120, 0x00002cd0, 0x00044702, 0x000b9a55, 0x000c0a03 },
	{ 124, 0x00002cd0, 0x00044706, 0x000b9a55, 0x000c0a1b },
	{ 128, 0x00002cd0, 0x0004470e, 0x000b9c55, 0x000c0a0b },
	{ 132, 0x00002cd0, 0x00044712, 0x000b9c55, 0x000c0a23 },
	{ 136, 0x00002cd0, 0x0004471a, 0x000b9e55, 0x000c0a13 },

	/* 802.11 UNII */
	{ 140, 0x00002cd0, 0x00044722, 0x000b9e55, 0x000c0a03 },
	{ 149, 0x00002cd0, 0x0004472e, 0x000ba255, 0x000c0a1b },
	{ 153, 0x00002cd0, 0x00044736, 0x000ba255, 0x000c0a0b },
	{ 157, 0x00002cd4, 0x0004490a, 0x000ba255, 0x000c0a17 },
	{ 161, 0x00002cd4, 0x00044912, 0x000ba255, 0x000c0a17 },
	{ 165, 0x00002cd4, 0x0004491a, 0x000ba255, 0x000c0a17 },

	/* MMAC(Japan)J52 ch 34,38,42,46 */
	{ 34, 0x00002ccc, 0x0000499a, 0x0009be55, 0x000c0a0b },
	{ 38, 0x00002ccc, 0x0000499e, 0x0009be55, 0x000c0a13 },
	{ 42, 0x00002ccc, 0x000049a2, 0x0009be55, 0x000c0a1b },
	{ 46, 0x00002ccc, 0x000049a6, 0x0009be55, 0x000c0a23 },
};

static int rt61pci_probe_hw_mode(struct rt2x00_dev *rt2x00dev)
{
	struct hw_mode_spec *spec = &rt2x00dev->spec;
	struct channel_info *info;
	char *tx_power;
	unsigned int i;

	/*
	 * Disable powersaving as default.
	 */
	rt2x00dev->hw->wiphy->flags &= ~WIPHY_FLAG_PS_ON_BY_DEFAULT;

	/*
	 * Initialize all hw fields.
	 */
	rt2x00dev->hw->flags =
	    IEEE80211_HW_HOST_BROADCAST_PS_BUFFERING |
	    IEEE80211_HW_SIGNAL_DBM |
	    IEEE80211_HW_SUPPORTS_PS |
	    IEEE80211_HW_PS_NULLFUNC_STACK;

	SET_IEEE80211_DEV(rt2x00dev->hw, rt2x00dev->dev);
	SET_IEEE80211_PERM_ADDR(rt2x00dev->hw,
				rt2x00_eeprom_addr(rt2x00dev,
						   EEPROM_MAC_ADDR_0));

	/*
	 * As rt61 has a global fallback table we cannot specify
	 * more then one tx rate per frame but since the hw will
	 * try several rates (based on the fallback table) we should
	 * initialize max_report_rates to the maximum number of rates
	 * we are going to try. Otherwise mac80211 will truncate our
	 * reported tx rates and the rc algortihm will end up with
	 * incorrect data.
	 */
	rt2x00dev->hw->max_rates = 1;
	rt2x00dev->hw->max_report_rates = 7;
	rt2x00dev->hw->max_rate_tries = 1;

	/*
	 * Initialize hw_mode information.
	 */
	spec->supported_bands = SUPPORT_BAND_2GHZ;
	spec->supported_rates = SUPPORT_RATE_CCK | SUPPORT_RATE_OFDM;

	if (!test_bit(CAPABILITY_RF_SEQUENCE, &rt2x00dev->cap_flags)) {
		spec->num_channels = 14;
		spec->channels = rf_vals_noseq;
	} else {
		spec->num_channels = 14;
		spec->channels = rf_vals_seq;
	}

	if (rt2x00_rf(rt2x00dev, RF5225) || rt2x00_rf(rt2x00dev, RF5325)) {
		spec->supported_bands |= SUPPORT_BAND_5GHZ;
		spec->num_channels = ARRAY_SIZE(rf_vals_seq);
	}

	/*
	 * Create channel information array
	 */
	info = kcalloc(spec->num_channels, sizeof(*info), GFP_KERNEL);
	if (!info)
		return -ENOMEM;

	spec->channels_info = info;

	tx_power = rt2x00_eeprom_addr(rt2x00dev, EEPROM_TXPOWER_G_START);
	for (i = 0; i < 14; i++) {
		info[i].max_power = MAX_TXPOWER;
		info[i].default_power1 = TXPOWER_FROM_DEV(tx_power[i]);
	}

	if (spec->num_channels > 14) {
		tx_power = rt2x00_eeprom_addr(rt2x00dev, EEPROM_TXPOWER_A_START);
		for (i = 14; i < spec->num_channels; i++) {
			info[i].max_power = MAX_TXPOWER;
			info[i].default_power1 = TXPOWER_FROM_DEV(tx_power[i]);
		}
	}

	return 0;
}

static int rt61pci_probe_hw(struct rt2x00_dev *rt2x00dev)
{
	int retval;

	/*
	 * Disable power saving.
	 */
	rt2x00pci_register_write(rt2x00dev, SOFT_RESET_CSR, 0x00000007);

	/*
	 * Allocate eeprom data.
	 */
	retval = rt61pci_validate_eeprom(rt2x00dev);
	if (retval)
		return retval;

	retval = rt61pci_init_eeprom(rt2x00dev);
	if (retval)
		return retval;

	/*
	 * Initialize hw specifications.
	 */
	retval = rt61pci_probe_hw_mode(rt2x00dev);
	if (retval)
		return retval;

	/*
	 * This device has multiple filters for control frames,
	 * but has no a separate filter for PS Poll frames.
	 */
	__set_bit(CAPABILITY_CONTROL_FILTERS, &rt2x00dev->cap_flags);

	/*
	 * This device requires firmware and DMA mapped skbs.
	 */
	__set_bit(REQUIRE_FIRMWARE, &rt2x00dev->cap_flags);
	__set_bit(REQUIRE_DMA, &rt2x00dev->cap_flags);
	if (!modparam_nohwcrypt)
		__set_bit(CAPABILITY_HW_CRYPTO, &rt2x00dev->cap_flags);
	__set_bit(CAPABILITY_LINK_TUNING, &rt2x00dev->cap_flags);

	/*
	 * Set the rssi offset.
	 */
	rt2x00dev->rssi_offset = DEFAULT_RSSI_OFFSET;

	return 0;
}

/*
 * IEEE80211 stack callback functions.
 */
static int rt61pci_conf_tx(struct ieee80211_hw *hw, u16 queue_idx,
			   const struct ieee80211_tx_queue_params *params)
{
	struct rt2x00_dev *rt2x00dev = hw->priv;
	struct data_queue *queue;
	struct rt2x00_field32 field;
	int retval;
	u32 reg;
	u32 offset;

	/*
	 * First pass the configuration through rt2x00lib, that will
	 * update the queue settings and validate the input. After that
	 * we are free to update the registers based on the value
	 * in the queue parameter.
	 */
	retval = rt2x00mac_conf_tx(hw, queue_idx, params);
	if (retval)
		return retval;

	/*
	 * We only need to perform additional register initialization
	 * for WMM queues.
	 */
	if (queue_idx >= 4)
		return 0;

	queue = rt2x00queue_get_tx_queue(rt2x00dev, queue_idx);

	/* Update WMM TXOP register */
	offset = AC_TXOP_CSR0 + (sizeof(u32) * (!!(queue_idx & 2)));
	field.bit_offset = (queue_idx & 1) * 16;
	field.bit_mask = 0xffff << field.bit_offset;

	rt2x00pci_register_read(rt2x00dev, offset, &reg);
	rt2x00_set_field32(&reg, field, queue->txop);
	rt2x00pci_register_write(rt2x00dev, offset, reg);

	/* Update WMM registers */
	field.bit_offset = queue_idx * 4;
	field.bit_mask = 0xf << field.bit_offset;

	rt2x00pci_register_read(rt2x00dev, AIFSN_CSR, &reg);
	rt2x00_set_field32(&reg, field, queue->aifs);
	rt2x00pci_register_write(rt2x00dev, AIFSN_CSR, reg);

	rt2x00pci_register_read(rt2x00dev, CWMIN_CSR, &reg);
	rt2x00_set_field32(&reg, field, queue->cw_min);
	rt2x00pci_register_write(rt2x00dev, CWMIN_CSR, reg);

	rt2x00pci_register_read(rt2x00dev, CWMAX_CSR, &reg);
	rt2x00_set_field32(&reg, field, queue->cw_max);
	rt2x00pci_register_write(rt2x00dev, CWMAX_CSR, reg);

	return 0;
}

static u64 rt61pci_get_tsf(struct ieee80211_hw *hw)
{
	struct rt2x00_dev *rt2x00dev = hw->priv;
	u64 tsf;
	u32 reg;

	rt2x00pci_register_read(rt2x00dev, TXRX_CSR13, &reg);
	tsf = (u64) rt2x00_get_field32(reg, TXRX_CSR13_HIGH_TSFTIMER) << 32;
	rt2x00pci_register_read(rt2x00dev, TXRX_CSR12, &reg);
	tsf |= rt2x00_get_field32(reg, TXRX_CSR12_LOW_TSFTIMER);

	return tsf;
}

static const struct ieee80211_ops rt61pci_mac80211_ops = {
	.tx			= rt2x00mac_tx,
	.start			= rt2x00mac_start,
	.stop			= rt2x00mac_stop,
	.add_interface		= rt2x00mac_add_interface,
	.remove_interface	= rt2x00mac_remove_interface,
	.config			= rt2x00mac_config,
	.configure_filter	= rt2x00mac_configure_filter,
	.set_key		= rt2x00mac_set_key,
	.sw_scan_start		= rt2x00mac_sw_scan_start,
	.sw_scan_complete	= rt2x00mac_sw_scan_complete,
	.get_stats		= rt2x00mac_get_stats,
	.bss_info_changed	= rt2x00mac_bss_info_changed,
	.conf_tx		= rt61pci_conf_tx,
	.get_tsf		= rt61pci_get_tsf,
	.rfkill_poll		= rt2x00mac_rfkill_poll,
	.flush			= rt2x00mac_flush,
	.set_antenna		= rt2x00mac_set_antenna,
	.get_antenna		= rt2x00mac_get_antenna,
	.get_ringparam		= rt2x00mac_get_ringparam,
};

static const struct rt2x00lib_ops rt61pci_rt2x00_ops = {
	.irq_handler		= rt61pci_interrupt,
	.txstatus_tasklet	= rt61pci_txstatus_tasklet,
	.tbtt_tasklet		= rt61pci_tbtt_tasklet,
	.rxdone_tasklet		= rt61pci_rxdone_tasklet,
	.autowake_tasklet	= rt61pci_autowake_tasklet,
	.probe_hw		= rt61pci_probe_hw,
	.get_firmware_name	= rt61pci_get_firmware_name,
	.check_firmware		= rt61pci_check_firmware,
	.load_firmware		= rt61pci_load_firmware,
	.initialize		= rt2x00pci_initialize,
	.uninitialize		= rt2x00pci_uninitialize,
	.get_entry_state	= rt61pci_get_entry_state,
	.clear_entry		= rt61pci_clear_entry,
	.set_device_state	= rt61pci_set_device_state,
	.rfkill_poll		= rt61pci_rfkill_poll,
	.link_stats		= rt61pci_link_stats,
	.reset_tuner		= rt61pci_reset_tuner,
	.link_tuner		= rt61pci_link_tuner,
	.start_queue		= rt61pci_start_queue,
	.kick_queue		= rt61pci_kick_queue,
	.stop_queue		= rt61pci_stop_queue,
	.flush_queue		= rt2x00pci_flush_queue,
	.write_tx_desc		= rt61pci_write_tx_desc,
	.write_beacon		= rt61pci_write_beacon,
	.clear_beacon		= rt61pci_clear_beacon,
	.fill_rxdone		= rt61pci_fill_rxdone,
	.config_shared_key	= rt61pci_config_shared_key,
	.config_pairwise_key	= rt61pci_config_pairwise_key,
	.config_filter		= rt61pci_config_filter,
	.config_intf		= rt61pci_config_intf,
	.config_erp		= rt61pci_config_erp,
	.config_ant		= rt61pci_config_ant,
	.config			= rt61pci_config,
};

static const struct data_queue_desc rt61pci_queue_rx = {
	.entry_num		= 32,
	.data_size		= DATA_FRAME_SIZE,
	.desc_size		= RXD_DESC_SIZE,
	.priv_size		= sizeof(struct queue_entry_priv_pci),
};

static const struct data_queue_desc rt61pci_queue_tx = {
	.entry_num		= 32,
	.data_size		= DATA_FRAME_SIZE,
	.desc_size		= TXD_DESC_SIZE,
	.priv_size		= sizeof(struct queue_entry_priv_pci),
};

static const struct data_queue_desc rt61pci_queue_bcn = {
	.entry_num		= 4,
	.data_size		= 0, /* No DMA required for beacons */
	.desc_size		= TXINFO_SIZE,
	.priv_size		= sizeof(struct queue_entry_priv_pci),
};

static const struct rt2x00_ops rt61pci_ops = {
	.name			= KBUILD_MODNAME,
	.max_sta_intf		= 1,
	.max_ap_intf		= 4,
	.eeprom_size		= EEPROM_SIZE,
	.rf_size		= RF_SIZE,
	.tx_queues		= NUM_TX_QUEUES,
	.extra_tx_headroom	= 0,
	.rx			= &rt61pci_queue_rx,
	.tx			= &rt61pci_queue_tx,
	.bcn			= &rt61pci_queue_bcn,
	.lib			= &rt61pci_rt2x00_ops,
	.hw			= &rt61pci_mac80211_ops,
#ifdef CONFIG_RT2X00_LIB_DEBUGFS
	.debugfs		= &rt61pci_rt2x00debug,
#endif /* CONFIG_RT2X00_LIB_DEBUGFS */
};

/*
 * RT61pci module information.
 */
static DEFINE_PCI_DEVICE_TABLE(rt61pci_device_table) = {
	/* RT2561s */
	{ PCI_DEVICE(0x1814, 0x0301) },
	/* RT2561 v2 */
	{ PCI_DEVICE(0x1814, 0x0302) },
	/* RT2661 */
	{ PCI_DEVICE(0x1814, 0x0401) },
	{ 0, }
};

MODULE_AUTHOR(DRV_PROJECT);
MODULE_VERSION(DRV_VERSION);
MODULE_DESCRIPTION("Ralink RT61 PCI & PCMCIA Wireless LAN driver.");
MODULE_SUPPORTED_DEVICE("Ralink RT2561, RT2561s & RT2661 "
			"PCI & PCMCIA chipset based cards");
MODULE_DEVICE_TABLE(pci, rt61pci_device_table);
MODULE_FIRMWARE(FIRMWARE_RT2561);
MODULE_FIRMWARE(FIRMWARE_RT2561s);
MODULE_FIRMWARE(FIRMWARE_RT2661);
MODULE_LICENSE("GPL");

static int rt61pci_probe(struct pci_dev *pci_dev,
			 const struct pci_device_id *id)
{
	return rt2x00pci_probe(pci_dev, &rt61pci_ops);
}

static struct pci_driver rt61pci_driver = {
	.name		= KBUILD_MODNAME,
	.id_table	= rt61pci_device_table,
	.probe		= rt61pci_probe,
	.remove		= __devexit_p(rt2x00pci_remove),
	.suspend	= rt2x00pci_suspend,
	.resume		= rt2x00pci_resume,
};

static int __init rt61pci_init(void)
{
	return pci_register_driver(&rt61pci_driver);
}

static void __exit rt61pci_exit(void)
{
	pci_unregister_driver(&rt61pci_driver);
}

module_init(rt61pci_init);
module_exit(rt61pci_exit);<|MERGE_RESOLUTION|>--- conflicted
+++ resolved
@@ -2260,13 +2260,8 @@
 	rt61pci_config(rt2x00dev, &libconf, IEEE80211_CONF_CHANGE_PS);
 }
 
-<<<<<<< HEAD
-static void rt61pci_enable_interrupt(struct rt2x00_dev *rt2x00dev,
-				     struct rt2x00_field32 irq_field)
-=======
 static inline void rt61pci_enable_interrupt(struct rt2x00_dev *rt2x00dev,
 					    struct rt2x00_field32 irq_field)
->>>>>>> d762f438
 {
 	u32 reg;
 
@@ -2313,17 +2308,6 @@
 	struct rt2x00_dev *rt2x00dev = (struct rt2x00_dev *)data;
 	rt2x00lib_beacondone(rt2x00dev);
 	rt61pci_enable_interrupt(rt2x00dev, INT_MASK_CSR_BEACON_DONE);
-<<<<<<< HEAD
-}
-
-static void rt61pci_rxdone_tasklet(unsigned long data)
-{
-	struct rt2x00_dev *rt2x00dev = (struct rt2x00_dev *)data;
-	rt2x00pci_rxdone(rt2x00dev);
-	rt61pci_enable_interrupt(rt2x00dev, INT_MASK_CSR_RXDONE);
-}
-
-=======
 }
 
 static void rt61pci_rxdone_tasklet(unsigned long data)
@@ -2335,7 +2319,6 @@
 		rt61pci_enable_interrupt(rt2x00dev, INT_MASK_CSR_RXDONE);
 }
 
->>>>>>> d762f438
 static void rt61pci_autowake_tasklet(unsigned long data)
 {
 	struct rt2x00_dev *rt2x00dev = (struct rt2x00_dev *)data;
@@ -2381,7 +2364,6 @@
 
 	if (rt2x00_get_field32(reg_mcu, MCU_INT_SOURCE_CSR_TWAKEUP))
 		tasklet_schedule(&rt2x00dev->autowake_tasklet);
-<<<<<<< HEAD
 
 	/*
 	 * Since INT_MASK_CSR and INT_SOURCE_CSR use the same bits
@@ -2392,18 +2374,6 @@
 	mask_mcu = reg_mcu;
 
 	/*
-=======
-
-	/*
-	 * Since INT_MASK_CSR and INT_SOURCE_CSR use the same bits
-	 * for interrupts and interrupt masks we can just use the value of
-	 * INT_SOURCE_CSR to create the interrupt mask.
-	 */
-	mask = reg;
-	mask_mcu = reg_mcu;
-
-	/*
->>>>>>> d762f438
 	 * Disable all interrupts for which a tasklet was scheduled right now,
 	 * the tasklet will reenable the appropriate interrupts.
 	 */
