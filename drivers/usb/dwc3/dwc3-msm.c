--- conflicted
+++ resolved
@@ -731,8 +731,6 @@
 			if (mdwc->ext_state.type == USB_EXT_REMOTE_HOST)
 				type = "HOST";
 		}
-<<<<<<< HEAD
-=======
 	} else if (mdwc->mod_enabled) {
 		connected = "CONNECTED";
 
@@ -743,7 +741,6 @@
 		} else if (mdwc->mod_proto == MODUSB_HIGH) {
 			proto = "USB2.0";
 		}
->>>>>>> 3947cf7d
 	}
 
 	return scnprintf(buf, PAGE_SIZE,
@@ -1963,7 +1960,7 @@
 	}
 
 	mdwc->hc_died = true;
-	queue_delayed_work(system_freezable_wq, &mdwc->sm_work, 0);
+	schedule_delayed_work(&mdwc->sm_work, 0);
 	return 0;
 }
 
@@ -2619,15 +2616,9 @@
 		if (mdwc->mod_ss_path)
 			mdwc->ss_phy->flags |= PHY_LANE_B;
 		else if (mdwc->ext_typec_switch)
-<<<<<<< HEAD
 			mdwc->ss_phy->flags |= PHY_LANE_A;
 		else if (mdwc->typec_orientation == ORIENTATION_CC1)
 			mdwc->ss_phy->flags |= PHY_LANE_A;
-=======
-			mdwc->ss_phy->flags |= PHY_LANE_A;
-		else if (mdwc->typec_orientation == ORIENTATION_CC1)
-			mdwc->ss_phy->flags |= PHY_LANE_A;
->>>>>>> 3947cf7d
 		else if (mdwc->typec_orientation == ORIENTATION_CC2)
 			mdwc->ss_phy->flags |= PHY_LANE_B;
 		usb_phy_set_suspend(mdwc->ss_phy, 0);
@@ -2735,7 +2726,7 @@
 		clear_bit(B_SUSPEND, &mdwc->inputs);
 	}
 
-	queue_delayed_work(system_freezable_wq, &mdwc->sm_work, 0);
+	schedule_delayed_work(&mdwc->sm_work, 0);
 }
 
 static void dwc3_resume_work(struct work_struct *w)
@@ -3768,7 +3759,7 @@
 		dwc3_msm_id_notifier(&mdwc->id_nb, true, mdwc->extcon_id);
 	else if (!pval.intval) {
 		/* USB cable is not connected */
-		queue_delayed_work(system_freezable_wq, &mdwc->sm_work, 0);
+		schedule_delayed_work(&mdwc->sm_work, 0);
 	} else {
 		if (pval.intval > 0)
 			dev_info(mdwc->dev, "charger detection in progress\n");
@@ -4551,7 +4542,7 @@
 	}
 
 	if (work)
-		queue_delayed_work(system_freezable_wq, &mdwc->sm_work, delay);
+		schedule_delayed_work(&mdwc->sm_work, delay);
 
 ret:
 	return;
