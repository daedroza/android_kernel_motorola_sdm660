--- conflicted
+++ resolved
@@ -476,18 +476,12 @@
 	if (list_empty(&ps->resources))
 		return;
 
-<<<<<<< HEAD
-	ret = acpi_bus_get_device(handle, &acpi_dev);
-	if (ret || !acpi_dev->power.flags.power_resources)
-		return -ENODEV;
-=======
 	ret = sysfs_create_group(&adev->dev.kobj, &attr_groups[state]);
 	if (ret)
 		return;
 
 	list_for_each_entry(entry, &ps->resources, node) {
 		struct acpi_device *res_dev = &entry->resource->device;
->>>>>>> 511d5c42
 
 		ret = sysfs_add_link_to_group(&adev->dev.kobj,
 					      attr_groups[state].name,
@@ -519,9 +513,6 @@
 			acpi_power_remove_dependent(resource, adev);
 	}
 
-<<<<<<< HEAD
-	return ret;
-=======
 	for (state = ACPI_STATE_D0; state <= ACPI_STATE_D3_HOT; state++) {
 		if (add)
 			acpi_power_expose_list(adev, state);
@@ -542,7 +533,6 @@
 			system_level = resource->system_level;
 	}
 	return system_level;
->>>>>>> 511d5c42
 }
 
 /* --------------------------------------------------------------------------
