#ifndef _I8042_X86IA64IO_H
#define _I8042_X86IA64IO_H

/*
 * This program is free software; you can redistribute it and/or modify it
 * under the terms of the GNU General Public License version 2 as published by
 * the Free Software Foundation.
 */

/*
 * Names.
 */

#define I8042_KBD_PHYS_DESC "isa0060/serio0"
#define I8042_AUX_PHYS_DESC "isa0060/serio1"
#define I8042_MUX_PHYS_DESC "isa0060/serio%d"

/*
 * IRQs.
 */

#if defined(__ia64__)
# define I8042_MAP_IRQ(x)	isa_irq_to_vector((x))
#else
# define I8042_MAP_IRQ(x)	(x)
#endif

#define I8042_KBD_IRQ	i8042_kbd_irq
#define I8042_AUX_IRQ	i8042_aux_irq

static int i8042_kbd_irq;
static int i8042_aux_irq;

/*
 * Register numbers.
 */

#define I8042_COMMAND_REG	i8042_command_reg
#define I8042_STATUS_REG	i8042_command_reg
#define I8042_DATA_REG		i8042_data_reg

static int i8042_command_reg = 0x64;
static int i8042_data_reg = 0x60;


static inline int i8042_read_data(void)
{
	return inb(I8042_DATA_REG);
}

static inline int i8042_read_status(void)
{
	return inb(I8042_STATUS_REG);
}

static inline void i8042_write_data(int val)
{
	outb(val, I8042_DATA_REG);
}

static inline void i8042_write_command(int val)
{
	outb(val, I8042_COMMAND_REG);
}

#ifdef CONFIG_X86

#include <linux/dmi.h>

static struct dmi_system_id __initdata i8042_dmi_noloop_table[] = {
	{
		/* AUX LOOP command does not raise AUX IRQ */
		.ident = "Arima-Rioworks HDAMB",
		.matches = {
			DMI_MATCH(DMI_BOARD_VENDOR, "RIOWORKS"),
			DMI_MATCH(DMI_BOARD_NAME, "HDAMB"),
			DMI_MATCH(DMI_BOARD_VERSION, "Rev E"),
		},
	},
	{
		/* AUX LOOP command does not raise AUX IRQ */
		.ident = "ASUS P65UP5",
		.matches = {
			DMI_MATCH(DMI_BOARD_VENDOR, "ASUSTeK Computer INC."),
			DMI_MATCH(DMI_BOARD_NAME, "P/I-P65UP5"),
			DMI_MATCH(DMI_BOARD_VERSION, "REV 2.X"),
		},
	},
	{
		.ident = "Compaq Proliant 8500",
		.matches = {
			DMI_MATCH(DMI_SYS_VENDOR, "Compaq"),
			DMI_MATCH(DMI_PRODUCT_NAME , "ProLiant"),
			DMI_MATCH(DMI_PRODUCT_VERSION, "8500"),
		},
	},
	{
		.ident = "Compaq Proliant DL760",
		.matches = {
			DMI_MATCH(DMI_SYS_VENDOR, "Compaq"),
			DMI_MATCH(DMI_PRODUCT_NAME , "ProLiant"),
			DMI_MATCH(DMI_PRODUCT_VERSION, "DL760"),
		},
	},
	{
		.ident = "OQO Model 01",
		.matches = {
			DMI_MATCH(DMI_SYS_VENDOR, "OQO"),
			DMI_MATCH(DMI_PRODUCT_NAME, "ZEPTO"),
			DMI_MATCH(DMI_PRODUCT_VERSION, "00"),
		},
	},
	{
		/* AUX LOOP does not work properly */
		.ident = "ULI EV4873",
		.matches = {
			DMI_MATCH(DMI_SYS_VENDOR, "ULI"),
			DMI_MATCH(DMI_PRODUCT_NAME, "EV4873"),
			DMI_MATCH(DMI_PRODUCT_VERSION, "5a"),
		},
	},
	{
		.ident = "Microsoft Virtual Machine",
		.matches = {
			DMI_MATCH(DMI_SYS_VENDOR, "Microsoft Corporation"),
			DMI_MATCH(DMI_PRODUCT_NAME, "Virtual Machine"),
			DMI_MATCH(DMI_PRODUCT_VERSION, "VS2005R2"),
		},
	},
	{
		.ident = "Medion MAM 2070",
		.matches = {
			DMI_MATCH(DMI_SYS_VENDOR, "Notebook"),
			DMI_MATCH(DMI_PRODUCT_NAME, "MAM 2070"),
			DMI_MATCH(DMI_PRODUCT_VERSION, "5a"),
		},
	},
	{
		.ident = "Blue FB5601",
		.matches = {
			DMI_MATCH(DMI_SYS_VENDOR, "blue"),
			DMI_MATCH(DMI_PRODUCT_NAME, "FB5601"),
			DMI_MATCH(DMI_PRODUCT_VERSION, "M606"),
		},
	},
	{ }
};

/*
 * Some Fujitsu notebooks are having trouble with touchpads if
 * active multiplexing mode is activated. Luckily they don't have
 * external PS/2 ports so we can safely disable it.
 * ... apparently some Toshibas don't like MUX mode either and
 * die horrible death on reboot.
 */
static struct dmi_system_id __initdata i8042_dmi_nomux_table[] = {
	{
		.ident = "Fujitsu Lifebook P7010/P7010D",
		.matches = {
			DMI_MATCH(DMI_SYS_VENDOR, "FUJITSU"),
			DMI_MATCH(DMI_PRODUCT_NAME, "P7010"),
		},
	},
	{
		.ident = "Fujitsu Lifebook P7010",
		.matches = {
			DMI_MATCH(DMI_SYS_VENDOR, "FUJITSU SIEMENS"),
			DMI_MATCH(DMI_PRODUCT_NAME, "0000000000"),
		},
	},
	{
		.ident = "Fujitsu Lifebook P5020D",
		.matches = {
			DMI_MATCH(DMI_SYS_VENDOR, "FUJITSU"),
			DMI_MATCH(DMI_PRODUCT_NAME, "LifeBook P Series"),
		},
	},
	{
		.ident = "Fujitsu Lifebook S2000",
		.matches = {
			DMI_MATCH(DMI_SYS_VENDOR, "FUJITSU"),
			DMI_MATCH(DMI_PRODUCT_NAME, "LifeBook S Series"),
		},
	},
	{
		.ident = "Fujitsu Lifebook S6230",
		.matches = {
			DMI_MATCH(DMI_SYS_VENDOR, "FUJITSU"),
			DMI_MATCH(DMI_PRODUCT_NAME, "LifeBook S6230"),
		},
	},
	{
		.ident = "Fujitsu T70H",
		.matches = {
			DMI_MATCH(DMI_SYS_VENDOR, "FUJITSU"),
			DMI_MATCH(DMI_PRODUCT_NAME, "FMVLT70H"),
		},
	},
	{
		.ident = "Fujitsu-Siemens Lifebook T3010",
		.matches = {
			DMI_MATCH(DMI_SYS_VENDOR, "FUJITSU SIEMENS"),
			DMI_MATCH(DMI_PRODUCT_NAME, "LIFEBOOK T3010"),
		},
	},
	{
		.ident = "Fujitsu-Siemens Lifebook E4010",
		.matches = {
			DMI_MATCH(DMI_SYS_VENDOR, "FUJITSU SIEMENS"),
			DMI_MATCH(DMI_PRODUCT_NAME, "LIFEBOOK E4010"),
		},
	},
	{
		.ident = "Fujitsu-Siemens Amilo Pro 2010",
		.matches = {
			DMI_MATCH(DMI_SYS_VENDOR, "FUJITSU SIEMENS"),
			DMI_MATCH(DMI_PRODUCT_NAME, "AMILO Pro V2010"),
		},
	},
	{
		.ident = "Fujitsu-Siemens Amilo Pro 2030",
		.matches = {
			DMI_MATCH(DMI_SYS_VENDOR, "FUJITSU SIEMENS"),
			DMI_MATCH(DMI_PRODUCT_NAME, "AMILO PRO V2030"),
		},
	},
	{
		/*
		 * No data is coming from the touchscreen unless KBC
		 * is in legacy mode.
		 */
		.ident = "Panasonic CF-29",
		.matches = {
			DMI_MATCH(DMI_SYS_VENDOR, "Matsushita"),
			DMI_MATCH(DMI_PRODUCT_NAME, "CF-29"),
		},
	},
	{
		/*
		 * Errors on MUX ports are reported without raising AUXDATA
		 * causing "spurious NAK" messages.
		 */
		.ident = "HP Pavilion DV4017EA",
		.matches = {
			DMI_MATCH(DMI_SYS_VENDOR, "Hewlett-Packard"),
			DMI_MATCH(DMI_PRODUCT_NAME, "Pavilion dv4000 (EA032EA#ABF)"),
		},
	},
	{
		/*
		 * Like DV4017EA does not raise AUXERR for errors on MUX ports.
		 */
		.ident = "HP Pavilion ZT1000",
		.matches = {
			DMI_MATCH(DMI_SYS_VENDOR, "Hewlett-Packard"),
			DMI_MATCH(DMI_PRODUCT_NAME, "HP Pavilion Notebook PC"),
			DMI_MATCH(DMI_PRODUCT_VERSION, "HP Pavilion Notebook ZT1000"),
		},
	},
	{
		/*
		 * Like DV4017EA does not raise AUXERR for errors on MUX ports.
		 */
		.ident = "HP Pavilion DV4270ca",
		.matches = {
			DMI_MATCH(DMI_SYS_VENDOR, "Hewlett-Packard"),
			DMI_MATCH(DMI_PRODUCT_NAME, "Pavilion dv4000 (EH476UA#ABL)"),
		},
	},
	{
		.ident = "Toshiba P10",
		.matches = {
			DMI_MATCH(DMI_SYS_VENDOR, "TOSHIBA"),
			DMI_MATCH(DMI_PRODUCT_NAME, "Satellite P10"),
		},
	},
	{
		.ident = "Toshiba Equium A110",
		.matches = {
			DMI_MATCH(DMI_SYS_VENDOR, "TOSHIBA"),
			DMI_MATCH(DMI_PRODUCT_NAME, "EQUIUM A110"),
		},
	},
	{
		.ident = "Alienware Sentia",
		.matches = {
			DMI_MATCH(DMI_SYS_VENDOR, "ALIENWARE"),
			DMI_MATCH(DMI_PRODUCT_NAME, "Sentia"),
		},
	},
	{
		.ident = "Sharp Actius MM20",
		.matches = {
			DMI_MATCH(DMI_SYS_VENDOR, "SHARP"),
			DMI_MATCH(DMI_PRODUCT_NAME, "PC-MM20 Series"),
		},
	},
	{
		.ident = "Sony Vaio FS-115b",
		.matches = {
			DMI_MATCH(DMI_SYS_VENDOR, "Sony Corporation"),
			DMI_MATCH(DMI_PRODUCT_NAME, "VGN-FS115B"),
		},
	},
	{
		.ident = "Amoi M636/A737",
		.matches = {
			DMI_MATCH(DMI_SYS_VENDOR, "Amoi Electronics CO.,LTD."),
			DMI_MATCH(DMI_PRODUCT_NAME, "M636/A737 platform"),
		},
	},
	{
		.ident = "Lenovo 3000 n100",
		.matches = {
			DMI_MATCH(DMI_SYS_VENDOR, "LENOVO"),
			DMI_MATCH(DMI_PRODUCT_NAME, "076804U"),
		},
	},
	{
		.ident = "Acer Aspire 1360",
		.matches = {
			DMI_MATCH(DMI_SYS_VENDOR, "Acer"),
			DMI_MATCH(DMI_PRODUCT_NAME, "Aspire 1360"),
		},
	},
	{
		.ident = "Gericom Bellagio",
		.matches = {
			DMI_MATCH(DMI_SYS_VENDOR, "Gericom"),
			DMI_MATCH(DMI_PRODUCT_NAME, "N34AS6"),
		},
	},
	{
		.ident = "IBM 2656",
		.matches = {
			DMI_MATCH(DMI_SYS_VENDOR, "IBM"),
			DMI_MATCH(DMI_PRODUCT_NAME, "2656"),
		},
	},
<<<<<<< HEAD
=======
	{
		.ident = "Dell XPS M1530",
		.matches = {
			DMI_MATCH(DMI_SYS_VENDOR, "Dell Inc."),
			DMI_MATCH(DMI_PRODUCT_NAME, "XPS M1530"),
		},
	},
	{
		.ident = "Compal HEL80I",
		.matches = {
			DMI_MATCH(DMI_SYS_VENDOR, "COMPAL"),
			DMI_MATCH(DMI_PRODUCT_NAME, "HEL80I"),
		},
	},
>>>>>>> c07f62e5
	{ }
};

#ifdef CONFIG_PNP
static struct dmi_system_id __initdata i8042_dmi_nopnp_table[] = {
	{
		.ident = "Intel MBO Desktop D845PESV",
		.matches = {
			DMI_MATCH(DMI_BOARD_NAME, "D845PESV"),
			DMI_MATCH(DMI_BOARD_VENDOR, "Intel Corporation"),
		},
	},
	{ }
};
#endif

/*
 * Some Wistron based laptops need us to explicitly enable the 'Dritek
 * keyboard extension' to make their extra keys start generating scancodes.
 * Originally, this was just confined to older laptops, but a few Acer laptops
 * have turned up in 2007 that also need this again.
 */
static struct dmi_system_id __initdata i8042_dmi_dritek_table[] = {
	{
		.ident = "Acer Aspire 5630",
		.matches = {
			DMI_MATCH(DMI_SYS_VENDOR, "Acer"),
			DMI_MATCH(DMI_PRODUCT_NAME, "Aspire 5630"),
		},
	},
	{
		.ident = "Acer Aspire 5650",
		.matches = {
			DMI_MATCH(DMI_SYS_VENDOR, "Acer"),
			DMI_MATCH(DMI_PRODUCT_NAME, "Aspire 5650"),
		},
	},
	{
		.ident = "Acer Aspire 5680",
		.matches = {
			DMI_MATCH(DMI_SYS_VENDOR, "Acer"),
			DMI_MATCH(DMI_PRODUCT_NAME, "Aspire 5680"),
		},
	},
	{
		.ident = "Acer Aspire 5720",
		.matches = {
			DMI_MATCH(DMI_SYS_VENDOR, "Acer"),
			DMI_MATCH(DMI_PRODUCT_NAME, "Aspire 5720"),
		},
	},
	{
		.ident = "Acer Aspire 9110",
		.matches = {
			DMI_MATCH(DMI_SYS_VENDOR, "Acer"),
			DMI_MATCH(DMI_PRODUCT_NAME, "Aspire 9110"),
		},
	},
	{
		.ident = "Acer TravelMate 660",
		.matches = {
			DMI_MATCH(DMI_SYS_VENDOR, "Acer"),
			DMI_MATCH(DMI_PRODUCT_NAME, "TravelMate 660"),
		},
	},
	{
		.ident = "Acer TravelMate 2490",
		.matches = {
			DMI_MATCH(DMI_SYS_VENDOR, "Acer"),
			DMI_MATCH(DMI_PRODUCT_NAME, "TravelMate 2490"),
		},
	},
	{
		.ident = "Acer TravelMate 4280",
		.matches = {
			DMI_MATCH(DMI_SYS_VENDOR, "Acer"),
			DMI_MATCH(DMI_PRODUCT_NAME, "TravelMate 4280"),
		},
	},
	{ }
};

#endif /* CONFIG_X86 */

#ifdef CONFIG_PNP
#include <linux/pnp.h>

static int i8042_pnp_kbd_registered;
static unsigned int i8042_pnp_kbd_devices;
static int i8042_pnp_aux_registered;
static unsigned int i8042_pnp_aux_devices;

static int i8042_pnp_command_reg;
static int i8042_pnp_data_reg;
static int i8042_pnp_kbd_irq;
static int i8042_pnp_aux_irq;

static char i8042_pnp_kbd_name[32];
static char i8042_pnp_aux_name[32];

static int i8042_pnp_kbd_probe(struct pnp_dev *dev, const struct pnp_device_id *did)
{
	if (pnp_port_valid(dev, 0) && pnp_port_len(dev, 0) == 1)
		i8042_pnp_data_reg = pnp_port_start(dev,0);

	if (pnp_port_valid(dev, 1) && pnp_port_len(dev, 1) == 1)
		i8042_pnp_command_reg = pnp_port_start(dev, 1);

	if (pnp_irq_valid(dev,0))
		i8042_pnp_kbd_irq = pnp_irq(dev, 0);

	strlcpy(i8042_pnp_kbd_name, did->id, sizeof(i8042_pnp_kbd_name));
	if (strlen(pnp_dev_name(dev))) {
		strlcat(i8042_pnp_kbd_name, ":", sizeof(i8042_pnp_kbd_name));
		strlcat(i8042_pnp_kbd_name, pnp_dev_name(dev), sizeof(i8042_pnp_kbd_name));
	}

	i8042_pnp_kbd_devices++;
	return 0;
}

static int i8042_pnp_aux_probe(struct pnp_dev *dev, const struct pnp_device_id *did)
{
	if (pnp_port_valid(dev, 0) && pnp_port_len(dev, 0) == 1)
		i8042_pnp_data_reg = pnp_port_start(dev,0);

	if (pnp_port_valid(dev, 1) && pnp_port_len(dev, 1) == 1)
		i8042_pnp_command_reg = pnp_port_start(dev, 1);

	if (pnp_irq_valid(dev, 0))
		i8042_pnp_aux_irq = pnp_irq(dev, 0);

	strlcpy(i8042_pnp_aux_name, did->id, sizeof(i8042_pnp_aux_name));
	if (strlen(pnp_dev_name(dev))) {
		strlcat(i8042_pnp_aux_name, ":", sizeof(i8042_pnp_aux_name));
		strlcat(i8042_pnp_aux_name, pnp_dev_name(dev), sizeof(i8042_pnp_aux_name));
	}

	i8042_pnp_aux_devices++;
	return 0;
}

static struct pnp_device_id pnp_kbd_devids[] = {
	{ .id = "PNP0303", .driver_data = 0 },
	{ .id = "PNP030b", .driver_data = 0 },
	{ .id = "", },
};

static struct pnp_driver i8042_pnp_kbd_driver = {
	.name           = "i8042 kbd",
	.id_table       = pnp_kbd_devids,
	.probe          = i8042_pnp_kbd_probe,
};

static struct pnp_device_id pnp_aux_devids[] = {
	{ .id = "FJC6000", .driver_data = 0 },
	{ .id = "FJC6001", .driver_data = 0 },
	{ .id = "PNP0f03", .driver_data = 0 },
	{ .id = "PNP0f0b", .driver_data = 0 },
	{ .id = "PNP0f0e", .driver_data = 0 },
	{ .id = "PNP0f12", .driver_data = 0 },
	{ .id = "PNP0f13", .driver_data = 0 },
	{ .id = "PNP0f19", .driver_data = 0 },
	{ .id = "PNP0f1c", .driver_data = 0 },
	{ .id = "SYN0801", .driver_data = 0 },
	{ .id = "", },
};

static struct pnp_driver i8042_pnp_aux_driver = {
	.name           = "i8042 aux",
	.id_table       = pnp_aux_devids,
	.probe          = i8042_pnp_aux_probe,
};

static void i8042_pnp_exit(void)
{
	if (i8042_pnp_kbd_registered) {
		i8042_pnp_kbd_registered = 0;
		pnp_unregister_driver(&i8042_pnp_kbd_driver);
	}

	if (i8042_pnp_aux_registered) {
		i8042_pnp_aux_registered = 0;
		pnp_unregister_driver(&i8042_pnp_aux_driver);
	}
}

static int __init i8042_pnp_init(void)
{
	char kbd_irq_str[4] = { 0 }, aux_irq_str[4] = { 0 };
	int pnp_data_busted = 0;
	int err;

#ifdef CONFIG_X86
	if (dmi_check_system(i8042_dmi_nopnp_table))
		i8042_nopnp = 1;
#endif

	if (i8042_nopnp) {
		printk(KERN_INFO "i8042: PNP detection disabled\n");
		return 0;
	}

	err = pnp_register_driver(&i8042_pnp_kbd_driver);
	if (!err)
		i8042_pnp_kbd_registered = 1;

	err = pnp_register_driver(&i8042_pnp_aux_driver);
	if (!err)
		i8042_pnp_aux_registered = 1;

	if (!i8042_pnp_kbd_devices && !i8042_pnp_aux_devices) {
		i8042_pnp_exit();
#if defined(__ia64__)
		return -ENODEV;
#else
		printk(KERN_INFO "PNP: No PS/2 controller found. Probing ports directly.\n");
		return 0;
#endif
	}

	if (i8042_pnp_kbd_devices)
		snprintf(kbd_irq_str, sizeof(kbd_irq_str),
			"%d", i8042_pnp_kbd_irq);
	if (i8042_pnp_aux_devices)
		snprintf(aux_irq_str, sizeof(aux_irq_str),
			"%d", i8042_pnp_aux_irq);

	printk(KERN_INFO "PNP: PS/2 Controller [%s%s%s] at %#x,%#x irq %s%s%s\n",
		i8042_pnp_kbd_name, (i8042_pnp_kbd_devices && i8042_pnp_aux_devices) ? "," : "",
		i8042_pnp_aux_name,
		i8042_pnp_data_reg, i8042_pnp_command_reg,
		kbd_irq_str, (i8042_pnp_kbd_devices && i8042_pnp_aux_devices) ? "," : "",
		aux_irq_str);

#if defined(__ia64__)
	if (!i8042_pnp_kbd_devices)
		i8042_nokbd = 1;
	if (!i8042_pnp_aux_devices)
		i8042_noaux = 1;
#endif

	if (((i8042_pnp_data_reg & ~0xf) == (i8042_data_reg & ~0xf) &&
	      i8042_pnp_data_reg != i8042_data_reg) ||
	    !i8042_pnp_data_reg) {
		printk(KERN_WARNING
			"PNP: PS/2 controller has invalid data port %#x; "
			"using default %#x\n",
			i8042_pnp_data_reg, i8042_data_reg);
		i8042_pnp_data_reg = i8042_data_reg;
		pnp_data_busted = 1;
	}

	if (((i8042_pnp_command_reg & ~0xf) == (i8042_command_reg & ~0xf) &&
	      i8042_pnp_command_reg != i8042_command_reg) ||
	    !i8042_pnp_command_reg) {
		printk(KERN_WARNING
			"PNP: PS/2 controller has invalid command port %#x; "
			"using default %#x\n",
			i8042_pnp_command_reg, i8042_command_reg);
		i8042_pnp_command_reg = i8042_command_reg;
		pnp_data_busted = 1;
	}

	if (!i8042_nokbd && !i8042_pnp_kbd_irq) {
		printk(KERN_WARNING
			"PNP: PS/2 controller doesn't have KBD irq; "
			"using default %d\n", i8042_kbd_irq);
		i8042_pnp_kbd_irq = i8042_kbd_irq;
		pnp_data_busted = 1;
	}

	if (!i8042_noaux && !i8042_pnp_aux_irq) {
		if (!pnp_data_busted && i8042_pnp_kbd_irq) {
			printk(KERN_WARNING
				"PNP: PS/2 appears to have AUX port disabled, "
				"if this is incorrect please boot with "
				"i8042.nopnp\n");
			i8042_noaux = 1;
		} else {
			printk(KERN_WARNING
				"PNP: PS/2 controller doesn't have AUX irq; "
				"using default %d\n", i8042_aux_irq);
			i8042_pnp_aux_irq = i8042_aux_irq;
		}
	}

	i8042_data_reg = i8042_pnp_data_reg;
	i8042_command_reg = i8042_pnp_command_reg;
	i8042_kbd_irq = i8042_pnp_kbd_irq;
	i8042_aux_irq = i8042_pnp_aux_irq;

	return 0;
}

#else
static inline int i8042_pnp_init(void) { return 0; }
static inline void i8042_pnp_exit(void) { }
#endif

static int __init i8042_platform_init(void)
{
	int retval;

/*
 * On ix86 platforms touching the i8042 data register region can do really
 * bad things. Because of this the region is always reserved on ix86 boxes.
 *
 *	if (!request_region(I8042_DATA_REG, 16, "i8042"))
 *		return -EBUSY;
 */

	i8042_kbd_irq = I8042_MAP_IRQ(1);
	i8042_aux_irq = I8042_MAP_IRQ(12);

	retval = i8042_pnp_init();
	if (retval)
		return retval;

#if defined(__ia64__)
        i8042_reset = 1;
#endif

#ifdef CONFIG_X86
	if (dmi_check_system(i8042_dmi_noloop_table))
		i8042_noloop = 1;

	if (dmi_check_system(i8042_dmi_nomux_table))
		i8042_nomux = 1;

	if (dmi_check_system(i8042_dmi_dritek_table))
		i8042_dritek = 1;
#endif /* CONFIG_X86 */

	return retval;
}

static inline void i8042_platform_exit(void)
{
	i8042_pnp_exit();
}

#endif /* _I8042_X86IA64IO_H */<|MERGE_RESOLUTION|>--- conflicted
+++ resolved
@@ -337,8 +337,6 @@
 			DMI_MATCH(DMI_PRODUCT_NAME, "2656"),
 		},
 	},
-<<<<<<< HEAD
-=======
 	{
 		.ident = "Dell XPS M1530",
 		.matches = {
@@ -353,7 +351,6 @@
 			DMI_MATCH(DMI_PRODUCT_NAME, "HEL80I"),
 		},
 	},
->>>>>>> c07f62e5
 	{ }
 };
 
