The following is a list of files and features that are going to be
removed in the kernel source tree.  Every entry should contain what
exactly is going away, why it is happening, and who is going to be doing
the work.  When the feature is removed from the kernel, it should also
be removed from this file.

---------------------------

What:	PRISM54
When:	2.6.34

Why:	prism54 FullMAC PCI / Cardbus devices used to be supported only by the
	prism54 wireless driver. After Intersil stopped selling these
	devices in preference for the newer more flexible SoftMAC devices
	a SoftMAC device driver was required and prism54 did not support
	them. The p54pci driver now exists and has been present in the kernel for
	a while. This driver supports both SoftMAC devices and FullMAC devices.
	The main difference between these devices was the amount of memory which
	could be used for the firmware. The SoftMAC devices support a smaller
	amount of memory. Because of this the SoftMAC firmware fits into FullMAC
	devices's memory. p54pci supports not only PCI / Cardbus but also USB
	and SPI. Since p54pci supports all devices prism54 supports
	you will have a conflict. I'm not quite sure how distributions are
	handling this conflict right now. prism54 was kept around due to
	claims users may experience issues when using the SoftMAC driver.
	Time has passed users have not reported issues. If you use prism54
	and for whatever reason you cannot use p54pci please let us know!
	E-mail us at: linux-wireless@vger.kernel.org

	For more information see the p54 wiki page:

	http://wireless.kernel.org/en/users/Drivers/p54

Who:	Luis R. Rodriguez <lrodriguez@atheros.com>

---------------------------

What:	IRQF_SAMPLE_RANDOM
Check:	IRQF_SAMPLE_RANDOM
When:	July 2009

Why:	Many of IRQF_SAMPLE_RANDOM users are technically bogus as entropy
	sources in the kernel's current entropy model. To resolve this, every
	input point to the kernel's entropy pool needs to better document the
	type of entropy source it actually is. This will be replaced with
	additional add_*_randomness functions in drivers/char/random.c

Who:	Robin Getz <rgetz@blackfin.uclinux.org> & Matt Mackall <mpm@selenic.com>

---------------------------

What:	Deprecated snapshot ioctls
When:	2.6.36

Why:	The ioctls in kernel/power/user.c were marked as deprecated long time
	ago. Now they notify users about that so that they need to replace
	their userspace. After some more time, remove them completely.

Who:	Jiri Slaby <jirislaby@gmail.com>

---------------------------

What:	The ieee80211_regdom module parameter
When:	March 2010 / desktop catchup

Why:	This was inherited by the CONFIG_WIRELESS_OLD_REGULATORY code,
	and currently serves as an option for users to define an
	ISO / IEC 3166 alpha2 code for the country they are currently
	present in. Although there are userspace API replacements for this
	through nl80211 distributions haven't yet caught up with implementing
	decent alternatives through standard GUIs. Although available as an
	option through iw or wpa_supplicant its just a matter of time before
	distributions pick up good GUI options for this. The ideal solution
	would actually consist of intelligent designs which would do this for
	the user automatically even when travelling through different countries.
	Until then we leave this module parameter as a compromise.

	When userspace improves with reasonable widely-available alternatives for
	this we will no longer need this module parameter. This entry hopes that
	by the super-futuristically looking date of "March 2010" we will have
	such replacements widely available.

Who:	Luis R. Rodriguez <lrodriguez@atheros.com>

---------------------------

What:	dev->power.power_state
When:	July 2007
Why:	Broken design for runtime control over driver power states, confusing
	driver-internal runtime power management with:  mechanisms to support
	system-wide sleep state transitions; event codes that distinguish
	different phases of swsusp "sleep" transitions; and userspace policy
	inputs.  This framework was never widely used, and most attempts to
	use it were broken.  Drivers should instead be exposing domain-specific
	interfaces either to kernel or to userspace.
Who:	Pavel Machek <pavel@suse.cz>

---------------------------

What:	Video4Linux API 1 ioctls and from Video devices.
When:	July 2009
Files:	include/linux/videodev.h
Check:	include/linux/videodev.h
Why:	V4L1 AP1 was replaced by V4L2 API during migration from 2.4 to 2.6
	series. The old API have lots of drawbacks and don't provide enough
	means to work with all video and audio standards. The newer API is
	already available on the main drivers and should be used instead.
	Newer drivers should use v4l_compat_translate_ioctl function to handle
	old calls, replacing to newer ones.
	Decoder iocts are using internally to allow video drivers to
	communicate with video decoders. This should also be improved to allow
	V4L2 calls being translated into compatible internal ioctls.
	Compatibility ioctls will be provided, for a while, via 
	v4l1-compat module. 
Who:	Mauro Carvalho Chehab <mchehab@infradead.org>

---------------------------

What:	PCMCIA control ioctl (needed for pcmcia-cs [cardmgr, cardctl])
When:	2.6.35/2.6.36
Files:	drivers/pcmcia/: pcmcia_ioctl.c
Why:	With the 16-bit PCMCIA subsystem now behaving (almost) like a
	normal hotpluggable bus, and with it using the default kernel
	infrastructure (hotplug, driver core, sysfs) keeping the PCMCIA
	control ioctl needed by cardmgr and cardctl from pcmcia-cs is
	unnecessary and potentially harmful (it does not provide for
	proper locking), and makes further cleanups and integration of the
	PCMCIA subsystem into the Linux kernel device driver model more
	difficult. The features provided by cardmgr and cardctl are either
	handled by the kernel itself now or are available in the new
	pcmciautils package available at
	http://kernel.org/pub/linux/utils/kernel/pcmcia/

	For all architectures except ARM, the associated config symbol
	has been removed from kernel 2.6.34; for ARM, it will be likely
	be removed from kernel 2.6.35. The actual code will then likely
	be removed from kernel 2.6.36.
Who:	Dominik Brodowski <linux@dominikbrodowski.net>

---------------------------

What:	sys_sysctl
When:	September 2010
Option: CONFIG_SYSCTL_SYSCALL
Why:	The same information is available in a more convenient from
	/proc/sys, and none of the sysctl variables appear to be
	important performance wise.

	Binary sysctls are a long standing source of subtle kernel
	bugs and security issues.

	When I looked several months ago all I could find after
	searching several distributions were 5 user space programs and
	glibc (which falls back to /proc/sys) using this syscall.

	The man page for sysctl(2) documents it as unusable for user
	space programs.

	sysctl(2) is not generally ABI compatible to a 32bit user
	space application on a 64bit and a 32bit kernel.

	For the last several months the policy has been no new binary
	sysctls and no one has put forward an argument to use them.

	Binary sysctls issues seem to keep happening appearing so
	properly deprecating them (with a warning to user space) and a
	2 year grace warning period will mean eventually we can kill
	them and end the pain.

	In the mean time individual binary sysctls can be dealt with
	in a piecewise fashion.

Who:	Eric Biederman <ebiederm@xmission.com>

---------------------------

What:	remove EXPORT_SYMBOL(kernel_thread)
When:	August 2006
Files:	arch/*/kernel/*_ksyms.c
Check:	kernel_thread
Why:	kernel_thread is a low-level implementation detail.  Drivers should
        use the <linux/kthread.h> API instead which shields them from
	implementation details and provides a higherlevel interface that
	prevents bugs and code duplication
Who:	Christoph Hellwig <hch@lst.de>

---------------------------

What:	Unused EXPORT_SYMBOL/EXPORT_SYMBOL_GPL exports
	(temporary transition config option provided until then)
	The transition config option will also be removed at the same time.
When:	before 2.6.19
Why:	Unused symbols are both increasing the size of the kernel binary
	and are often a sign of "wrong API"
Who:	Arjan van de Ven <arjan@linux.intel.com>

---------------------------

What:	PHYSDEVPATH, PHYSDEVBUS, PHYSDEVDRIVER in the uevent environment
When:	October 2008
Why:	The stacking of class devices makes these values misleading and
	inconsistent.
	Class devices should not carry any of these properties, and bus
	devices have SUBSYTEM and DRIVER as a replacement.
Who:	Kay Sievers <kay.sievers@suse.de>

---------------------------

What:	ACPI procfs interface
When:	July 2008
Why:	ACPI sysfs conversion should be finished by January 2008.
	ACPI procfs interface will be removed in July 2008 so that
	there is enough time for the user space to catch up.
Who:	Zhang Rui <rui.zhang@intel.com>

---------------------------

What:	/proc/acpi/button
When:	August 2007
Why:	/proc/acpi/button has been replaced by events to the input layer
	since 2.6.20.
Who:	Len Brown <len.brown@intel.com>

---------------------------

What:	/proc/acpi/event
When:	February 2008
Why:	/proc/acpi/event has been replaced by events via the input layer
	and netlink since 2.6.23.
Who:	Len Brown <len.brown@intel.com>

---------------------------

What:	i386/x86_64 bzImage symlinks
When:	April 2010

Why:	The i386/x86_64 merge provides a symlink to the old bzImage
	location so not yet updated user space tools, e.g. package
	scripts, do not break.
Who:	Thomas Gleixner <tglx@linutronix.de>

---------------------------

What (Why):
	- xt_recent: the old ipt_recent proc dir
	  (superseded by /proc/net/xt_recent)

When:	January 2009 or Linux 2.7.0, whichever comes first
Why:	Superseded by newer revisions or modules
Who:	Jan Engelhardt <jengelh@computergmbh.de>

---------------------------

What:	GPIO autorequest on gpio_direction_{input,output}() in gpiolib
When:	February 2010
Why:	All callers should use explicit gpio_request()/gpio_free().
	The autorequest mechanism in gpiolib was provided mostly as a
	migration aid for legacy GPIO interfaces (for SOC based GPIOs).
	Those users have now largely migrated.  Platforms implementing
	the GPIO interfaces without using gpiolib will see no changes.
Who:	David Brownell <dbrownell@users.sourceforge.net>
---------------------------

What:	b43 support for firmware revision < 410
When:	The schedule was July 2008, but it was decided that we are going to keep the
        code as long as there are no major maintanance headaches.
	So it _could_ be removed _any_ time now, if it conflicts with something new.
Why:	The support code for the old firmware hurts code readability/maintainability
	and slightly hurts runtime performance. Bugfixes for the old firmware
	are not provided by Broadcom anymore.
Who:	Michael Buesch <mb@bu3sch.de>

---------------------------

What:	/sys/o2cb symlink
When:	January 2010
Why:	/sys/fs/o2cb is the proper location for this information - /sys/o2cb
	exists as a symlink for backwards compatibility for old versions of
	ocfs2-tools. 2 years should be sufficient time to phase in new versions
	which know to look in /sys/fs/o2cb.
Who:	ocfs2-devel@oss.oracle.com

---------------------------

What:	Ability for non root users to shm_get hugetlb pages based on mlock
	resource limits
When:	2.6.31
Why:	Non root users need to be part of /proc/sys/vm/hugetlb_shm_group or
	have CAP_IPC_LOCK to be able to allocate shm segments backed by
	huge pages.  The mlock based rlimit check to allow shm hugetlb is
	inconsistent with mmap based allocations.  Hence it is being
	deprecated.
Who:	Ravikiran Thirumalai <kiran@scalex86.org>

---------------------------

What:	CONFIG_THERMAL_HWMON
When:	January 2009
Why:	This option was introduced just to allow older lm-sensors userspace
	to keep working over the upgrade to 2.6.26. At the scheduled time of
	removal fixed lm-sensors (2.x or 3.x) should be readily available.
Who:	Rene Herman <rene.herman@gmail.com>

---------------------------

What:	Code that is now under CONFIG_WIRELESS_EXT_SYSFS
	(in net/core/net-sysfs.c)
When:	After the only user (hal) has seen a release with the patches
	for enough time, probably some time in 2010.
Why:	Over 1K .text/.data size reduction, data is available in other
	ways (ioctls)
Who:	Johannes Berg <johannes@sipsolutions.net>

---------------------------

What: CONFIG_NF_CT_ACCT
When: 2.6.29
Why:  Accounting can now be enabled/disabled without kernel recompilation.
      Currently used only to set a default value for a feature that is also
      controlled by a kernel/module/sysfs/sysctl parameter.
Who:  Krzysztof Piotr Oledzki <ole@ans.pl>

---------------------------

What:	sysfs ui for changing p4-clockmod parameters
When:	September 2009
Why:	See commits 129f8ae9b1b5be94517da76009ea956e89104ce8 and
	e088e4c9cdb618675874becb91b2fd581ee707e6.
	Removal is subject to fixing any remaining bugs in ACPI which may
	cause the thermal throttling not to happen at the right time.
Who:	Dave Jones <davej@redhat.com>, Matthew Garrett <mjg@redhat.com>

-----------------------------

What:	__do_IRQ all in one fits nothing interrupt handler
When:	2.6.32
Why:	__do_IRQ was kept for easy migration to the type flow handlers.
	More than two years of migration time is enough.
Who:	Thomas Gleixner <tglx@linutronix.de>

-----------------------------

What:	fakephp and associated sysfs files in /sys/bus/pci/slots/
When:	2011
Why:	In 2.6.27, the semantics of /sys/bus/pci/slots was redefined to
	represent a machine's physical PCI slots. The change in semantics
	had userspace implications, as the hotplug core no longer allowed
	drivers to create multiple sysfs files per physical slot (required
	for multi-function devices, e.g.). fakephp was seen as a developer's
	tool only, and its interface changed. Too late, we learned that
	there were some users of the fakephp interface.

	In 2.6.30, the original fakephp interface was restored. At the same
	time, the PCI core gained the ability that fakephp provided, namely
	function-level hot-remove and hot-add.

	Since the PCI core now provides the same functionality, exposed in:

		/sys/bus/pci/rescan
		/sys/bus/pci/devices/.../remove
		/sys/bus/pci/devices/.../rescan

	there is no functional reason to maintain fakephp as well.

	We will keep the existing module so that 'modprobe fakephp' will
	present the old /sys/bus/pci/slots/... interface for compatibility,
	but users are urged to migrate their applications to the API above.

	After a reasonable transition period, we will remove the legacy
	fakephp interface.
Who:	Alex Chiang <achiang@hp.com>

---------------------------

What:	CONFIG_RFKILL_INPUT
When:	2.6.33
Why:	Should be implemented in userspace, policy daemon.
Who:	Johannes Berg <johannes@sipsolutions.net>

---------------------------

What:	CONFIG_INOTIFY
When:	2.6.33
Why:	last user (audit) will be converted to the newer more generic
	and more easily maintained fsnotify subsystem
Who:	Eric Paris <eparis@redhat.com>

----------------------------

What:	lock_policy_rwsem_* and unlock_policy_rwsem_* will not be
	exported interface anymore.
When:	2.6.33
Why:	cpu_policy_rwsem has a new cleaner definition making it local to
	cpufreq core and contained inside cpufreq.c. Other dependent
	drivers should not use it in order to safely avoid lockdep issues.
Who:	Venkatesh Pallipadi <venkatesh.pallipadi@intel.com>

----------------------------

What:	sound-slot/service-* module aliases and related clutters in
	sound/sound_core.c
When:	August 2010
Why:	OSS sound_core grabs all legacy minors (0-255) of SOUND_MAJOR
	(14) and requests modules using custom sound-slot/service-*
	module aliases.  The only benefit of doing this is allowing
	use of custom module aliases which might as well be considered
	a bug at this point.  This preemptive claiming prevents
	alternative OSS implementations.

	Till the feature is removed, the kernel will be requesting
	both sound-slot/service-* and the standard char-major-* module
	aliases and allow turning off the pre-claiming selectively via
	CONFIG_SOUND_OSS_CORE_PRECLAIM and soundcore.preclaim_oss
	kernel parameter.

	After the transition phase is complete, both the custom module
	aliases and switches to disable it will go away.  This removal
	will also allow making ALSA OSS emulation independent of
	sound_core.  The dependency will be broken then too.
Who:	Tejun Heo <tj@kernel.org>

----------------------------

What:	Support for VMware's guest paravirtuliazation technique [VMI] will be
	dropped.
When:	2.6.37 or earlier.
Why:	With the recent innovations in CPU hardware acceleration technologies
	from Intel and AMD, VMware ran a few experiments to compare these
	techniques to guest paravirtualization technique on VMware's platform.
	These hardware assisted virtualization techniques have outperformed the
	performance benefits provided by VMI in most of the workloads. VMware
	expects that these hardware features will be ubiquitous in a couple of
	years, as a result, VMware has started a phased retirement of this
	feature from the hypervisor. We will be removing this feature from the
	Kernel too. Right now we are targeting 2.6.37 but can retire earlier if
	technical reasons (read opportunity to remove major chunk of pvops)
	arise.

	Please note that VMI has always been an optimization and non-VMI kernels
	still work fine on VMware's platform.
	Latest versions of VMware's product which support VMI are,
	Workstation 7.0 and VSphere 4.0 on ESX side, future maintainence
	releases for these products will continue supporting VMI.

	For more details about VMI retirement take a look at this,
	http://blogs.vmware.com/guestosguide/2009/09/vmi-retirement.html

Who:	Alok N Kataria <akataria@vmware.com>

----------------------------

What:	Support for lcd_switch and display_get in asus-laptop driver
When:	March 2010
Why:	These two features use non-standard interfaces. There are the
	only features that really need multiple path to guess what's
	the right method name on a specific laptop.

	Removing them will allow to remove a lot of code an significantly
	clean the drivers.

	This will affect the backlight code which won't be able to know
	if the backlight is on or off. The platform display file will also be
	write only (like the one in eeepc-laptop).

	This should'nt affect a lot of user because they usually know
	when their display is on or off.

Who:	Corentin Chary <corentin.chary@gmail.com>

----------------------------

What:	usbvideo quickcam_messenger driver
When:	2.6.35
Files:	drivers/media/video/usbvideo/quickcam_messenger.[ch]
Why:	obsolete v4l1 driver replaced by gspca_stv06xx
Who:	Hans de Goede <hdegoede@redhat.com>

----------------------------

What:	ov511 v4l1 driver
When:	2.6.35
Files:	drivers/media/video/ov511.[ch]
Why:	obsolete v4l1 driver replaced by gspca_ov519
Who:	Hans de Goede <hdegoede@redhat.com>

----------------------------

What:	w9968cf v4l1 driver
When:	2.6.35
Files:	drivers/media/video/w9968cf*.[ch]
Why:	obsolete v4l1 driver replaced by gspca_ov519
Who:	Hans de Goede <hdegoede@redhat.com>

----------------------------

What:	ovcamchip sensor framework
When:	2.6.35
Files:	drivers/media/video/ovcamchip/*
Why:	Only used by obsoleted v4l1 drivers
Who:	Hans de Goede <hdegoede@redhat.com>

----------------------------

What:	stv680 v4l1 driver
When:	2.6.35
Files:	drivers/media/video/stv680.[ch]
Why:	obsolete v4l1 driver replaced by gspca_stv0680
Who:	Hans de Goede <hdegoede@redhat.com>

----------------------------

What:	zc0301 v4l driver
When:	2.6.35
Files:	drivers/media/video/zc0301/*
Why:	Duplicate functionality with the gspca_zc3xx driver, zc0301 only
	supports 2 USB-ID's (because it only supports a limited set of
	sensors) wich are also supported by the gspca_zc3xx driver
	(which supports 53 USB-ID's in total)
Who:	Hans de Goede <hdegoede@redhat.com>

----------------------------


What:	corgikbd, spitzkbd, tosakbd driver
When:	2.6.35
Files:	drivers/input/keyboard/{corgi,spitz,tosa}kbd.c
Why:	We now have a generic GPIO based matrix keyboard driver that
	are fully capable of handling all the keys on these devices.
	The original drivers manipulate the GPIO registers directly
	and so are difficult to maintain.
Who:	Eric Miao <eric.y.miao@gmail.com>

----------------------------

What:	corgi_ssp and corgi_ts driver
When:	2.6.35
Files:	arch/arm/mach-pxa/corgi_ssp.c, drivers/input/touchscreen/corgi_ts.c
Why:	The corgi touchscreen is now deprecated in favour of the generic
	ads7846.c driver. The noise reduction technique used in corgi_ts.c,
	that's to wait till vsync before ADC sampling, is also integrated into
	ads7846 driver now. Provided that the original driver is not generic
	and is difficult to maintain, it will be removed later.
Who:	Eric Miao <eric.y.miao@gmail.com>

----------------------------

What:	sysfs-class-rfkill state file
When:	Feb 2014
Files:	net/rfkill/core.c
Why: 	Documented as obsolete since Feb 2010. This file is limited to 3
	states while the rfkill drivers can have 4 states.
Who: 	anybody or Florian Mickler <florian@mickler.org>

----------------------------

What: 	sysfs-class-rfkill claim file
When:	Feb 2012
Files:	net/rfkill/core.c
Why:	It is not possible to claim an rfkill driver since 2007. This is
	Documented as obsolete since Feb 2010.
Who: 	anybody or Florian Mickler <florian@mickler.org>

----------------------------

What:	capifs
When:	February 2011
Files:	drivers/isdn/capi/capifs.*
Why:	udev fully replaces this special file system that only contains CAPI
	NCCI TTY device nodes. User space (pppdcapiplugin) works without
	noticing the difference.
Who:	Jan Kiszka <jan.kiszka@web.de>

----------------------------

<<<<<<< HEAD
What:	KVM memory aliases support
When:	July 2010
Why:	Memory aliasing support is used for speeding up guest vga access
	through the vga windows.

	Modern userspace no longer uses this feature, so it's just bitrotted
	code and can be removed with no impact.
Who:	Avi Kivity <avi@redhat.com>

----------------------------

What:	KVM kernel-allocated memory slots
When:	July 2010
Why:	Since 2.6.25, kvm supports user-allocated memory slots, which are
	much more flexible than kernel-allocated slots.  All current userspace
	supports the newer interface and this code can be removed with no
	impact.
Who:	Avi Kivity <avi@redhat.com>

----------------------------

What:	KVM paravirt mmu host support
When:	January 2011
Why:	The paravirt mmu host support is slower than non-paravirt mmu, both
	on newer and older hardware.  It is already not exposed to the guest,
	and kept only for live migration purposes.
Who:	Avi Kivity <avi@redhat.com>

----------------------------

What: 	"acpi=ht" boot option
When:	2.6.35
Why:	Useful in 2003, implementation is a hack.
	Generally invoked by accident today.
	Seen as doing more harm than good.
Who:	Len Brown <len.brown@intel.com>
=======
What:	iwlwifi 50XX module parameters
When:	2.6.40
Why:	The "..50" modules parameters were used to configure 5000 series and
	up devices; different set of module parameters also available for 4965
	with same functionalities. Consolidate both set into single place
	in drivers/net/wireless/iwlwifi/iwl-agn.c

Who:	Wey-Yi Guy <wey-yi.w.guy@intel.com>

----------------------------

What:	iwl4965 alias support
When:	2.6.40
Why:	Internal alias support has been present in module-init-tools for some
	time, the MODULE_ALIAS("iwl4965") boilerplate aliases can be removed
	with no impact.

Who:	Wey-Yi Guy <wey-yi.w.guy@intel.com>

----------------------------
>>>>>>> a5e944f1
<|MERGE_RESOLUTION|>--- conflicted
+++ resolved
@@ -520,7 +520,6 @@
 
 ----------------------------
 
-
 What:	corgikbd, spitzkbd, tosakbd driver
 When:	2.6.35
 Files:	drivers/input/keyboard/{corgi,spitz,tosa}kbd.c
@@ -572,7 +571,6 @@
 
 ----------------------------
 
-<<<<<<< HEAD
 What:	KVM memory aliases support
 When:	July 2010
 Why:	Memory aliasing support is used for speeding up guest vga access
@@ -609,7 +607,9 @@
 	Generally invoked by accident today.
 	Seen as doing more harm than good.
 Who:	Len Brown <len.brown@intel.com>
-=======
+
+----------------------------
+
 What:	iwlwifi 50XX module parameters
 When:	2.6.40
 Why:	The "..50" modules parameters were used to configure 5000 series and
@@ -627,7 +627,4 @@
 	time, the MODULE_ALIAS("iwl4965") boilerplate aliases can be removed
 	with no impact.
 
-Who:	Wey-Yi Guy <wey-yi.w.guy@intel.com>
-
-----------------------------
->>>>>>> a5e944f1
+Who:	Wey-Yi Guy <wey-yi.w.guy@intel.com>