--- conflicted
+++ resolved
@@ -898,7 +898,17 @@
 } __attribute__((packed));
 
 /*
-<<<<<<< HEAD
+ * Precision time measurement capability descriptor: advertised by devices and
+ * hubs that support PTM
+ */
+#define	USB_PTM_CAP_TYPE	0xb
+struct usb_ptm_cap_descriptor {
+	__u8  bLength;
+	__u8  bDescriptorType;
+	__u8  bDevCapabilityType;
+} __attribute__((packed));
+
+/*
  * Configuration Summary descriptors: Defines a list of functions in the
  * configuration. This descriptor may be used by Host software to decide
  * which Configuration to use to obtain the desired functionality.
@@ -921,23 +931,12 @@
 	__u8 bNumFunctions;
 	struct function_class_info cs_info[];
 } __attribute__((packed));
-=======
- * Precision time measurement capability descriptor: advertised by devices and
- * hubs that support PTM
- */
-#define	USB_PTM_CAP_TYPE	0xb
-struct usb_ptm_cap_descriptor {
-	__u8  bLength;
-	__u8  bDescriptorType;
-	__u8  bDevCapabilityType;
-} __attribute__((packed));
 
 /*
  * The size of the descriptor for the Sublink Speed Attribute Count
  * (SSAC) specified in bmAttributes[4:0].
  */
 #define USB_DT_USB_SSP_CAP_SIZE(ssac)	(16 + ssac * 4)
->>>>>>> 8a539624
 
 /*-------------------------------------------------------------------------*/
 
