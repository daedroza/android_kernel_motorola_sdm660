--- conflicted
+++ resolved
@@ -108,9 +108,10 @@
 	struct completion	completion;
 	void			(*done)(struct mmc_request *);/* completion function */
 	struct mmc_host		*host;
-<<<<<<< HEAD
 	struct mmc_cmdq_req	*cmdq_req;
 	struct request *req;
+	ktime_t io_start;
+	int lat_hist_enabled;
 };
 
 struct mmc_bus_ops {
@@ -128,10 +129,6 @@
 	int (*shutdown)(struct mmc_host *);
 	int (*reset)(struct mmc_host *);
 	int (*change_bus_speed)(struct mmc_host *, unsigned long *);
-=======
-	ktime_t			io_start;
-	int			lat_hist_enabled;
->>>>>>> f7add618
 };
 
 struct mmc_card;
