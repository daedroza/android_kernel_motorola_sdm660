#ifndef _LINUX_KASAN_H
#define _LINUX_KASAN_H

#include <linux/sched.h>
#include <linux/types.h>

struct kmem_cache;
struct page;
struct vm_struct;

#ifdef CONFIG_KASAN

#define KASAN_SHADOW_SCALE_SHIFT 3

#include <asm/kasan.h>
#include <asm/pgtable.h>

extern unsigned char kasan_zero_page[PAGE_SIZE];
extern pte_t kasan_zero_pte[PTRS_PER_PTE];
extern pmd_t kasan_zero_pmd[PTRS_PER_PMD];
extern pud_t kasan_zero_pud[PTRS_PER_PUD];

void kasan_populate_zero_shadow(const void *shadow_start,
				const void *shadow_end);

static inline void *kasan_mem_to_shadow(const void *addr)
{
	return (void *)((unsigned long)addr >> KASAN_SHADOW_SCALE_SHIFT)
		+ KASAN_SHADOW_OFFSET;
}

/* Enable reporting bugs after kasan_disable_current() */
extern void kasan_enable_current(void);

/* Disable reporting bugs for current task */
extern void kasan_disable_current(void);

void kasan_unpoison_shadow(const void *address, size_t size);

void kasan_unpoison_task_stack(struct task_struct *task);
<<<<<<< HEAD
=======
void kasan_unpoison_stack_above_sp_to(const void *watermark);
>>>>>>> 2fea0397

void kasan_alloc_pages(struct page *page, unsigned int order);
void kasan_free_pages(struct page *page, unsigned int order);

void kasan_cache_create(struct kmem_cache *cache, size_t *size,
			unsigned long *flags);
void kasan_cache_shrink(struct kmem_cache *cache);
void kasan_cache_shutdown(struct kmem_cache *cache);

void kasan_poison_slab(struct page *page);
void kasan_unpoison_object_data(struct kmem_cache *cache, void *object);
void kasan_poison_object_data(struct kmem_cache *cache, void *object);
void kasan_init_slab_obj(struct kmem_cache *cache, const void *object);

void kasan_kmalloc_large(const void *ptr, size_t size, gfp_t flags);
void kasan_kfree_large(const void *ptr);
void kasan_poison_kfree(void *ptr);
void kasan_kmalloc(struct kmem_cache *s, const void *object, size_t size,
		  gfp_t flags);
void kasan_krealloc(const void *object, size_t new_size, gfp_t flags);

void kasan_slab_alloc(struct kmem_cache *s, void *object, gfp_t flags);
bool kasan_slab_free(struct kmem_cache *s, void *object);

struct kasan_cache {
	int alloc_meta_offset;
	int free_meta_offset;
};

int kasan_module_alloc(void *addr, size_t size);
void kasan_free_shadow(const struct vm_struct *vm);

size_t ksize(const void *);
static inline void kasan_unpoison_slab(const void *ptr) { ksize(ptr); }
size_t kasan_metadata_size(struct kmem_cache *cache);

bool kasan_save_enable_multi_shot(void);
void kasan_restore_multi_shot(bool enabled);

#else /* CONFIG_KASAN */

static inline void kasan_unpoison_shadow(const void *address, size_t size) {}

static inline void kasan_unpoison_task_stack(struct task_struct *task) {}
<<<<<<< HEAD
=======
static inline void kasan_unpoison_stack_above_sp_to(const void *watermark) {}
>>>>>>> 2fea0397

static inline void kasan_enable_current(void) {}
static inline void kasan_disable_current(void) {}

static inline void kasan_alloc_pages(struct page *page, unsigned int order) {}
static inline void kasan_free_pages(struct page *page, unsigned int order) {}

static inline void kasan_cache_create(struct kmem_cache *cache,
				      size_t *size,
				      unsigned long *flags) {}
static inline void kasan_cache_shrink(struct kmem_cache *cache) {}
static inline void kasan_cache_shutdown(struct kmem_cache *cache) {}

static inline void kasan_poison_slab(struct page *page) {}
static inline void kasan_unpoison_object_data(struct kmem_cache *cache,
					void *object) {}
static inline void kasan_poison_object_data(struct kmem_cache *cache,
					void *object) {}
static inline void kasan_init_slab_obj(struct kmem_cache *cache,
				const void *object) {}

static inline void kasan_kmalloc_large(void *ptr, size_t size, gfp_t flags) {}
static inline void kasan_kfree_large(const void *ptr) {}
static inline void kasan_poison_kfree(void *ptr) {}
static inline void kasan_kmalloc(struct kmem_cache *s, const void *object,
				size_t size, gfp_t flags) {}
static inline void kasan_krealloc(const void *object, size_t new_size,
				 gfp_t flags) {}

static inline void kasan_slab_alloc(struct kmem_cache *s, void *object,
				   gfp_t flags) {}
static inline bool kasan_slab_free(struct kmem_cache *s, void *object)
{
	return false;
}

static inline int kasan_module_alloc(void *addr, size_t size) { return 0; }
static inline void kasan_free_shadow(const struct vm_struct *vm) {}

static inline void kasan_unpoison_slab(const void *ptr) { }
static inline size_t kasan_metadata_size(struct kmem_cache *cache) { return 0; }

#endif /* CONFIG_KASAN */

#endif /* LINUX_KASAN_H */<|MERGE_RESOLUTION|>--- conflicted
+++ resolved
@@ -38,10 +38,7 @@
 void kasan_unpoison_shadow(const void *address, size_t size);
 
 void kasan_unpoison_task_stack(struct task_struct *task);
-<<<<<<< HEAD
-=======
 void kasan_unpoison_stack_above_sp_to(const void *watermark);
->>>>>>> 2fea0397
 
 void kasan_alloc_pages(struct page *page, unsigned int order);
 void kasan_free_pages(struct page *page, unsigned int order);
@@ -86,10 +83,7 @@
 static inline void kasan_unpoison_shadow(const void *address, size_t size) {}
 
 static inline void kasan_unpoison_task_stack(struct task_struct *task) {}
-<<<<<<< HEAD
-=======
 static inline void kasan_unpoison_stack_above_sp_to(const void *watermark) {}
->>>>>>> 2fea0397
 
 static inline void kasan_enable_current(void) {}
 static inline void kasan_disable_current(void) {}
