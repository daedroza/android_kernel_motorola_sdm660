--- conflicted
+++ resolved
@@ -21,13 +21,8 @@
  *
  * DEFINE_STATIC_KEY_TRUE(key);
  * DEFINE_STATIC_KEY_FALSE(key);
-<<<<<<< HEAD
- * static_key_likely()
- * statick_key_unlikely()
-=======
  * static_branch_likely()
  * static_branch_unlikely()
->>>>>>> 9f30a04d
  *
  * Jump labels provide an interface to generate dynamic branches using
  * self-modifying code. Assuming toolchain and architecture support, if we
@@ -50,19 +45,10 @@
  * statement, setting the key to true requires us to patch in a jump
  * to the out-of-line of true branch.
  *
-<<<<<<< HEAD
- * In addtion to static_branch_{enable,disable}, we can also reference count
- * the key or branch direction via static_branch_{inc,dec}. Thus,
- * static_branch_inc() can be thought of as a 'make more true' and
- * static_branch_dec() as a 'make more false'. The inc()/dec()
- * interface is meant to be used exclusively from the inc()/dec() for a given
- * key.
-=======
  * In addition to static_branch_{enable,disable}, we can also reference count
  * the key or branch direction via static_branch_{inc,dec}. Thus,
  * static_branch_inc() can be thought of as a 'make more true' and
  * static_branch_dec() as a 'make more false'.
->>>>>>> 9f30a04d
  *
  * Since this relies on modifying code, the branch modifying functions
  * must be considered absolute slow paths (machine wide synchronization etc.).
