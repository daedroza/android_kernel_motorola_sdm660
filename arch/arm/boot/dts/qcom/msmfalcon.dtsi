--- conflicted
+++ resolved
@@ -330,11 +330,6 @@
 			"smem_targ_info_reg";
 		qcom,mpu-enabled;
 	};
-<<<<<<< HEAD
-};
-
-#include "msmfalcon-ion.dtsi"
-=======
 
 	glink_mpss: qcom,glink-ssr-modem {
 		compatible = "qcom,glink_ssr";
@@ -372,4 +367,5 @@
 		qcom,xprt = "smem";
 	};
 };
->>>>>>> 7b9773df
+
+#include "msmfalcon-ion.dtsi"