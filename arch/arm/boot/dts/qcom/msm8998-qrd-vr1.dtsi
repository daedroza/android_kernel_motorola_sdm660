/* Copyright (c) 2016-2017, The Linux Foundation. All rights reserved.
 *
 * This program is free software; you can redistribute it and/or modify
 * it under the terms of the GNU General Public License version 2 and
 * only version 2 as published by the Free Software Foundation.
 *
 * This program is distributed in the hope that it will be useful,
 * but WITHOUT ANY WARRANTY; without even the implied warranty of
 * MERCHANTABILITY or FITNESS FOR A PARTICULAR PURPOSE.  See the
 * GNU General Public License for more details.
 */

#include <dt-bindings/interrupt-controller/irq.h>
#include "msm8998-pinctrl.dtsi"
#include "msm8998-camera-sensor-qrd-vr1.dtsi"

/ {
	bluetooth: bt_wcn3990 {
		compatible = "qca,wcn3990";
		qca,bt-vdd-io-supply = <&pm8998_s3>;
		qca,bt-vdd-xtal-supply = <&pm8998_s5>;
		qca,bt-vdd-core-supply = <&pm8998_l7>;
		qca,bt-vdd-pa-supply = <&pm8998_l17>;
		qca,bt-vdd-ldo-supply = <&pm8998_l25>;
		qca,bt-chip-pwd-supply = <&pmi8998_bob_pin1>;
		clocks = <&clock_gcc clk_rf_clk2_pin>;
		clock-names = "rf_clk2";

		qca,bt-vdd-io-voltage-level = <1352000 1352000>;
		qca,bt-vdd-xtal-voltage-level = <2040000 2040000>;
		qca,bt-vdd-core-voltage-level = <1800000 1800000>;
		qca,bt-vdd-pa-voltage-level = <1304000 1304000>;
		qca,bt-vdd-ldo-voltage-level = <3312000 3312000>;
		qca,bt-chip-pwd-voltage-level = <3600000 3600000>;

		qca,bt-vdd-io-current-level = <1>; /* LPM/PFM */
		qca,bt-vdd-xtal-current-level = <1>; /* LPM/PFM */
		qca,bt-vdd-core-current-level = <1>; /* LPM/PFM */
		qca,bt-vdd-pa-current-level = <1>; /* LPM/PFM */
		qca,bt-vdd-ldo-current-level = <1>; /* LPM/PFM */
	};
};

&blsp1_uart3_hs {
	status = "ok";
};

&ufsphy1 {
	vdda-phy-supply = <&pm8998_l1>;
	vdda-pll-supply = <&pm8998_l2>;
	vddp-ref-clk-supply = <&pm8998_l26>;
	vdda-phy-max-microamp = <51400>;
	vdda-pll-max-microamp = <14600>;
	vddp-ref-clk-max-microamp = <100>;
	vddp-ref-clk-always-on;
	status = "ok";
};

&ufs1 {
	vdd-hba-supply = <&gdsc_ufs>;
	vdd-hba-fixed-regulator;
	vcc-supply = <&pm8998_l20>;
	vccq-supply = <&pm8998_l26>;
	vccq2-supply = <&pm8998_s4>;
	vcc-max-microamp = <750000>;
	vccq-max-microamp = <560000>;
	vccq2-max-microamp = <750000>;
	status = "ok";
};

&ufs_ice {
	status = "ok";
};

&sdhc_2 {
	vdd-supply = <&pm8998_l21>;
	qcom,vdd-voltage-level = <2950000 2960000>;
	qcom,vdd-current-level = <200 800000>;

	vdd-io-supply = <&pm8998_l13>;
	qcom,vdd-io-voltage-level = <1808000 2960000>;
	qcom,vdd-io-current-level = <200 22000>;

	pinctrl-names = "active", "sleep";
	pinctrl-0 = <&sdc2_clk_on  &sdc2_cmd_on &sdc2_data_on &sdc2_cd_on>;
	pinctrl-1 = <&sdc2_clk_off &sdc2_cmd_off &sdc2_data_off &sdc2_cd_off>;

	qcom,clk-rates = <400000 20000000 25000000
				50000000 100000000 200000000>;
	qcom,bus-speed-mode = "SDR12", "SDR25", "SDR50", "DDR50", "SDR104";

	cd-gpios = <&tlmm 95 0x0>;

	status = "ok";
};

&uartblsp2dm1 {
	status = "ok";
	pinctrl-names = "default";
	pinctrl-0 = <&uart_console_active>;
};

&i2c_6 { /* BLSP1 QUP6 (NFC) */
	status = "okay";
	nq@28 {
		compatible = "qcom,nq-nci";
		reg = <0x28>;
		qcom,nq-irq = <&tlmm 92 0x00>;
		qcom,nq-ven = <&tlmm 12 0x00>;
		qcom,nq-firm = <&tlmm 93 0x00>;
		qcom,nq-clkreq = <&pm8998_gpios 21 0x00>;
		qcom,nq-esepwr = <&tlmm 116 0x00>;
		interrupt-parent = <&tlmm>;
		qcom,clk-src = "BBCLK3";
		interrupts = <92 0>;
		interrupt-names = "nfc_irq";
		pinctrl-names = "nfc_active", "nfc_suspend";
		pinctrl-0 = <&nfc_int_active &nfc_enable_active>;
		pinctrl-1 = <&nfc_int_suspend &nfc_enable_suspend>;
		clocks = <&clock_gcc clk_ln_bb_clk3_pin>;
		clock-names = "ref_clk";
	};
};

&pm8998_gpios {
	/* GPIO 6 for Vol+ Key */
	gpio@c500 {
		status = "okay";
		qcom,mode = <0>;
		qcom,pull = <0>;
		qcom,vin-sel = <0>;
		qcom,src-sel = <0>;
		qcom,out-strength = <1>;
	};

	/* GPIO 21 (NFC_CLK_REQ) */
	gpio@d400 {
		qcom,mode = <0>;
		qcom,vin-sel = <1>;
		qcom,src-sel = <0>;
		qcom,master-en = <1>;
		status = "okay";
	};
};

&soc {
	gpio_keys {
		compatible = "gpio-keys";
		input-name = "gpio-keys";
		status = "okay";

		vol_up {
			label = "volume_up";
			gpios = <&pm8998_gpios 6 0x1>;
			linux,input-type = <1>;
			linux,code = <115>;
			gpio-key,wakeup;
			debounce-interval = <15>;
		};
	};

	sound-tavil {
		qcom,model = "msm8998-qvr-tavil-snd-card";
		qcom,audio-routing =
			"RX_BIAS", "MCLK",
			"MADINPUT", "MCLK",
			"AMIC2", "MIC BIAS2",
			"MIC BIAS2", "Headset Mic",
			"DMIC0", "MIC BIAS1",
			"MIC BIAS1", "Digital Mic0",
			"DMIC1", "MIC BIAS1",
			"MIC BIAS1", "Digital Mic1",
			"DMIC2", "MIC BIAS3",
			"MIC BIAS3", "Digital Mic2",
			"DMIC4", "MIC BIAS4",
			"MIC BIAS4", "Digital Mic4",
			"SpkrLeft IN", "SPK1 OUT";

		qcom,msm-mbhc-hphl-swh = <1>;
		/delete-property/ qcom,us-euro-gpios;
		/delete-property/ qcom,hph-en0-gpio;
		/delete-property/ qcom,hph-en0-gpio;

		qcom,wsa-max-devs = <1>;
		qcom,wsa-devs = <&wsa881x_0211>, <&wsa881x_0213>;
		qcom,wsa-aux-dev-prefix = "SpkrLeft", "SpkrLeft";
	};
};

/{
	qrd_batterydata: qcom,battery-data {
		qcom,batt-id-range-pct = <15>;
		#include "fg-gen3-batterydata-qrd-skuk-4v4-3000mah.dtsi"
	};
};

&pmi8998_fg {
	qcom,battery-data = <&qrd_batterydata>;
	qcom,fg-jeita-thresholds = <0 5 55 55>;
};

&pmi8998_haptics {
	status = "okay";
};

&pm8998_vadc {
	chan@83 {
		label = "vph_pwr";
		reg = <0x83>;
		qcom,decimation = <2>;
		qcom,pre-div-channel-scaling = <1>;
		qcom,calibration-type = "absolute";
		qcom,scale-function = <0>;
		qcom,hw-settle-time = <0>;
		qcom,fast-avg-setup = <0>;
	};

	chan@85 {
		label = "vcoin";
		reg = <0x85>;
		qcom,decimation = <2>;
		qcom,pre-div-channel-scaling = <1>;
		qcom,calibration-type = "absolute";
		qcom,scale-function = <0>;
		qcom,hw-settle-time = <0>;
		qcom,fast-avg-setup = <0>;
	};

	chan@4c {
		label = "xo_therm";
		reg = <0x4c>;
		qcom,decimation = <2>;
		qcom,pre-div-channel-scaling = <0>;
		qcom,calibration-type = "ratiometric";
		qcom,scale-function = <4>;
		qcom,hw-settle-time = <2>;
		qcom,fast-avg-setup = <0>;
	};

	chan@4d {
		label = "msm_therm";
		reg = <0x4d>;
		qcom,decimation = <2>;
		qcom,pre-div-channel-scaling = <0>;
		qcom,calibration-type = "ratiometric";
		qcom,scale-function = <2>;
		qcom,hw-settle-time = <2>;
		qcom,fast-avg-setup = <0>;
	};

	chan@51 {
		label = "quiet_therm";
		reg = <0x51>;
		qcom,decimation = <2>;
		qcom,pre-div-channel-scaling = <0>;
		qcom,calibration-type = "ratiometric";
		qcom,scale-function = <2>;
		qcom,hw-settle-time = <2>;
		qcom,fast-avg-setup = <0>;
	};
};

&pm8998_adc_tm {
	chan@83 {
		label = "vph_pwr";
		reg = <0x83>;
		qcom,pre-div-channel-scaling = <1>;
		qcom,calibration-type = "absolute";
		qcom,scale-function = <0>;
		qcom,hw-settle-time = <0>;
		qcom,btm-channel-number = <0x60>;
	};

	chan@4d {
		label = "msm_therm";
		reg = <0x4d>;
		qcom,pre-div-channel-scaling = <0>;
		qcom,calibration-type = "ratiometric";
		qcom,scale-function = <2>;
		qcom,hw-settle-time = <2>;
		qcom,btm-channel-number = <0x68>;
		qcom,thermal-node;
	};

	chan@51 {
		label = "quiet_therm";
		reg = <0x51>;
		qcom,pre-div-channel-scaling = <0>;
		qcom,calibration-type = "ratiometric";
		qcom,scale-function = <2>;
		qcom,hw-settle-time = <2>;
		qcom,btm-channel-number = <0x70>;
		qcom,thermal-node;
	};

	chan@4c {
		label = "xo_therm";
		reg = <0x4c>;
		qcom,pre-div-channel-scaling = <0>;
		qcom,calibration-type = "ratiometric";
		qcom,scale-function = <4>;
		qcom,hw-settle-time = <2>;
		qcom,btm-channel-number = <0x78>;
		qcom,thermal-node;
	};
};

&red_led {
	/delete-property/ linux,default-trigger;
	qcom,start-idx = <1>;
	qcom,idx-len = <10>;
	qcom,duty-pcts = [00 19 32 4b 64
			64 4b 32 19 00];
	qcom,lut-flags = <3>;
	qcom,pause-lo = <0>;
	qcom,pause-hi = <0>;
	qcom,ramp-step-ms = <255>;
	qcom,use-blink;
};

&green_led {
	/delete-property/ linux,default-trigger;
	qcom,start-idx = <1>;
	qcom,idx-len = <10>;
	qcom,duty-pcts = [00 19 32 4b 64
			64 4b 32 19 00];
	qcom,lut-flags = <3>;
	qcom,pause-lo = <0>;
	qcom,pause-hi = <0>;
	qcom,ramp-step-ms = <255>;
	qcom,use-blink;
};

&blue_led {
	/delete-property/ linux,default-trigger;
<<<<<<< HEAD
	qcom,start-idx = <1>;
	qcom,idx-len = <10>;
	qcom,duty-pcts = [00 19 32 4b 64
			64 4b 32 19 00];
	qcom,lut-flags = <3>;
	qcom,pause-lo = <0>;
	qcom,pause-hi = <0>;
	qcom,ramp-step-ms = <255>;
	qcom,use-blink;
=======
};

&pmx_mdss {
	mdss_dsi_active: mdss_dsi_active {
		mux {
			pins = "gpio52", "gpio94";
			function = "gpio";
		};

		config {
			pins = "gpio52", "gpio94";
			drive-strength = <8>; /* 8 mA */
			bias-disable = <0>; /* no pull */
		};
	};

	mdss_dsi_suspend: mdss_dsi_suspend {
		mux {
			pins = "gpio52", "gpio94";
			function = "gpio";
		};

		config {
			pins = "gpio52", "gpio94";
			drive-strength = <2>; /* 2 mA */
			bias-pull-down; /* pull down */
		};
	};
};

&mdss_mdp {
	qcom,mdss-pref-prim-intf = "dsi";
};

&mdss_dsi {
	hw-config = "split_dsi";
};

&mdss_dsi0 {
	qcom,dsi-pref-prim-pan = <&dsi_dual_s6e3ha3_amoled_cmd>;
	pinctrl-names = "mdss_default", "mdss_sleep";
	pinctrl-0 = <&mdss_dsi_active &mdss_te_active>;
	pinctrl-1 = <&mdss_dsi_suspend &mdss_te_suspend>;
	qcom,platform-te-gpio = <&tlmm 10 0>;
	qcom,platform-enable-gpio = <&tlmm 52 0>;
	qcom,platform-reset-gpio = <&tlmm 94 0>;
	qcom,platform-bklight-en-gpio = <&pmi8998_gpios 1 0>;
	qcom,platform-bklight-en-gpio-invert;
};

&mdss_dsi1 {
	qcom,dsi-pref-prim-pan = <&dsi_dual_s6e3ha3_amoled_cmd>;
	pinctrl-names = "mdss_default", "mdss_sleep";
	pinctrl-0 = <&mdss_dsi_active &mdss_te_active>;
	pinctrl-1 = <&mdss_dsi_suspend &mdss_te_suspend>;
	qcom,platform-te-gpio = <&tlmm 10 0>;
	qcom,platform-enable-gpio = <&tlmm 52 0>;
	qcom,platform-reset-gpio = <&tlmm 94 0>;
	qcom,platform-bklight-en-gpio = <&pmi8998_gpios 1 0>;
	qcom,platform-bklight-en-gpio-invert;
};

&pmi8998_wled {
	qcom,disp-type-amoled;
};

&labibb {
	status = "ok";
	qcom,qpnp-labibb-mode = "amoled";
	qcom,swire-control;
};

&pmi8998_gpios {
	/* GPIO 1 for WLED power enable */
	gpio@c000 {
		qcom,mode = <1>;
		qcom,output-type = <0>;
		qcom,pull = <5>;
		qcom,vin-sel = <0>;
		qcom,out-strength = <1>;
		qcom,src-sel = <0>;
		qcom,invert = <0>;
		qcom,master-en = <1>;
		status = "okay";
	};
};

&dsi_dual_s6e3ha3_amoled_cmd {
	qcom,mdss-dsi-bl-pmic-control-type = "bl_ctrl_dcs";
	qcom,mdss-dsi-bl-min-level = <1>;
	qcom,mdss-dsi-bl-max-level = <255>;
	qcom,panel-supply-entries = <&dsi_panel_pwr_supply>;
>>>>>>> 78558f8b
};<|MERGE_RESOLUTION|>--- conflicted
+++ resolved
@@ -333,7 +333,6 @@
 
 &blue_led {
 	/delete-property/ linux,default-trigger;
-<<<<<<< HEAD
 	qcom,start-idx = <1>;
 	qcom,idx-len = <10>;
 	qcom,duty-pcts = [00 19 32 4b 64
@@ -343,7 +342,6 @@
 	qcom,pause-hi = <0>;
 	qcom,ramp-step-ms = <255>;
 	qcom,use-blink;
-=======
 };
 
 &pmx_mdss {
@@ -436,5 +434,4 @@
 	qcom,mdss-dsi-bl-min-level = <1>;
 	qcom,mdss-dsi-bl-max-level = <255>;
 	qcom,panel-supply-entries = <&dsi_panel_pwr_supply>;
->>>>>>> 78558f8b
 };