#
# Makefile for the linux kernel.
#

# Object file lists.

<<<<<<< HEAD
obj-y			:= dma.o fiq.o irq.o riscpc.o
=======
obj-y			:= dma.o ecard.o irq.o riscpc.o time.o
>>>>>>> aae528d9
obj-m			:=
obj-n			:=
obj-			:=
<|MERGE_RESOLUTION|>--- conflicted
+++ resolved
@@ -4,11 +4,7 @@
 
 # Object file lists.
 
-<<<<<<< HEAD
-obj-y			:= dma.o fiq.o irq.o riscpc.o
-=======
-obj-y			:= dma.o ecard.o irq.o riscpc.o time.o
->>>>>>> aae528d9
+obj-y			:= dma.o ecard.o fiq.o irq.o riscpc.o time.o
 obj-m			:=
 obj-n			:=
 obj-			:=
