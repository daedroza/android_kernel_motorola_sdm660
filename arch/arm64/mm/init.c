--- conflicted
+++ resolved
@@ -453,7 +453,6 @@
 __setup("keepinitrd", keepinitrd_setup);
 #endif
 
-<<<<<<< HEAD
 #ifdef CONFIG_KERNEL_TEXT_RDONLY
 void set_kernel_text_ro(void)
 {
@@ -466,7 +465,6 @@
 	set_memory_ro(start, (end - start) >> PAGE_SHIFT);
 }
 #endif
-=======
 /*
  * Dump out memory limit information on panic.
  */
@@ -490,5 +488,4 @@
 				       &mem_limit_notifier);
 	return 0;
 }
-__initcall(register_mem_limit_dumper);
->>>>>>> 9005004c
+__initcall(register_mem_limit_dumper);