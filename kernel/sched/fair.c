/*
 * Completely Fair Scheduling (CFS) Class (SCHED_NORMAL/SCHED_BATCH)
 *
 *  Copyright (C) 2007 Red Hat, Inc., Ingo Molnar <mingo@redhat.com>
 *
 *  Interactivity improvements by Mike Galbraith
 *  (C) 2007 Mike Galbraith <efault@gmx.de>
 *
 *  Various enhancements by Dmitry Adamushko.
 *  (C) 2007 Dmitry Adamushko <dmitry.adamushko@gmail.com>
 *
 *  Group scheduling enhancements by Srivatsa Vaddagiri
 *  Copyright IBM Corporation, 2007
 *  Author: Srivatsa Vaddagiri <vatsa@linux.vnet.ibm.com>
 *
 *  Scaled math optimizations by Thomas Gleixner
 *  Copyright (C) 2007, Thomas Gleixner <tglx@linutronix.de>
 *
 *  Adaptive scheduling granularity, math enhancements by Peter Zijlstra
 *  Copyright (C) 2007 Red Hat, Inc., Peter Zijlstra
 */

#include <linux/latencytop.h>
#include <linux/sched.h>
#include <linux/cpumask.h>
#include <linux/cpuidle.h>
#include <linux/slab.h>
#include <linux/profile.h>
#include <linux/interrupt.h>
#include <linux/mempolicy.h>
#include <linux/migrate.h>
#include <linux/task_work.h>
#include <linux/module.h>

#include "sched.h"
#include <trace/events/sched.h>
#include "tune.h"
#include "walt.h"

/*
 * Targeted preemption latency for CPU-bound tasks:
 * (default: 6ms * (1 + ilog(ncpus)), units: nanoseconds)
 *
 * NOTE: this latency value is not the same as the concept of
 * 'timeslice length' - timeslices in CFS are of variable length
 * and have no persistent notion like in traditional, time-slice
 * based scheduling concepts.
 *
 * (to see the precise effective timeslice length of your workload,
 *  run vmstat and monitor the context-switches (cs) field)
 */
unsigned int sysctl_sched_latency = 6000000ULL;
unsigned int normalized_sysctl_sched_latency = 6000000ULL;

unsigned int sysctl_sched_sync_hint_enable = 1;
unsigned int sysctl_sched_initial_task_util = 0;
unsigned int sysctl_sched_cstate_aware = 1;

/*
 * The initial- and re-scaling of tunables is configurable
 * (default SCHED_TUNABLESCALING_LOG = *(1+ilog(ncpus))
 *
 * Options are:
 * SCHED_TUNABLESCALING_NONE - unscaled, always *1
 * SCHED_TUNABLESCALING_LOG - scaled logarithmical, *1+ilog(ncpus)
 * SCHED_TUNABLESCALING_LINEAR - scaled linear, *ncpus
 */
enum sched_tunable_scaling sysctl_sched_tunable_scaling
	= SCHED_TUNABLESCALING_LOG;

/*
 * Minimal preemption granularity for CPU-bound tasks:
 * (default: 0.75 msec * (1 + ilog(ncpus)), units: nanoseconds)
 */
unsigned int sysctl_sched_min_granularity = 750000ULL;
unsigned int normalized_sysctl_sched_min_granularity = 750000ULL;

/*
 * is kept at sysctl_sched_latency / sysctl_sched_min_granularity
 */
static unsigned int sched_nr_latency = 8;

/*
 * After fork, child runs first. If set to 0 (default) then
 * parent will (try to) run first.
 */
unsigned int sysctl_sched_child_runs_first __read_mostly;

/*
 * SCHED_OTHER wake-up granularity.
 * (default: 1 msec * (1 + ilog(ncpus)), units: nanoseconds)
 *
 * This option delays the preemption effects of decoupled workloads
 * and reduces their over-scheduling. Synchronous workloads will still
 * have immediate wakeup/sleep latencies.
 */
unsigned int sysctl_sched_wakeup_granularity = 1000000UL;
unsigned int normalized_sysctl_sched_wakeup_granularity = 1000000UL;

const_debug unsigned int sysctl_sched_migration_cost = 500000UL;

/*
 * The exponential sliding  window over which load is averaged for shares
 * distribution.
 * (default: 10msec)
 */
unsigned int __read_mostly sysctl_sched_shares_window = 10000000UL;

#ifdef CONFIG_CFS_BANDWIDTH
/*
 * Amount of runtime to allocate from global (tg) to local (per-cfs_rq) pool
 * each time a cfs_rq requests quota.
 *
 * Note: in the case that the slice exceeds the runtime remaining (either due
 * to consumption or the quota being specified to be smaller than the slice)
 * we will always only issue the remaining available time.
 *
 * default: 5 msec, units: microseconds
  */
unsigned int sysctl_sched_cfs_bandwidth_slice = 5000UL;
#endif

/*
 * The margin used when comparing utilization with CPU capacity:
 * util * margin < capacity * 1024
 */
unsigned int capacity_margin = 1280; /* ~20% */

static inline void update_load_add(struct load_weight *lw, unsigned long inc)
{
	lw->weight += inc;
	lw->inv_weight = 0;
}

static inline void update_load_sub(struct load_weight *lw, unsigned long dec)
{
	lw->weight -= dec;
	lw->inv_weight = 0;
}

static inline void update_load_set(struct load_weight *lw, unsigned long w)
{
	lw->weight = w;
	lw->inv_weight = 0;
}

/*
 * Increase the granularity value when there are more CPUs,
 * because with more CPUs the 'effective latency' as visible
 * to users decreases. But the relationship is not linear,
 * so pick a second-best guess by going with the log2 of the
 * number of CPUs.
 *
 * This idea comes from the SD scheduler of Con Kolivas:
 */
static unsigned int get_update_sysctl_factor(void)
{
	unsigned int cpus = min_t(unsigned int, num_online_cpus(), 8);
	unsigned int factor;

	switch (sysctl_sched_tunable_scaling) {
	case SCHED_TUNABLESCALING_NONE:
		factor = 1;
		break;
	case SCHED_TUNABLESCALING_LINEAR:
		factor = cpus;
		break;
	case SCHED_TUNABLESCALING_LOG:
	default:
		factor = 1 + ilog2(cpus);
		break;
	}

	return factor;
}

static void update_sysctl(void)
{
	unsigned int factor = get_update_sysctl_factor();

#define SET_SYSCTL(name) \
	(sysctl_##name = (factor) * normalized_sysctl_##name)
	SET_SYSCTL(sched_min_granularity);
	SET_SYSCTL(sched_latency);
	SET_SYSCTL(sched_wakeup_granularity);
#undef SET_SYSCTL
}

void sched_init_granularity(void)
{
	update_sysctl();
}

#define WMULT_CONST	(~0U)
#define WMULT_SHIFT	32

static void __update_inv_weight(struct load_weight *lw)
{
	unsigned long w;

	if (likely(lw->inv_weight))
		return;

	w = scale_load_down(lw->weight);

	if (BITS_PER_LONG > 32 && unlikely(w >= WMULT_CONST))
		lw->inv_weight = 1;
	else if (unlikely(!w))
		lw->inv_weight = WMULT_CONST;
	else
		lw->inv_weight = WMULT_CONST / w;
}

/*
 * delta_exec * weight / lw.weight
 *   OR
 * (delta_exec * (weight * lw->inv_weight)) >> WMULT_SHIFT
 *
 * Either weight := NICE_0_LOAD and lw \e prio_to_wmult[], in which case
 * we're guaranteed shift stays positive because inv_weight is guaranteed to
 * fit 32 bits, and NICE_0_LOAD gives another 10 bits; therefore shift >= 22.
 *
 * Or, weight =< lw.weight (because lw.weight is the runqueue weight), thus
 * weight/lw.weight <= 1, and therefore our shift will also be positive.
 */
static u64 __calc_delta(u64 delta_exec, unsigned long weight, struct load_weight *lw)
{
	u64 fact = scale_load_down(weight);
	int shift = WMULT_SHIFT;

	__update_inv_weight(lw);

	if (unlikely(fact >> 32)) {
		while (fact >> 32) {
			fact >>= 1;
			shift--;
		}
	}

	/* hint to use a 32x32->64 mul */
	fact = (u64)(u32)fact * lw->inv_weight;

	while (fact >> 32) {
		fact >>= 1;
		shift--;
	}

	return mul_u64_u32_shr(delta_exec, fact, shift);
}

#ifdef CONFIG_SMP
static int active_load_balance_cpu_stop(void *data);
#endif

const struct sched_class fair_sched_class;

/**************************************************************
 * CFS operations on generic schedulable entities:
 */

#ifdef CONFIG_FAIR_GROUP_SCHED

/* cpu runqueue to which this cfs_rq is attached */
static inline struct rq *rq_of(struct cfs_rq *cfs_rq)
{
	return cfs_rq->rq;
}

/* An entity is a task if it doesn't "own" a runqueue */
#define entity_is_task(se)	(!se->my_q)

static inline struct task_struct *task_of(struct sched_entity *se)
{
#ifdef CONFIG_SCHED_DEBUG
	WARN_ON_ONCE(!entity_is_task(se));
#endif
	return container_of(se, struct task_struct, se);
}

/* Walk up scheduling entities hierarchy */
#define for_each_sched_entity(se) \
		for (; se; se = se->parent)

static inline struct cfs_rq *task_cfs_rq(struct task_struct *p)
{
	return p->se.cfs_rq;
}

/* runqueue on which this entity is (to be) queued */
static inline struct cfs_rq *cfs_rq_of(struct sched_entity *se)
{
	return se->cfs_rq;
}

/* runqueue "owned" by this group */
static inline struct cfs_rq *group_cfs_rq(struct sched_entity *grp)
{
	return grp->my_q;
}

static inline void list_add_leaf_cfs_rq(struct cfs_rq *cfs_rq)
{
	if (!cfs_rq->on_list) {
		struct rq *rq = rq_of(cfs_rq);
		int cpu = cpu_of(rq);
		/*
		 * Ensure we either appear before our parent (if already
		 * enqueued) or force our parent to appear after us when it is
		 * enqueued. The fact that we always enqueue bottom-up
		 * reduces this to two cases and a special case for the root
		 * cfs_rq. Furthermore, it also means that we will always reset
		 * tmp_alone_branch either when the branch is connected
		 * to a tree or when we reach the beg of the tree
		 */
		if (cfs_rq->tg->parent &&
		    cfs_rq->tg->parent->cfs_rq[cpu]->on_list) {
			/*
			 * If parent is already on the list, we add the child
			 * just before. Thanks to circular linked property of
			 * the list, this means to put the child at the tail
			 * of the list that starts by parent.
			 */
			list_add_tail_rcu(&cfs_rq->leaf_cfs_rq_list,
				&(cfs_rq->tg->parent->cfs_rq[cpu]->leaf_cfs_rq_list));
			/*
			 * The branch is now connected to its tree so we can
			 * reset tmp_alone_branch to the beginning of the
			 * list.
			 */
			rq->tmp_alone_branch = &rq->leaf_cfs_rq_list;
		} else if (!cfs_rq->tg->parent) {
			/*
			 * cfs rq without parent should be put
			 * at the tail of the list.
			 */
			list_add_tail_rcu(&cfs_rq->leaf_cfs_rq_list,
				&rq->leaf_cfs_rq_list);
			/*
			 * We have reach the beg of a tree so we can reset
			 * tmp_alone_branch to the beginning of the list.
			 */
			rq->tmp_alone_branch = &rq->leaf_cfs_rq_list;
		} else {
			/*
			 * The parent has not already been added so we want to
			 * make sure that it will be put after us.
			 * tmp_alone_branch points to the beg of the branch
			 * where we will add parent.
			 */
			list_add_rcu(&cfs_rq->leaf_cfs_rq_list,
				rq->tmp_alone_branch);
			/*
			 * update tmp_alone_branch to points to the new beg
			 * of the branch
			 */
			rq->tmp_alone_branch = &cfs_rq->leaf_cfs_rq_list;
		}

		cfs_rq->on_list = 1;
	}
}

static inline void list_del_leaf_cfs_rq(struct cfs_rq *cfs_rq)
{
	if (cfs_rq->on_list) {
		list_del_rcu(&cfs_rq->leaf_cfs_rq_list);
		cfs_rq->on_list = 0;
	}
}

/* Iterate thr' all leaf cfs_rq's on a runqueue */
#define for_each_leaf_cfs_rq(rq, cfs_rq) \
	list_for_each_entry_rcu(cfs_rq, &rq->leaf_cfs_rq_list, leaf_cfs_rq_list)

/* Do the two (enqueued) entities belong to the same group ? */
static inline struct cfs_rq *
is_same_group(struct sched_entity *se, struct sched_entity *pse)
{
	if (se->cfs_rq == pse->cfs_rq)
		return se->cfs_rq;

	return NULL;
}

static inline struct sched_entity *parent_entity(struct sched_entity *se)
{
	return se->parent;
}

static void
find_matching_se(struct sched_entity **se, struct sched_entity **pse)
{
	int se_depth, pse_depth;

	/*
	 * preemption test can be made between sibling entities who are in the
	 * same cfs_rq i.e who have a common parent. Walk up the hierarchy of
	 * both tasks until we find their ancestors who are siblings of common
	 * parent.
	 */

	/* First walk up until both entities are at same depth */
	se_depth = (*se)->depth;
	pse_depth = (*pse)->depth;

	while (se_depth > pse_depth) {
		se_depth--;
		*se = parent_entity(*se);
	}

	while (pse_depth > se_depth) {
		pse_depth--;
		*pse = parent_entity(*pse);
	}

	while (!is_same_group(*se, *pse)) {
		*se = parent_entity(*se);
		*pse = parent_entity(*pse);
	}
}

#else	/* !CONFIG_FAIR_GROUP_SCHED */

static inline struct task_struct *task_of(struct sched_entity *se)
{
	return container_of(se, struct task_struct, se);
}

static inline struct rq *rq_of(struct cfs_rq *cfs_rq)
{
	return container_of(cfs_rq, struct rq, cfs);
}

#define entity_is_task(se)	1

#define for_each_sched_entity(se) \
		for (; se; se = NULL)

static inline struct cfs_rq *task_cfs_rq(struct task_struct *p)
{
	return &task_rq(p)->cfs;
}

static inline struct cfs_rq *cfs_rq_of(struct sched_entity *se)
{
	struct task_struct *p = task_of(se);
	struct rq *rq = task_rq(p);

	return &rq->cfs;
}

/* runqueue "owned" by this group */
static inline struct cfs_rq *group_cfs_rq(struct sched_entity *grp)
{
	return NULL;
}

static inline void list_add_leaf_cfs_rq(struct cfs_rq *cfs_rq)
{
}

static inline void list_del_leaf_cfs_rq(struct cfs_rq *cfs_rq)
{
}

#define for_each_leaf_cfs_rq(rq, cfs_rq) \
		for (cfs_rq = &rq->cfs; cfs_rq; cfs_rq = NULL)

static inline struct sched_entity *parent_entity(struct sched_entity *se)
{
	return NULL;
}

static inline void
find_matching_se(struct sched_entity **se, struct sched_entity **pse)
{
}

#endif	/* CONFIG_FAIR_GROUP_SCHED */

static __always_inline
void account_cfs_rq_runtime(struct cfs_rq *cfs_rq, u64 delta_exec);

/**************************************************************
 * Scheduling class tree data structure manipulation methods:
 */

static inline u64 max_vruntime(u64 max_vruntime, u64 vruntime)
{
	s64 delta = (s64)(vruntime - max_vruntime);
	if (delta > 0)
		max_vruntime = vruntime;

	return max_vruntime;
}

static inline u64 min_vruntime(u64 min_vruntime, u64 vruntime)
{
	s64 delta = (s64)(vruntime - min_vruntime);
	if (delta < 0)
		min_vruntime = vruntime;

	return min_vruntime;
}

static inline int entity_before(struct sched_entity *a,
				struct sched_entity *b)
{
	return (s64)(a->vruntime - b->vruntime) < 0;
}

static void update_min_vruntime(struct cfs_rq *cfs_rq)
{
	u64 vruntime = cfs_rq->min_vruntime;

	if (cfs_rq->curr)
		vruntime = cfs_rq->curr->vruntime;

	if (cfs_rq->rb_leftmost) {
		struct sched_entity *se = rb_entry(cfs_rq->rb_leftmost,
						   struct sched_entity,
						   run_node);

		if (!cfs_rq->curr)
			vruntime = se->vruntime;
		else
			vruntime = min_vruntime(vruntime, se->vruntime);
	}

	/* ensure we never gain time by being placed backwards. */
	cfs_rq->min_vruntime = max_vruntime(cfs_rq->min_vruntime, vruntime);
#ifndef CONFIG_64BIT
	smp_wmb();
	cfs_rq->min_vruntime_copy = cfs_rq->min_vruntime;
#endif
}

/*
 * Enqueue an entity into the rb-tree:
 */
static void __enqueue_entity(struct cfs_rq *cfs_rq, struct sched_entity *se)
{
	struct rb_node **link = &cfs_rq->tasks_timeline.rb_node;
	struct rb_node *parent = NULL;
	struct sched_entity *entry;
	int leftmost = 1;

	/*
	 * Find the right place in the rbtree:
	 */
	while (*link) {
		parent = *link;
		entry = rb_entry(parent, struct sched_entity, run_node);
		/*
		 * We dont care about collisions. Nodes with
		 * the same key stay together.
		 */
		if (entity_before(se, entry)) {
			link = &parent->rb_left;
		} else {
			link = &parent->rb_right;
			leftmost = 0;
		}
	}

	/*
	 * Maintain a cache of leftmost tree entries (it is frequently
	 * used):
	 */
	if (leftmost)
		cfs_rq->rb_leftmost = &se->run_node;

	rb_link_node(&se->run_node, parent, link);
	rb_insert_color(&se->run_node, &cfs_rq->tasks_timeline);
}

static void __dequeue_entity(struct cfs_rq *cfs_rq, struct sched_entity *se)
{
	if (cfs_rq->rb_leftmost == &se->run_node) {
		struct rb_node *next_node;

		next_node = rb_next(&se->run_node);
		cfs_rq->rb_leftmost = next_node;
	}

	rb_erase(&se->run_node, &cfs_rq->tasks_timeline);
}

struct sched_entity *__pick_first_entity(struct cfs_rq *cfs_rq)
{
	struct rb_node *left = cfs_rq->rb_leftmost;

	if (!left)
		return NULL;

	return rb_entry(left, struct sched_entity, run_node);
}

static struct sched_entity *__pick_next_entity(struct sched_entity *se)
{
	struct rb_node *next = rb_next(&se->run_node);

	if (!next)
		return NULL;

	return rb_entry(next, struct sched_entity, run_node);
}

#ifdef CONFIG_SCHED_DEBUG
struct sched_entity *__pick_last_entity(struct cfs_rq *cfs_rq)
{
	struct rb_node *last = rb_last(&cfs_rq->tasks_timeline);

	if (!last)
		return NULL;

	return rb_entry(last, struct sched_entity, run_node);
}

/**************************************************************
 * Scheduling class statistics methods:
 */

int sched_proc_update_handler(struct ctl_table *table, int write,
		void __user *buffer, size_t *lenp,
		loff_t *ppos)
{
	int ret = proc_dointvec_minmax(table, write, buffer, lenp, ppos);
	unsigned int factor = get_update_sysctl_factor();

	if (ret || !write)
		return ret;

	sched_nr_latency = DIV_ROUND_UP(sysctl_sched_latency,
					sysctl_sched_min_granularity);

#define WRT_SYSCTL(name) \
	(normalized_sysctl_##name = sysctl_##name / (factor))
	WRT_SYSCTL(sched_min_granularity);
	WRT_SYSCTL(sched_latency);
	WRT_SYSCTL(sched_wakeup_granularity);
#undef WRT_SYSCTL

	return 0;
}
#endif

/*
 * delta /= w
 */
static inline u64 calc_delta_fair(u64 delta, struct sched_entity *se)
{
	if (unlikely(se->load.weight != NICE_0_LOAD))
		delta = __calc_delta(delta, NICE_0_LOAD, &se->load);

	return delta;
}

/*
 * The idea is to set a period in which each task runs once.
 *
 * When there are too many tasks (sched_nr_latency) we have to stretch
 * this period because otherwise the slices get too small.
 *
 * p = (nr <= nl) ? l : l*nr/nl
 */
static u64 __sched_period(unsigned long nr_running)
{
	if (unlikely(nr_running > sched_nr_latency))
		return nr_running * sysctl_sched_min_granularity;
	else
		return sysctl_sched_latency;
}

/*
 * We calculate the wall-time slice from the period by taking a part
 * proportional to the weight.
 *
 * s = p*P[w/rw]
 */
static u64 sched_slice(struct cfs_rq *cfs_rq, struct sched_entity *se)
{
	u64 slice = __sched_period(cfs_rq->nr_running + !se->on_rq);

	for_each_sched_entity(se) {
		struct load_weight *load;
		struct load_weight lw;

		cfs_rq = cfs_rq_of(se);
		load = &cfs_rq->load;

		if (unlikely(!se->on_rq)) {
			lw = cfs_rq->load;

			update_load_add(&lw, se->load.weight);
			load = &lw;
		}
		slice = __calc_delta(slice, se->load.weight, load);
	}
	return slice;
}

/*
 * We calculate the vruntime slice of a to-be-inserted task.
 *
 * vs = s/w
 */
static u64 sched_vslice(struct cfs_rq *cfs_rq, struct sched_entity *se)
{
	return calc_delta_fair(sched_slice(cfs_rq, se), se);
}

#ifdef CONFIG_SMP
static int select_idle_sibling(struct task_struct *p, int prev_cpu, int cpu);
static unsigned long task_h_load(struct task_struct *p);

/*
 * We choose a half-life close to 1 scheduling period.
 * Note: The tables runnable_avg_yN_inv and runnable_avg_yN_sum are
 * dependent on this value.
 */
#define LOAD_AVG_PERIOD 32
#define LOAD_AVG_MAX 47742 /* maximum possible load avg */
#define LOAD_AVG_MAX_N 345 /* number of full periods to produce LOAD_AVG_MAX */

/* Give new sched_entity start runnable values to heavy its load in infant time */
void init_entity_runnable_average(struct sched_entity *se)
{
	struct sched_avg *sa = &se->avg;

	sa->last_update_time = 0;
	/*
	 * sched_avg's period_contrib should be strictly less then 1024, so
	 * we give it 1023 to make sure it is almost a period (1024us), and
	 * will definitely be update (after enqueue).
	 */
	sa->period_contrib = 1023;
	/*
	 * Tasks are intialized with full load to be seen as heavy tasks until
	 * they get a chance to stabilize to their real load level.
	 * Group entities are intialized with zero load to reflect the fact that
	 * nothing has been attached to the task group yet.
	 */
	if (entity_is_task(se))
		sa->load_avg = scale_load_down(se->load.weight);
	sa->load_sum = sa->load_avg * LOAD_AVG_MAX;
	/*
	 * In previous Android versions, we used to have:
	 * 	sa->util_avg =  sched_freq() ?
	 * 		sysctl_sched_initial_task_util :
	 *		scale_load_down(SCHED_LOAD_SCALE);
	 * 	sa->util_sum = sa->util_avg * LOAD_AVG_MAX;
	 * However, that functionality has been moved to enqueue.
	 * It is unclear if we should restore this in enqueue.
	 */
	/*
	 * At this point, util_avg won't be used in select_task_rq_fair anyway
	 */
	sa->util_avg = 0;
	sa->util_sum = 0;
	/* when this task enqueue'ed, it will contribute to its cfs_rq's load_avg */
}

static inline u64 cfs_rq_clock_task(struct cfs_rq *cfs_rq);
static int update_cfs_rq_load_avg(u64 now, struct cfs_rq *cfs_rq, bool update_freq);
static void attach_entity_cfs_rq(struct sched_entity *se);
static void attach_entity_load_avg(struct cfs_rq *cfs_rq, struct sched_entity *se);

/*
 * With new tasks being created, their initial util_avgs are extrapolated
 * based on the cfs_rq's current util_avg:
 *
 *   util_avg = cfs_rq->util_avg / (cfs_rq->load_avg + 1) * se.load.weight
 *
 * However, in many cases, the above util_avg does not give a desired
 * value. Moreover, the sum of the util_avgs may be divergent, such
 * as when the series is a harmonic series.
 *
 * To solve this problem, we also cap the util_avg of successive tasks to
 * only 1/2 of the left utilization budget:
 *
 *   util_avg_cap = (1024 - cfs_rq->avg.util_avg) / 2^n
 *
 * where n denotes the nth task.
 *
 * For example, a simplest series from the beginning would be like:
 *
 *  task  util_avg: 512, 256, 128,  64,  32,   16,    8, ...
 * cfs_rq util_avg: 512, 768, 896, 960, 992, 1008, 1016, ...
 *
 * Finally, that extrapolated util_avg is clamped to the cap (util_avg_cap)
 * if util_avg > util_avg_cap.
 */
void post_init_entity_util_avg(struct sched_entity *se)
{
	struct cfs_rq *cfs_rq = cfs_rq_of(se);
	struct sched_avg *sa = &se->avg;
	long cap = (long)(SCHED_CAPACITY_SCALE - cfs_rq->avg.util_avg) / 2;

	if (cap > 0) {
		if (cfs_rq->avg.util_avg != 0) {
			sa->util_avg  = cfs_rq->avg.util_avg * se->load.weight;
			sa->util_avg /= (cfs_rq->avg.load_avg + 1);

			if (sa->util_avg > cap)
				sa->util_avg = cap;
		} else {
			sa->util_avg = cap;
		}
		/*
		 * If we wish to restore tuning via setting initial util,
		 * this is where we should do it.
		 */
		sa->util_sum = sa->util_avg * LOAD_AVG_MAX;
	}

	if (entity_is_task(se)) {
		struct task_struct *p = task_of(se);
		if (p->sched_class != &fair_sched_class) {
			/*
			 * For !fair tasks do:
			 *
			update_cfs_rq_load_avg(now, cfs_rq, false);
			attach_entity_load_avg(cfs_rq, se);
			switched_from_fair(rq, p);
			 *
			 * such that the next switched_to_fair() has the
			 * expected state.
			 */
			se->avg.last_update_time = cfs_rq_clock_task(cfs_rq);
			return;
		}
	}

	attach_entity_cfs_rq(se);
}

#else /* !CONFIG_SMP */
void init_entity_runnable_average(struct sched_entity *se)
{
}
void post_init_entity_util_avg(struct sched_entity *se)
{
}
static void update_tg_load_avg(struct cfs_rq *cfs_rq, int force)
{
}
#endif /* CONFIG_SMP */

/*
 * Update the current task's runtime statistics.
 */
static void update_curr(struct cfs_rq *cfs_rq)
{
	struct sched_entity *curr = cfs_rq->curr;
	u64 now = rq_clock_task(rq_of(cfs_rq));
	u64 delta_exec;

	if (unlikely(!curr))
		return;

	delta_exec = now - curr->exec_start;
	if (unlikely((s64)delta_exec <= 0))
		return;

	curr->exec_start = now;

	schedstat_set(curr->statistics.exec_max,
		      max(delta_exec, curr->statistics.exec_max));

	curr->sum_exec_runtime += delta_exec;
	schedstat_add(cfs_rq, exec_clock, delta_exec);

	curr->vruntime += calc_delta_fair(delta_exec, curr);
	update_min_vruntime(cfs_rq);

	if (entity_is_task(curr)) {
		struct task_struct *curtask = task_of(curr);

		trace_sched_stat_runtime(curtask, delta_exec, curr->vruntime);
		cpuacct_charge(curtask, delta_exec);
		account_group_exec_runtime(curtask, delta_exec);
	}

	account_cfs_rq_runtime(cfs_rq, delta_exec);
}

static void update_curr_fair(struct rq *rq)
{
	update_curr(cfs_rq_of(&rq->curr->se));
}

#ifdef CONFIG_SCHEDSTATS
static inline void
update_stats_wait_start(struct cfs_rq *cfs_rq, struct sched_entity *se)
{
	u64 wait_start = rq_clock(rq_of(cfs_rq));

	if (entity_is_task(se) && task_on_rq_migrating(task_of(se)) &&
	    likely(wait_start > se->statistics.wait_start))
		wait_start -= se->statistics.wait_start;

	se->statistics.wait_start = wait_start;
}

static void
update_stats_wait_end(struct cfs_rq *cfs_rq, struct sched_entity *se)
{
	struct task_struct *p;
	u64 delta = rq_clock(rq_of(cfs_rq)) - se->statistics.wait_start;

	if (entity_is_task(se)) {
		p = task_of(se);
		if (task_on_rq_migrating(p)) {
			/*
			 * Preserve migrating task's wait time so wait_start
			 * time stamp can be adjusted to accumulate wait time
			 * prior to migration.
			 */
			se->statistics.wait_start = delta;
			return;
		}
		trace_sched_stat_wait(p, delta);
	}

	se->statistics.wait_max = max(se->statistics.wait_max, delta);
	se->statistics.wait_count++;
	se->statistics.wait_sum += delta;
	se->statistics.wait_start = 0;
}
#else
static inline void
update_stats_wait_start(struct cfs_rq *cfs_rq, struct sched_entity *se)
{
}

static inline void
update_stats_wait_end(struct cfs_rq *cfs_rq, struct sched_entity *se)
{
}
#endif

/*
 * Task is being enqueued - update stats:
 */
static void update_stats_enqueue(struct cfs_rq *cfs_rq, struct sched_entity *se)
{
	/*
	 * Are we enqueueing a waiting task? (for current tasks
	 * a dequeue/enqueue event is a NOP)
	 */
	if (se != cfs_rq->curr)
		update_stats_wait_start(cfs_rq, se);
}

static inline void
update_stats_dequeue(struct cfs_rq *cfs_rq, struct sched_entity *se)
{
	/*
	 * Mark the end of the wait period if dequeueing a
	 * waiting task:
	 */
	if (se != cfs_rq->curr)
		update_stats_wait_end(cfs_rq, se);
}

/*
 * We are picking a new current task - update its stats:
 */
static inline void
update_stats_curr_start(struct cfs_rq *cfs_rq, struct sched_entity *se)
{
	/*
	 * We are starting a new run period:
	 */
	se->exec_start = rq_clock_task(rq_of(cfs_rq));
}

/**************************************************
 * Scheduling class queueing methods:
 */

#ifdef CONFIG_NUMA_BALANCING
/*
 * Approximate time to scan a full NUMA task in ms. The task scan period is
 * calculated based on the tasks virtual memory size and
 * numa_balancing_scan_size.
 */
unsigned int sysctl_numa_balancing_scan_period_min = 1000;
unsigned int sysctl_numa_balancing_scan_period_max = 60000;

/* Portion of address space to scan in MB */
unsigned int sysctl_numa_balancing_scan_size = 256;

/* Scan @scan_size MB every @scan_period after an initial @scan_delay in ms */
unsigned int sysctl_numa_balancing_scan_delay = 1000;

static unsigned int task_nr_scan_windows(struct task_struct *p)
{
	unsigned long rss = 0;
	unsigned long nr_scan_pages;

	/*
	 * Calculations based on RSS as non-present and empty pages are skipped
	 * by the PTE scanner and NUMA hinting faults should be trapped based
	 * on resident pages
	 */
	nr_scan_pages = sysctl_numa_balancing_scan_size << (20 - PAGE_SHIFT);
	rss = get_mm_rss(p->mm);
	if (!rss)
		rss = nr_scan_pages;

	rss = round_up(rss, nr_scan_pages);
	return rss / nr_scan_pages;
}

/* For sanitys sake, never scan more PTEs than MAX_SCAN_WINDOW MB/sec. */
#define MAX_SCAN_WINDOW 2560

static unsigned int task_scan_min(struct task_struct *p)
{
	unsigned int scan_size = READ_ONCE(sysctl_numa_balancing_scan_size);
	unsigned int scan, floor;
	unsigned int windows = 1;

	if (scan_size < MAX_SCAN_WINDOW)
		windows = MAX_SCAN_WINDOW / scan_size;
	floor = 1000 / windows;

	scan = sysctl_numa_balancing_scan_period_min / task_nr_scan_windows(p);
	return max_t(unsigned int, floor, scan);
}

static unsigned int task_scan_max(struct task_struct *p)
{
	unsigned int smin = task_scan_min(p);
	unsigned int smax;

	/* Watch for min being lower than max due to floor calculations */
	smax = sysctl_numa_balancing_scan_period_max / task_nr_scan_windows(p);
	return max(smin, smax);
}

static void account_numa_enqueue(struct rq *rq, struct task_struct *p)
{
	rq->nr_numa_running += (p->numa_preferred_nid != -1);
	rq->nr_preferred_running += (p->numa_preferred_nid == task_node(p));
}

static void account_numa_dequeue(struct rq *rq, struct task_struct *p)
{
	rq->nr_numa_running -= (p->numa_preferred_nid != -1);
	rq->nr_preferred_running -= (p->numa_preferred_nid == task_node(p));
}

struct numa_group {
	atomic_t refcount;

	spinlock_t lock; /* nr_tasks, tasks */
	int nr_tasks;
	pid_t gid;

	struct rcu_head rcu;
	nodemask_t active_nodes;
	unsigned long total_faults;
	/*
	 * Faults_cpu is used to decide whether memory should move
	 * towards the CPU. As a consequence, these stats are weighted
	 * more by CPU use than by memory faults.
	 */
	unsigned long *faults_cpu;
	unsigned long faults[0];
};

/* Shared or private faults. */
#define NR_NUMA_HINT_FAULT_TYPES 2

/* Memory and CPU locality */
#define NR_NUMA_HINT_FAULT_STATS (NR_NUMA_HINT_FAULT_TYPES * 2)

/* Averaged statistics, and temporary buffers. */
#define NR_NUMA_HINT_FAULT_BUCKETS (NR_NUMA_HINT_FAULT_STATS * 2)

pid_t task_numa_group_id(struct task_struct *p)
{
	return p->numa_group ? p->numa_group->gid : 0;
}

/*
 * The averaged statistics, shared & private, memory & cpu,
 * occupy the first half of the array. The second half of the
 * array is for current counters, which are averaged into the
 * first set by task_numa_placement.
 */
static inline int task_faults_idx(enum numa_faults_stats s, int nid, int priv)
{
	return NR_NUMA_HINT_FAULT_TYPES * (s * nr_node_ids + nid) + priv;
}

static inline unsigned long task_faults(struct task_struct *p, int nid)
{
	if (!p->numa_faults)
		return 0;

	return p->numa_faults[task_faults_idx(NUMA_MEM, nid, 0)] +
		p->numa_faults[task_faults_idx(NUMA_MEM, nid, 1)];
}

static inline unsigned long group_faults(struct task_struct *p, int nid)
{
	if (!p->numa_group)
		return 0;

	return p->numa_group->faults[task_faults_idx(NUMA_MEM, nid, 0)] +
		p->numa_group->faults[task_faults_idx(NUMA_MEM, nid, 1)];
}

static inline unsigned long group_faults_cpu(struct numa_group *group, int nid)
{
	return group->faults_cpu[task_faults_idx(NUMA_MEM, nid, 0)] +
		group->faults_cpu[task_faults_idx(NUMA_MEM, nid, 1)];
}

/* Handle placement on systems where not all nodes are directly connected. */
static unsigned long score_nearby_nodes(struct task_struct *p, int nid,
					int maxdist, bool task)
{
	unsigned long score = 0;
	int node;

	/*
	 * All nodes are directly connected, and the same distance
	 * from each other. No need for fancy placement algorithms.
	 */
	if (sched_numa_topology_type == NUMA_DIRECT)
		return 0;

	/*
	 * This code is called for each node, introducing N^2 complexity,
	 * which should be ok given the number of nodes rarely exceeds 8.
	 */
	for_each_online_node(node) {
		unsigned long faults;
		int dist = node_distance(nid, node);

		/*
		 * The furthest away nodes in the system are not interesting
		 * for placement; nid was already counted.
		 */
		if (dist == sched_max_numa_distance || node == nid)
			continue;

		/*
		 * On systems with a backplane NUMA topology, compare groups
		 * of nodes, and move tasks towards the group with the most
		 * memory accesses. When comparing two nodes at distance
		 * "hoplimit", only nodes closer by than "hoplimit" are part
		 * of each group. Skip other nodes.
		 */
		if (sched_numa_topology_type == NUMA_BACKPLANE &&
					dist > maxdist)
			continue;

		/* Add up the faults from nearby nodes. */
		if (task)
			faults = task_faults(p, node);
		else
			faults = group_faults(p, node);

		/*
		 * On systems with a glueless mesh NUMA topology, there are
		 * no fixed "groups of nodes". Instead, nodes that are not
		 * directly connected bounce traffic through intermediate
		 * nodes; a numa_group can occupy any set of nodes.
		 * The further away a node is, the less the faults count.
		 * This seems to result in good task placement.
		 */
		if (sched_numa_topology_type == NUMA_GLUELESS_MESH) {
			faults *= (sched_max_numa_distance - dist);
			faults /= (sched_max_numa_distance - LOCAL_DISTANCE);
		}

		score += faults;
	}

	return score;
}

/*
 * These return the fraction of accesses done by a particular task, or
 * task group, on a particular numa node.  The group weight is given a
 * larger multiplier, in order to group tasks together that are almost
 * evenly spread out between numa nodes.
 */
static inline unsigned long task_weight(struct task_struct *p, int nid,
					int dist)
{
	unsigned long faults, total_faults;

	if (!p->numa_faults)
		return 0;

	total_faults = p->total_numa_faults;

	if (!total_faults)
		return 0;

	faults = task_faults(p, nid);
	faults += score_nearby_nodes(p, nid, dist, true);

	return 1000 * faults / total_faults;
}

static inline unsigned long group_weight(struct task_struct *p, int nid,
					 int dist)
{
	unsigned long faults, total_faults;

	if (!p->numa_group)
		return 0;

	total_faults = p->numa_group->total_faults;

	if (!total_faults)
		return 0;

	faults = group_faults(p, nid);
	faults += score_nearby_nodes(p, nid, dist, false);

	return 1000 * faults / total_faults;
}

bool should_numa_migrate_memory(struct task_struct *p, struct page * page,
				int src_nid, int dst_cpu)
{
	struct numa_group *ng = p->numa_group;
	int dst_nid = cpu_to_node(dst_cpu);
	int last_cpupid, this_cpupid;

	this_cpupid = cpu_pid_to_cpupid(dst_cpu, current->pid);

	/*
	 * Multi-stage node selection is used in conjunction with a periodic
	 * migration fault to build a temporal task<->page relation. By using
	 * a two-stage filter we remove short/unlikely relations.
	 *
	 * Using P(p) ~ n_p / n_t as per frequentist probability, we can equate
	 * a task's usage of a particular page (n_p) per total usage of this
	 * page (n_t) (in a given time-span) to a probability.
	 *
	 * Our periodic faults will sample this probability and getting the
	 * same result twice in a row, given these samples are fully
	 * independent, is then given by P(n)^2, provided our sample period
	 * is sufficiently short compared to the usage pattern.
	 *
	 * This quadric squishes small probabilities, making it less likely we
	 * act on an unlikely task<->page relation.
	 */
	last_cpupid = page_cpupid_xchg_last(page, this_cpupid);
	if (!cpupid_pid_unset(last_cpupid) &&
				cpupid_to_nid(last_cpupid) != dst_nid)
		return false;

	/* Always allow migrate on private faults */
	if (cpupid_match_pid(p, last_cpupid))
		return true;

	/* A shared fault, but p->numa_group has not been set up yet. */
	if (!ng)
		return true;

	/*
	 * Do not migrate if the destination is not a node that
	 * is actively used by this numa group.
	 */
	if (!node_isset(dst_nid, ng->active_nodes))
		return false;

	/*
	 * Source is a node that is not actively used by this
	 * numa group, while the destination is. Migrate.
	 */
	if (!node_isset(src_nid, ng->active_nodes))
		return true;

	/*
	 * Both source and destination are nodes in active
	 * use by this numa group. Maximize memory bandwidth
	 * by migrating from more heavily used groups, to less
	 * heavily used ones, spreading the load around.
	 * Use a 1/4 hysteresis to avoid spurious page movement.
	 */
	return group_faults(p, dst_nid) < (group_faults(p, src_nid) * 3 / 4);
}

static unsigned long weighted_cpuload(const int cpu);
static unsigned long source_load(int cpu, int type);
static unsigned long target_load(int cpu, int type);
static unsigned long capacity_of(int cpu);
static long effective_load(struct task_group *tg, int cpu, long wl, long wg);

/* Cached statistics for all CPUs within a node */
struct numa_stats {
	unsigned long nr_running;
	unsigned long load;

	/* Total compute capacity of CPUs on a node */
	unsigned long compute_capacity;

	/* Approximate capacity in terms of runnable tasks on a node */
	unsigned long task_capacity;
	int has_free_capacity;
};

/*
 * XXX borrowed from update_sg_lb_stats
 */
static void update_numa_stats(struct numa_stats *ns, int nid)
{
	int smt, cpu, cpus = 0;
	unsigned long capacity;

	memset(ns, 0, sizeof(*ns));
	for_each_cpu(cpu, cpumask_of_node(nid)) {
		struct rq *rq = cpu_rq(cpu);

		ns->nr_running += rq->nr_running;
		ns->load += weighted_cpuload(cpu);
		ns->compute_capacity += capacity_of(cpu);

		cpus++;
	}

	/*
	 * If we raced with hotplug and there are no CPUs left in our mask
	 * the @ns structure is NULL'ed and task_numa_compare() will
	 * not find this node attractive.
	 *
	 * We'll either bail at !has_free_capacity, or we'll detect a huge
	 * imbalance and bail there.
	 */
	if (!cpus)
		return;

	/* smt := ceil(cpus / capacity), assumes: 1 < smt_power < 2 */
	smt = DIV_ROUND_UP(SCHED_CAPACITY_SCALE * cpus, ns->compute_capacity);
	capacity = cpus / smt; /* cores */

	ns->task_capacity = min_t(unsigned, capacity,
		DIV_ROUND_CLOSEST(ns->compute_capacity, SCHED_CAPACITY_SCALE));
	ns->has_free_capacity = (ns->nr_running < ns->task_capacity);
}

struct task_numa_env {
	struct task_struct *p;

	int src_cpu, src_nid;
	int dst_cpu, dst_nid;

	struct numa_stats src_stats, dst_stats;

	int imbalance_pct;
	int dist;

	struct task_struct *best_task;
	long best_imp;
	int best_cpu;
};

static void task_numa_assign(struct task_numa_env *env,
			     struct task_struct *p, long imp)
{
	if (env->best_task)
		put_task_struct(env->best_task);

	env->best_task = p;
	env->best_imp = imp;
	env->best_cpu = env->dst_cpu;
}

static bool load_too_imbalanced(long src_load, long dst_load,
				struct task_numa_env *env)
{
	long imb, old_imb;
	long orig_src_load, orig_dst_load;
	long src_capacity, dst_capacity;

	/*
	 * The load is corrected for the CPU capacity available on each node.
	 *
	 * src_load        dst_load
	 * ------------ vs ---------
	 * src_capacity    dst_capacity
	 */
	src_capacity = env->src_stats.compute_capacity;
	dst_capacity = env->dst_stats.compute_capacity;

	/* We care about the slope of the imbalance, not the direction. */
	if (dst_load < src_load)
		swap(dst_load, src_load);

	/* Is the difference below the threshold? */
	imb = dst_load * src_capacity * 100 -
	      src_load * dst_capacity * env->imbalance_pct;
	if (imb <= 0)
		return false;

	/*
	 * The imbalance is above the allowed threshold.
	 * Compare it with the old imbalance.
	 */
	orig_src_load = env->src_stats.load;
	orig_dst_load = env->dst_stats.load;

	if (orig_dst_load < orig_src_load)
		swap(orig_dst_load, orig_src_load);

	old_imb = orig_dst_load * src_capacity * 100 -
		  orig_src_load * dst_capacity * env->imbalance_pct;

	/* Would this change make things worse? */
	return (imb > old_imb);
}

/*
 * This checks if the overall compute and NUMA accesses of the system would
 * be improved if the source tasks was migrated to the target dst_cpu taking
 * into account that it might be best if task running on the dst_cpu should
 * be exchanged with the source task
 */
static void task_numa_compare(struct task_numa_env *env,
			      long taskimp, long groupimp)
{
	struct rq *src_rq = cpu_rq(env->src_cpu);
	struct rq *dst_rq = cpu_rq(env->dst_cpu);
	struct task_struct *cur;
	long src_load, dst_load;
	long load;
	long imp = env->p->numa_group ? groupimp : taskimp;
	long moveimp = imp;
	int dist = env->dist;
	bool assigned = false;

	rcu_read_lock();

	raw_spin_lock_irq(&dst_rq->lock);
	cur = dst_rq->curr;
	/*
	 * No need to move the exiting task or idle task.
	 */
	if ((cur->flags & PF_EXITING) || is_idle_task(cur))
		cur = NULL;
	else {
		/*
		 * The task_struct must be protected here to protect the
		 * p->numa_faults access in the task_weight since the
		 * numa_faults could already be freed in the following path:
		 * finish_task_switch()
		 *     --> put_task_struct()
		 *         --> __put_task_struct()
		 *             --> task_numa_free()
		 */
		get_task_struct(cur);
	}

	raw_spin_unlock_irq(&dst_rq->lock);

	/*
	 * Because we have preemption enabled we can get migrated around and
	 * end try selecting ourselves (current == env->p) as a swap candidate.
	 */
	if (cur == env->p)
		goto unlock;

	/*
	 * "imp" is the fault differential for the source task between the
	 * source and destination node. Calculate the total differential for
	 * the source task and potential destination task. The more negative
	 * the value is, the more rmeote accesses that would be expected to
	 * be incurred if the tasks were swapped.
	 */
	if (cur) {
		/* Skip this swap candidate if cannot move to the source cpu */
		if (!cpumask_test_cpu(env->src_cpu, tsk_cpus_allowed(cur)))
			goto unlock;

		/*
		 * If dst and source tasks are in the same NUMA group, or not
		 * in any group then look only at task weights.
		 */
		if (cur->numa_group == env->p->numa_group) {
			imp = taskimp + task_weight(cur, env->src_nid, dist) -
			      task_weight(cur, env->dst_nid, dist);
			/*
			 * Add some hysteresis to prevent swapping the
			 * tasks within a group over tiny differences.
			 */
			if (cur->numa_group)
				imp -= imp/16;
		} else {
			/*
			 * Compare the group weights. If a task is all by
			 * itself (not part of a group), use the task weight
			 * instead.
			 */
			if (cur->numa_group)
				imp += group_weight(cur, env->src_nid, dist) -
				       group_weight(cur, env->dst_nid, dist);
			else
				imp += task_weight(cur, env->src_nid, dist) -
				       task_weight(cur, env->dst_nid, dist);
		}
	}

	if (imp <= env->best_imp && moveimp <= env->best_imp)
		goto unlock;

	if (!cur) {
		/* Is there capacity at our destination? */
		if (env->src_stats.nr_running <= env->src_stats.task_capacity &&
		    !env->dst_stats.has_free_capacity)
			goto unlock;

		goto balance;
	}

	/* Balance doesn't matter much if we're running a task per cpu */
	if (imp > env->best_imp && src_rq->nr_running == 1 &&
			dst_rq->nr_running == 1)
		goto assign;

	/*
	 * In the overloaded case, try and keep the load balanced.
	 */
balance:
	load = task_h_load(env->p);
	dst_load = env->dst_stats.load + load;
	src_load = env->src_stats.load - load;

	if (moveimp > imp && moveimp > env->best_imp) {
		/*
		 * If the improvement from just moving env->p direction is
		 * better than swapping tasks around, check if a move is
		 * possible. Store a slightly smaller score than moveimp,
		 * so an actually idle CPU will win.
		 */
		if (!load_too_imbalanced(src_load, dst_load, env)) {
			imp = moveimp - 1;
			put_task_struct(cur);
			cur = NULL;
			goto assign;
		}
	}

	if (imp <= env->best_imp)
		goto unlock;

	if (cur) {
		load = task_h_load(cur);
		dst_load -= load;
		src_load += load;
	}

	if (load_too_imbalanced(src_load, dst_load, env))
		goto unlock;

	/*
	 * One idle CPU per node is evaluated for a task numa move.
	 * Call select_idle_sibling to maybe find a better one.
	 */
	if (!cur)
		env->dst_cpu = select_idle_sibling(env->p, env->src_cpu,
						   env->dst_cpu);

assign:
	assigned = true;
	task_numa_assign(env, cur, imp);
unlock:
	rcu_read_unlock();
	/*
	 * The dst_rq->curr isn't assigned. The protection for task_struct is
	 * finished.
	 */
	if (cur && !assigned)
		put_task_struct(cur);
}

static void task_numa_find_cpu(struct task_numa_env *env,
				long taskimp, long groupimp)
{
	int cpu;

	for_each_cpu(cpu, cpumask_of_node(env->dst_nid)) {
		/* Skip this CPU if the source task cannot migrate */
		if (!cpumask_test_cpu(cpu, tsk_cpus_allowed(env->p)))
			continue;

		env->dst_cpu = cpu;
		task_numa_compare(env, taskimp, groupimp);
	}
}

/* Only move tasks to a NUMA node less busy than the current node. */
static bool numa_has_capacity(struct task_numa_env *env)
{
	struct numa_stats *src = &env->src_stats;
	struct numa_stats *dst = &env->dst_stats;

	if (src->has_free_capacity && !dst->has_free_capacity)
		return false;

	/*
	 * Only consider a task move if the source has a higher load
	 * than the destination, corrected for CPU capacity on each node.
	 *
	 *      src->load                dst->load
	 * --------------------- vs ---------------------
	 * src->compute_capacity    dst->compute_capacity
	 */
	if (src->load * dst->compute_capacity * env->imbalance_pct >

	    dst->load * src->compute_capacity * 100)
		return true;

	return false;
}

static int task_numa_migrate(struct task_struct *p)
{
	struct task_numa_env env = {
		.p = p,

		.src_cpu = task_cpu(p),
		.src_nid = task_node(p),

		.imbalance_pct = 112,

		.best_task = NULL,
		.best_imp = 0,
		.best_cpu = -1
	};
	struct sched_domain *sd;
	unsigned long taskweight, groupweight;
	int nid, ret, dist;
	long taskimp, groupimp;

	/*
	 * Pick the lowest SD_NUMA domain, as that would have the smallest
	 * imbalance and would be the first to start moving tasks about.
	 *
	 * And we want to avoid any moving of tasks about, as that would create
	 * random movement of tasks -- counter the numa conditions we're trying
	 * to satisfy here.
	 */
	rcu_read_lock();
	sd = rcu_dereference(per_cpu(sd_numa, env.src_cpu));
	if (sd)
		env.imbalance_pct = 100 + (sd->imbalance_pct - 100) / 2;
	rcu_read_unlock();

	/*
	 * Cpusets can break the scheduler domain tree into smaller
	 * balance domains, some of which do not cross NUMA boundaries.
	 * Tasks that are "trapped" in such domains cannot be migrated
	 * elsewhere, so there is no point in (re)trying.
	 */
	if (unlikely(!sd)) {
		p->numa_preferred_nid = task_node(p);
		return -EINVAL;
	}

	env.dst_nid = p->numa_preferred_nid;
	dist = env.dist = node_distance(env.src_nid, env.dst_nid);
	taskweight = task_weight(p, env.src_nid, dist);
	groupweight = group_weight(p, env.src_nid, dist);
	update_numa_stats(&env.src_stats, env.src_nid);
	taskimp = task_weight(p, env.dst_nid, dist) - taskweight;
	groupimp = group_weight(p, env.dst_nid, dist) - groupweight;
	update_numa_stats(&env.dst_stats, env.dst_nid);

	/* Try to find a spot on the preferred nid. */
	if (numa_has_capacity(&env))
		task_numa_find_cpu(&env, taskimp, groupimp);

	/*
	 * Look at other nodes in these cases:
	 * - there is no space available on the preferred_nid
	 * - the task is part of a numa_group that is interleaved across
	 *   multiple NUMA nodes; in order to better consolidate the group,
	 *   we need to check other locations.
	 */
	if (env.best_cpu == -1 || (p->numa_group &&
			nodes_weight(p->numa_group->active_nodes) > 1)) {
		for_each_online_node(nid) {
			if (nid == env.src_nid || nid == p->numa_preferred_nid)
				continue;

			dist = node_distance(env.src_nid, env.dst_nid);
			if (sched_numa_topology_type == NUMA_BACKPLANE &&
						dist != env.dist) {
				taskweight = task_weight(p, env.src_nid, dist);
				groupweight = group_weight(p, env.src_nid, dist);
			}

			/* Only consider nodes where both task and groups benefit */
			taskimp = task_weight(p, nid, dist) - taskweight;
			groupimp = group_weight(p, nid, dist) - groupweight;
			if (taskimp < 0 && groupimp < 0)
				continue;

			env.dist = dist;
			env.dst_nid = nid;
			update_numa_stats(&env.dst_stats, env.dst_nid);
			if (numa_has_capacity(&env))
				task_numa_find_cpu(&env, taskimp, groupimp);
		}
	}

	/*
	 * If the task is part of a workload that spans multiple NUMA nodes,
	 * and is migrating into one of the workload's active nodes, remember
	 * this node as the task's preferred numa node, so the workload can
	 * settle down.
	 * A task that migrated to a second choice node will be better off
	 * trying for a better one later. Do not set the preferred node here.
	 */
	if (p->numa_group) {
		if (env.best_cpu == -1)
			nid = env.src_nid;
		else
			nid = env.dst_nid;

		if (node_isset(nid, p->numa_group->active_nodes))
			sched_setnuma(p, env.dst_nid);
	}

	/* No better CPU than the current one was found. */
	if (env.best_cpu == -1)
		return -EAGAIN;

	/*
	 * Reset the scan period if the task is being rescheduled on an
	 * alternative node to recheck if the tasks is now properly placed.
	 */
	p->numa_scan_period = task_scan_min(p);

	if (env.best_task == NULL) {
		ret = migrate_task_to(p, env.best_cpu);
		if (ret != 0)
			trace_sched_stick_numa(p, env.src_cpu, env.best_cpu);
		return ret;
	}

	ret = migrate_swap(p, env.best_task);
	if (ret != 0)
		trace_sched_stick_numa(p, env.src_cpu, task_cpu(env.best_task));
	put_task_struct(env.best_task);
	return ret;
}

/* Attempt to migrate a task to a CPU on the preferred node. */
static void numa_migrate_preferred(struct task_struct *p)
{
	unsigned long interval = HZ;

	/* This task has no NUMA fault statistics yet */
	if (unlikely(p->numa_preferred_nid == -1 || !p->numa_faults))
		return;

	/* Periodically retry migrating the task to the preferred node */
	interval = min(interval, msecs_to_jiffies(p->numa_scan_period) / 16);
	p->numa_migrate_retry = jiffies + interval;

	/* Success if task is already running on preferred CPU */
	if (task_node(p) == p->numa_preferred_nid)
		return;

	/* Otherwise, try migrate to a CPU on the preferred node */
	task_numa_migrate(p);
}

/*
 * Find the nodes on which the workload is actively running. We do this by
 * tracking the nodes from which NUMA hinting faults are triggered. This can
 * be different from the set of nodes where the workload's memory is currently
 * located.
 *
 * The bitmask is used to make smarter decisions on when to do NUMA page
 * migrations, To prevent flip-flopping, and excessive page migrations, nodes
 * are added when they cause over 6/16 of the maximum number of faults, but
 * only removed when they drop below 3/16.
 */
static void update_numa_active_node_mask(struct numa_group *numa_group)
{
	unsigned long faults, max_faults = 0;
	int nid;

	for_each_online_node(nid) {
		faults = group_faults_cpu(numa_group, nid);
		if (faults > max_faults)
			max_faults = faults;
	}

	for_each_online_node(nid) {
		faults = group_faults_cpu(numa_group, nid);
		if (!node_isset(nid, numa_group->active_nodes)) {
			if (faults > max_faults * 6 / 16)
				node_set(nid, numa_group->active_nodes);
		} else if (faults < max_faults * 3 / 16)
			node_clear(nid, numa_group->active_nodes);
	}
}

/*
 * When adapting the scan rate, the period is divided into NUMA_PERIOD_SLOTS
 * increments. The more local the fault statistics are, the higher the scan
 * period will be for the next scan window. If local/(local+remote) ratio is
 * below NUMA_PERIOD_THRESHOLD (where range of ratio is 1..NUMA_PERIOD_SLOTS)
 * the scan period will decrease. Aim for 70% local accesses.
 */
#define NUMA_PERIOD_SLOTS 10
#define NUMA_PERIOD_THRESHOLD 7

/*
 * Increase the scan period (slow down scanning) if the majority of
 * our memory is already on our local node, or if the majority of
 * the page accesses are shared with other processes.
 * Otherwise, decrease the scan period.
 */
static void update_task_scan_period(struct task_struct *p,
			unsigned long shared, unsigned long private)
{
	unsigned int period_slot;
	int ratio;
	int diff;

	unsigned long remote = p->numa_faults_locality[0];
	unsigned long local = p->numa_faults_locality[1];

	/*
	 * If there were no record hinting faults then either the task is
	 * completely idle or all activity is areas that are not of interest
	 * to automatic numa balancing. Related to that, if there were failed
	 * migration then it implies we are migrating too quickly or the local
	 * node is overloaded. In either case, scan slower
	 */
	if (local + shared == 0 || p->numa_faults_locality[2]) {
		p->numa_scan_period = min(p->numa_scan_period_max,
			p->numa_scan_period << 1);

		p->mm->numa_next_scan = jiffies +
			msecs_to_jiffies(p->numa_scan_period);

		return;
	}

	/*
	 * Prepare to scale scan period relative to the current period.
	 *	 == NUMA_PERIOD_THRESHOLD scan period stays the same
	 *       <  NUMA_PERIOD_THRESHOLD scan period decreases (scan faster)
	 *	 >= NUMA_PERIOD_THRESHOLD scan period increases (scan slower)
	 */
	period_slot = DIV_ROUND_UP(p->numa_scan_period, NUMA_PERIOD_SLOTS);
	ratio = (local * NUMA_PERIOD_SLOTS) / (local + remote);
	if (ratio >= NUMA_PERIOD_THRESHOLD) {
		int slot = ratio - NUMA_PERIOD_THRESHOLD;
		if (!slot)
			slot = 1;
		diff = slot * period_slot;
	} else {
		diff = -(NUMA_PERIOD_THRESHOLD - ratio) * period_slot;

		/*
		 * Scale scan rate increases based on sharing. There is an
		 * inverse relationship between the degree of sharing and
		 * the adjustment made to the scanning period. Broadly
		 * speaking the intent is that there is little point
		 * scanning faster if shared accesses dominate as it may
		 * simply bounce migrations uselessly
		 */
		ratio = DIV_ROUND_UP(private * NUMA_PERIOD_SLOTS, (private + shared + 1));
		diff = (diff * ratio) / NUMA_PERIOD_SLOTS;
	}

	p->numa_scan_period = clamp(p->numa_scan_period + diff,
			task_scan_min(p), task_scan_max(p));
	memset(p->numa_faults_locality, 0, sizeof(p->numa_faults_locality));
}

/*
 * Get the fraction of time the task has been running since the last
 * NUMA placement cycle. The scheduler keeps similar statistics, but
 * decays those on a 32ms period, which is orders of magnitude off
 * from the dozens-of-seconds NUMA balancing period. Use the scheduler
 * stats only if the task is so new there are no NUMA statistics yet.
 */
static u64 numa_get_avg_runtime(struct task_struct *p, u64 *period)
{
	u64 runtime, delta, now;
	/* Use the start of this time slice to avoid calculations. */
	now = p->se.exec_start;
	runtime = p->se.sum_exec_runtime;

	if (p->last_task_numa_placement) {
		delta = runtime - p->last_sum_exec_runtime;
		*period = now - p->last_task_numa_placement;
	} else {
		delta = p->se.avg.load_sum / p->se.load.weight;
		*period = LOAD_AVG_MAX;
	}

	p->last_sum_exec_runtime = runtime;
	p->last_task_numa_placement = now;

	return delta;
}

/*
 * Determine the preferred nid for a task in a numa_group. This needs to
 * be done in a way that produces consistent results with group_weight,
 * otherwise workloads might not converge.
 */
static int preferred_group_nid(struct task_struct *p, int nid)
{
	nodemask_t nodes;
	int dist;

	/* Direct connections between all NUMA nodes. */
	if (sched_numa_topology_type == NUMA_DIRECT)
		return nid;

	/*
	 * On a system with glueless mesh NUMA topology, group_weight
	 * scores nodes according to the number of NUMA hinting faults on
	 * both the node itself, and on nearby nodes.
	 */
	if (sched_numa_topology_type == NUMA_GLUELESS_MESH) {
		unsigned long score, max_score = 0;
		int node, max_node = nid;

		dist = sched_max_numa_distance;

		for_each_online_node(node) {
			score = group_weight(p, node, dist);
			if (score > max_score) {
				max_score = score;
				max_node = node;
			}
		}
		return max_node;
	}

	/*
	 * Finding the preferred nid in a system with NUMA backplane
	 * interconnect topology is more involved. The goal is to locate
	 * tasks from numa_groups near each other in the system, and
	 * untangle workloads from different sides of the system. This requires
	 * searching down the hierarchy of node groups, recursively searching
	 * inside the highest scoring group of nodes. The nodemask tricks
	 * keep the complexity of the search down.
	 */
	nodes = node_online_map;
	for (dist = sched_max_numa_distance; dist > LOCAL_DISTANCE; dist--) {
		unsigned long max_faults = 0;
		nodemask_t max_group = NODE_MASK_NONE;
		int a, b;

		/* Are there nodes at this distance from each other? */
		if (!find_numa_distance(dist))
			continue;

		for_each_node_mask(a, nodes) {
			unsigned long faults = 0;
			nodemask_t this_group;
			nodes_clear(this_group);

			/* Sum group's NUMA faults; includes a==b case. */
			for_each_node_mask(b, nodes) {
				if (node_distance(a, b) < dist) {
					faults += group_faults(p, b);
					node_set(b, this_group);
					node_clear(b, nodes);
				}
			}

			/* Remember the top group. */
			if (faults > max_faults) {
				max_faults = faults;
				max_group = this_group;
				/*
				 * subtle: at the smallest distance there is
				 * just one node left in each "group", the
				 * winner is the preferred nid.
				 */
				nid = a;
			}
		}
		/* Next round, evaluate the nodes within max_group. */
		if (!max_faults)
			break;
		nodes = max_group;
	}
	return nid;
}

static void task_numa_placement(struct task_struct *p)
{
	int seq, nid, max_nid = -1, max_group_nid = -1;
	unsigned long max_faults = 0, max_group_faults = 0;
	unsigned long fault_types[2] = { 0, 0 };
	unsigned long total_faults;
	u64 runtime, period;
	spinlock_t *group_lock = NULL;

	/*
	 * The p->mm->numa_scan_seq field gets updated without
	 * exclusive access. Use READ_ONCE() here to ensure
	 * that the field is read in a single access:
	 */
	seq = READ_ONCE(p->mm->numa_scan_seq);
	if (p->numa_scan_seq == seq)
		return;
	p->numa_scan_seq = seq;
	p->numa_scan_period_max = task_scan_max(p);

	total_faults = p->numa_faults_locality[0] +
		       p->numa_faults_locality[1];
	runtime = numa_get_avg_runtime(p, &period);

	/* If the task is part of a group prevent parallel updates to group stats */
	if (p->numa_group) {
		group_lock = &p->numa_group->lock;
		spin_lock_irq(group_lock);
	}

	/* Find the node with the highest number of faults */
	for_each_online_node(nid) {
		/* Keep track of the offsets in numa_faults array */
		int mem_idx, membuf_idx, cpu_idx, cpubuf_idx;
		unsigned long faults = 0, group_faults = 0;
		int priv;

		for (priv = 0; priv < NR_NUMA_HINT_FAULT_TYPES; priv++) {
			long diff, f_diff, f_weight;

			mem_idx = task_faults_idx(NUMA_MEM, nid, priv);
			membuf_idx = task_faults_idx(NUMA_MEMBUF, nid, priv);
			cpu_idx = task_faults_idx(NUMA_CPU, nid, priv);
			cpubuf_idx = task_faults_idx(NUMA_CPUBUF, nid, priv);

			/* Decay existing window, copy faults since last scan */
			diff = p->numa_faults[membuf_idx] - p->numa_faults[mem_idx] / 2;
			fault_types[priv] += p->numa_faults[membuf_idx];
			p->numa_faults[membuf_idx] = 0;

			/*
			 * Normalize the faults_from, so all tasks in a group
			 * count according to CPU use, instead of by the raw
			 * number of faults. Tasks with little runtime have
			 * little over-all impact on throughput, and thus their
			 * faults are less important.
			 */
			f_weight = div64_u64(runtime << 16, period + 1);
			f_weight = (f_weight * p->numa_faults[cpubuf_idx]) /
				   (total_faults + 1);
			f_diff = f_weight - p->numa_faults[cpu_idx] / 2;
			p->numa_faults[cpubuf_idx] = 0;

			p->numa_faults[mem_idx] += diff;
			p->numa_faults[cpu_idx] += f_diff;
			faults += p->numa_faults[mem_idx];
			p->total_numa_faults += diff;
			if (p->numa_group) {
				/*
				 * safe because we can only change our own group
				 *
				 * mem_idx represents the offset for a given
				 * nid and priv in a specific region because it
				 * is at the beginning of the numa_faults array.
				 */
				p->numa_group->faults[mem_idx] += diff;
				p->numa_group->faults_cpu[mem_idx] += f_diff;
				p->numa_group->total_faults += diff;
				group_faults += p->numa_group->faults[mem_idx];
			}
		}

		if (faults > max_faults) {
			max_faults = faults;
			max_nid = nid;
		}

		if (group_faults > max_group_faults) {
			max_group_faults = group_faults;
			max_group_nid = nid;
		}
	}

	update_task_scan_period(p, fault_types[0], fault_types[1]);

	if (p->numa_group) {
		update_numa_active_node_mask(p->numa_group);
		spin_unlock_irq(group_lock);
		max_nid = preferred_group_nid(p, max_group_nid);
	}

	if (max_faults) {
		/* Set the new preferred node */
		if (max_nid != p->numa_preferred_nid)
			sched_setnuma(p, max_nid);

		if (task_node(p) != p->numa_preferred_nid)
			numa_migrate_preferred(p);
	}
}

static inline int get_numa_group(struct numa_group *grp)
{
	return atomic_inc_not_zero(&grp->refcount);
}

static inline void put_numa_group(struct numa_group *grp)
{
	if (atomic_dec_and_test(&grp->refcount))
		kfree_rcu(grp, rcu);
}

static void task_numa_group(struct task_struct *p, int cpupid, int flags,
			int *priv)
{
	struct numa_group *grp, *my_grp;
	struct task_struct *tsk;
	bool join = false;
	int cpu = cpupid_to_cpu(cpupid);
	int i;

	if (unlikely(!p->numa_group)) {
		unsigned int size = sizeof(struct numa_group) +
				    4*nr_node_ids*sizeof(unsigned long);

		grp = kzalloc(size, GFP_KERNEL | __GFP_NOWARN);
		if (!grp)
			return;

		atomic_set(&grp->refcount, 1);
		spin_lock_init(&grp->lock);
		grp->gid = p->pid;
		/* Second half of the array tracks nids where faults happen */
		grp->faults_cpu = grp->faults + NR_NUMA_HINT_FAULT_TYPES *
						nr_node_ids;

		node_set(task_node(current), grp->active_nodes);

		for (i = 0; i < NR_NUMA_HINT_FAULT_STATS * nr_node_ids; i++)
			grp->faults[i] = p->numa_faults[i];

		grp->total_faults = p->total_numa_faults;

		grp->nr_tasks++;
		rcu_assign_pointer(p->numa_group, grp);
	}

	rcu_read_lock();
	tsk = READ_ONCE(cpu_rq(cpu)->curr);

	if (!cpupid_match_pid(tsk, cpupid))
		goto no_join;

	grp = rcu_dereference(tsk->numa_group);
	if (!grp)
		goto no_join;

	my_grp = p->numa_group;
	if (grp == my_grp)
		goto no_join;

	/*
	 * Only join the other group if its bigger; if we're the bigger group,
	 * the other task will join us.
	 */
	if (my_grp->nr_tasks > grp->nr_tasks)
		goto no_join;

	/*
	 * Tie-break on the grp address.
	 */
	if (my_grp->nr_tasks == grp->nr_tasks && my_grp > grp)
		goto no_join;

	/* Always join threads in the same process. */
	if (tsk->mm == current->mm)
		join = true;

	/* Simple filter to avoid false positives due to PID collisions */
	if (flags & TNF_SHARED)
		join = true;

	/* Update priv based on whether false sharing was detected */
	*priv = !join;

	if (join && !get_numa_group(grp))
		goto no_join;

	rcu_read_unlock();

	if (!join)
		return;

	BUG_ON(irqs_disabled());
	double_lock_irq(&my_grp->lock, &grp->lock);

	for (i = 0; i < NR_NUMA_HINT_FAULT_STATS * nr_node_ids; i++) {
		my_grp->faults[i] -= p->numa_faults[i];
		grp->faults[i] += p->numa_faults[i];
	}
	my_grp->total_faults -= p->total_numa_faults;
	grp->total_faults += p->total_numa_faults;

	my_grp->nr_tasks--;
	grp->nr_tasks++;

	spin_unlock(&my_grp->lock);
	spin_unlock_irq(&grp->lock);

	rcu_assign_pointer(p->numa_group, grp);

	put_numa_group(my_grp);
	return;

no_join:
	rcu_read_unlock();
	return;
}

void task_numa_free(struct task_struct *p)
{
	struct numa_group *grp = p->numa_group;
	void *numa_faults = p->numa_faults;
	unsigned long flags;
	int i;

	if (grp) {
		spin_lock_irqsave(&grp->lock, flags);
		for (i = 0; i < NR_NUMA_HINT_FAULT_STATS * nr_node_ids; i++)
			grp->faults[i] -= p->numa_faults[i];
		grp->total_faults -= p->total_numa_faults;

		grp->nr_tasks--;
		spin_unlock_irqrestore(&grp->lock, flags);
		RCU_INIT_POINTER(p->numa_group, NULL);
		put_numa_group(grp);
	}

	p->numa_faults = NULL;
	kfree(numa_faults);
}

/*
 * Got a PROT_NONE fault for a page on @node.
 */
void task_numa_fault(int last_cpupid, int mem_node, int pages, int flags)
{
	struct task_struct *p = current;
	bool migrated = flags & TNF_MIGRATED;
	int cpu_node = task_node(current);
	int local = !!(flags & TNF_FAULT_LOCAL);
	int priv;

	if (!static_branch_likely(&sched_numa_balancing))
		return;

	/* for example, ksmd faulting in a user's mm */
	if (!p->mm)
		return;

	/* Allocate buffer to track faults on a per-node basis */
	if (unlikely(!p->numa_faults)) {
		int size = sizeof(*p->numa_faults) *
			   NR_NUMA_HINT_FAULT_BUCKETS * nr_node_ids;

		p->numa_faults = kzalloc(size, GFP_KERNEL|__GFP_NOWARN);
		if (!p->numa_faults)
			return;

		p->total_numa_faults = 0;
		memset(p->numa_faults_locality, 0, sizeof(p->numa_faults_locality));
	}

	/*
	 * First accesses are treated as private, otherwise consider accesses
	 * to be private if the accessing pid has not changed
	 */
	if (unlikely(last_cpupid == (-1 & LAST_CPUPID_MASK))) {
		priv = 1;
	} else {
		priv = cpupid_match_pid(p, last_cpupid);
		if (!priv && !(flags & TNF_NO_GROUP))
			task_numa_group(p, last_cpupid, flags, &priv);
	}

	/*
	 * If a workload spans multiple NUMA nodes, a shared fault that
	 * occurs wholly within the set of nodes that the workload is
	 * actively using should be counted as local. This allows the
	 * scan rate to slow down when a workload has settled down.
	 */
	if (!priv && !local && p->numa_group &&
			node_isset(cpu_node, p->numa_group->active_nodes) &&
			node_isset(mem_node, p->numa_group->active_nodes))
		local = 1;

	task_numa_placement(p);

	/*
	 * Retry task to preferred node migration periodically, in case it
	 * case it previously failed, or the scheduler moved us.
	 */
	if (time_after(jiffies, p->numa_migrate_retry))
		numa_migrate_preferred(p);

	if (migrated)
		p->numa_pages_migrated += pages;
	if (flags & TNF_MIGRATE_FAIL)
		p->numa_faults_locality[2] += pages;

	p->numa_faults[task_faults_idx(NUMA_MEMBUF, mem_node, priv)] += pages;
	p->numa_faults[task_faults_idx(NUMA_CPUBUF, cpu_node, priv)] += pages;
	p->numa_faults_locality[local] += pages;
}

static void reset_ptenuma_scan(struct task_struct *p)
{
	/*
	 * We only did a read acquisition of the mmap sem, so
	 * p->mm->numa_scan_seq is written to without exclusive access
	 * and the update is not guaranteed to be atomic. That's not
	 * much of an issue though, since this is just used for
	 * statistical sampling. Use READ_ONCE/WRITE_ONCE, which are not
	 * expensive, to avoid any form of compiler optimizations:
	 */
	WRITE_ONCE(p->mm->numa_scan_seq, READ_ONCE(p->mm->numa_scan_seq) + 1);
	p->mm->numa_scan_offset = 0;
}

/*
 * The expensive part of numa migration is done from task_work context.
 * Triggered from task_tick_numa().
 */
void task_numa_work(struct callback_head *work)
{
	unsigned long migrate, next_scan, now = jiffies;
	struct task_struct *p = current;
	struct mm_struct *mm = p->mm;
	struct vm_area_struct *vma;
	unsigned long start, end;
	unsigned long nr_pte_updates = 0;
	long pages, virtpages;

	WARN_ON_ONCE(p != container_of(work, struct task_struct, numa_work));

	work->next = work; /* protect against double add */
	/*
	 * Who cares about NUMA placement when they're dying.
	 *
	 * NOTE: make sure not to dereference p->mm before this check,
	 * exit_task_work() happens _after_ exit_mm() so we could be called
	 * without p->mm even though we still had it when we enqueued this
	 * work.
	 */
	if (p->flags & PF_EXITING)
		return;

	if (!mm->numa_next_scan) {
		mm->numa_next_scan = now +
			msecs_to_jiffies(sysctl_numa_balancing_scan_delay);
	}

	/*
	 * Enforce maximal scan/migration frequency..
	 */
	migrate = mm->numa_next_scan;
	if (time_before(now, migrate))
		return;

	if (p->numa_scan_period == 0) {
		p->numa_scan_period_max = task_scan_max(p);
		p->numa_scan_period = task_scan_min(p);
	}

	next_scan = now + msecs_to_jiffies(p->numa_scan_period);
	if (cmpxchg(&mm->numa_next_scan, migrate, next_scan) != migrate)
		return;

	/*
	 * Delay this task enough that another task of this mm will likely win
	 * the next time around.
	 */
	p->node_stamp += 2 * TICK_NSEC;

	start = mm->numa_scan_offset;
	pages = sysctl_numa_balancing_scan_size;
	pages <<= 20 - PAGE_SHIFT; /* MB in pages */
	virtpages = pages * 8;	   /* Scan up to this much virtual space */
	if (!pages)
		return;


	down_read(&mm->mmap_sem);
	vma = find_vma(mm, start);
	if (!vma) {
		reset_ptenuma_scan(p);
		start = 0;
		vma = mm->mmap;
	}
	for (; vma; vma = vma->vm_next) {
		if (!vma_migratable(vma) || !vma_policy_mof(vma) ||
			is_vm_hugetlb_page(vma) || (vma->vm_flags & VM_MIXEDMAP)) {
			continue;
		}

		/*
		 * Shared library pages mapped by multiple processes are not
		 * migrated as it is expected they are cache replicated. Avoid
		 * hinting faults in read-only file-backed mappings or the vdso
		 * as migrating the pages will be of marginal benefit.
		 */
		if (!vma->vm_mm ||
		    (vma->vm_file && (vma->vm_flags & (VM_READ|VM_WRITE)) == (VM_READ)))
			continue;

		/*
		 * Skip inaccessible VMAs to avoid any confusion between
		 * PROT_NONE and NUMA hinting ptes
		 */
		if (!(vma->vm_flags & (VM_READ | VM_EXEC | VM_WRITE)))
			continue;

		do {
			start = max(start, vma->vm_start);
			end = ALIGN(start + (pages << PAGE_SHIFT), HPAGE_SIZE);
			end = min(end, vma->vm_end);
			nr_pte_updates = change_prot_numa(vma, start, end);

			/*
			 * Try to scan sysctl_numa_balancing_size worth of
			 * hpages that have at least one present PTE that
			 * is not already pte-numa. If the VMA contains
			 * areas that are unused or already full of prot_numa
			 * PTEs, scan up to virtpages, to skip through those
			 * areas faster.
			 */
			if (nr_pte_updates)
				pages -= (end - start) >> PAGE_SHIFT;
			virtpages -= (end - start) >> PAGE_SHIFT;

			start = end;
			if (pages <= 0 || virtpages <= 0)
				goto out;

			cond_resched();
		} while (end != vma->vm_end);
	}

out:
	/*
	 * It is possible to reach the end of the VMA list but the last few
	 * VMAs are not guaranteed to the vma_migratable. If they are not, we
	 * would find the !migratable VMA on the next scan but not reset the
	 * scanner to the start so check it now.
	 */
	if (vma)
		mm->numa_scan_offset = start;
	else
		reset_ptenuma_scan(p);
	up_read(&mm->mmap_sem);
}

/*
 * Drive the periodic memory faults..
 */
void task_tick_numa(struct rq *rq, struct task_struct *curr)
{
	struct callback_head *work = &curr->numa_work;
	u64 period, now;

	/*
	 * We don't care about NUMA placement if we don't have memory.
	 */
	if (!curr->mm || (curr->flags & PF_EXITING) || work->next != work)
		return;

	/*
	 * Using runtime rather than walltime has the dual advantage that
	 * we (mostly) drive the selection from busy threads and that the
	 * task needs to have done some actual work before we bother with
	 * NUMA placement.
	 */
	now = curr->se.sum_exec_runtime;
	period = (u64)curr->numa_scan_period * NSEC_PER_MSEC;

	if (now > curr->node_stamp + period) {
		if (!curr->node_stamp)
			curr->numa_scan_period = task_scan_min(curr);
		curr->node_stamp += period;

		if (!time_before(jiffies, curr->mm->numa_next_scan)) {
			init_task_work(work, task_numa_work); /* TODO: move this into sched_fork() */
			task_work_add(curr, work, true);
		}
	}
}
#else
static void task_tick_numa(struct rq *rq, struct task_struct *curr)
{
}

static inline void account_numa_enqueue(struct rq *rq, struct task_struct *p)
{
}

static inline void account_numa_dequeue(struct rq *rq, struct task_struct *p)
{
}
#endif /* CONFIG_NUMA_BALANCING */

static void
account_entity_enqueue(struct cfs_rq *cfs_rq, struct sched_entity *se)
{
	update_load_add(&cfs_rq->load, se->load.weight);
	if (!parent_entity(se))
		update_load_add(&rq_of(cfs_rq)->load, se->load.weight);
#ifdef CONFIG_SMP
	if (entity_is_task(se)) {
		struct rq *rq = rq_of(cfs_rq);

		account_numa_enqueue(rq, task_of(se));
		list_add(&se->group_node, &rq->cfs_tasks);
	}
#endif
	cfs_rq->nr_running++;
}

static void
account_entity_dequeue(struct cfs_rq *cfs_rq, struct sched_entity *se)
{
	update_load_sub(&cfs_rq->load, se->load.weight);
	if (!parent_entity(se))
		update_load_sub(&rq_of(cfs_rq)->load, se->load.weight);
	if (entity_is_task(se)) {
		account_numa_dequeue(rq_of(cfs_rq), task_of(se));
		list_del_init(&se->group_node);
	}
	cfs_rq->nr_running--;
}

#ifdef CONFIG_FAIR_GROUP_SCHED
# ifdef CONFIG_SMP
static long calc_cfs_shares(struct cfs_rq *cfs_rq, struct task_group *tg)
{
	long tg_weight, load, shares;

	/*
	 * This really should be: cfs_rq->avg.load_avg, but instead we use
	 * cfs_rq->load.weight, which is its upper bound. This helps ramp up
	 * the shares for small weight interactive tasks.
	 */
	load = scale_load_down(cfs_rq->load.weight);

	tg_weight = atomic_long_read(&tg->load_avg);

	/* Ensure tg_weight >= load */
	tg_weight -= cfs_rq->tg_load_avg_contrib;
	tg_weight += load;

	shares = (tg->shares * load);
	if (tg_weight)
		shares /= tg_weight;

	if (shares < MIN_SHARES)
		shares = MIN_SHARES;
	if (shares > tg->shares)
		shares = tg->shares;

	return shares;
}
# else /* CONFIG_SMP */
static inline long calc_cfs_shares(struct cfs_rq *cfs_rq, struct task_group *tg)
{
	return tg->shares;
}
# endif /* CONFIG_SMP */

static void reweight_entity(struct cfs_rq *cfs_rq, struct sched_entity *se,
			    unsigned long weight)
{
	if (se->on_rq) {
		/* commit outstanding execution time */
		if (cfs_rq->curr == se)
			update_curr(cfs_rq);
		account_entity_dequeue(cfs_rq, se);
	}

	update_load_set(&se->load, weight);

	if (se->on_rq)
		account_entity_enqueue(cfs_rq, se);
}

static inline int throttled_hierarchy(struct cfs_rq *cfs_rq);

static void update_cfs_shares(struct sched_entity *se)
{
	struct cfs_rq *cfs_rq = group_cfs_rq(se);
	struct task_group *tg;
	long shares;

	if (!cfs_rq)
		return;

	if (throttled_hierarchy(cfs_rq))
		return;

	tg = cfs_rq->tg;

#ifndef CONFIG_SMP
	if (likely(se->load.weight == tg->shares))
		return;
#endif
	shares = calc_cfs_shares(cfs_rq, tg);

	reweight_entity(cfs_rq_of(se), se, shares);
}

#else /* CONFIG_FAIR_GROUP_SCHED */
static inline void update_cfs_shares(struct sched_entity *se)
{
}
#endif /* CONFIG_FAIR_GROUP_SCHED */

#ifdef CONFIG_SMP
u32 sched_get_wake_up_idle(struct task_struct *p)
{
	u32 enabled = p->flags & PF_WAKE_UP_IDLE;

	return !!enabled;
}

int sched_set_wake_up_idle(struct task_struct *p, int wake_up_idle)
{
	int enable = !!wake_up_idle;

	if (enable)
		p->flags |= PF_WAKE_UP_IDLE;
	else
		p->flags &= ~PF_WAKE_UP_IDLE;

	return 0;
}

static const u32 runnable_avg_yN_inv[] = {
	0xffffffff, 0xfa83b2da, 0xf5257d14, 0xefe4b99a, 0xeac0c6e6, 0xe5b906e6,
	0xe0ccdeeb, 0xdbfbb796, 0xd744fcc9, 0xd2a81d91, 0xce248c14, 0xc9b9bd85,
	0xc5672a10, 0xc12c4cc9, 0xbd08a39e, 0xb8fbaf46, 0xb504f333, 0xb123f581,
	0xad583ee9, 0xa9a15ab4, 0xa5fed6a9, 0xa2704302, 0x9ef5325f, 0x9b8d39b9,
	0x9837f050, 0x94f4efa8, 0x91c3d373, 0x8ea4398a, 0x8b95c1e3, 0x88980e80,
	0x85aac367, 0x82cd8698,
};

/*
 * Precomputed \Sum y^k { 1<=k<=n }.  These are floor(true_value) to prevent
 * over-estimates when re-combining.
 */
static const u32 runnable_avg_yN_sum[] = {
	    0, 1002, 1982, 2941, 3880, 4798, 5697, 6576, 7437, 8279, 9103,
	 9909,10698,11470,12226,12966,13690,14398,15091,15769,16433,17082,
	17718,18340,18949,19545,20128,20698,21256,21802,22336,22859,23371,
};

/*
 * Approximate:
 *   val * y^n,    where y^32 ~= 0.5 (~1 scheduling period)
 */
static __always_inline u64 decay_load(u64 val, u64 n)
{
	unsigned int local_n;

	if (!n)
		return val;
	else if (unlikely(n > LOAD_AVG_PERIOD * 63))
		return 0;

	/* after bounds checking we can collapse to 32-bit */
	local_n = n;

	/*
	 * As y^PERIOD = 1/2, we can combine
	 *    y^n = 1/2^(n/PERIOD) * y^(n%PERIOD)
	 * With a look-up table which covers y^n (n<PERIOD)
	 *
	 * To achieve constant time decay_load.
	 */
	if (unlikely(local_n >= LOAD_AVG_PERIOD)) {
		val >>= local_n / LOAD_AVG_PERIOD;
		local_n %= LOAD_AVG_PERIOD;
	}

	val = mul_u64_u32_shr(val, runnable_avg_yN_inv[local_n], 32);
	return val;
}

/*
 * For updates fully spanning n periods, the contribution to runnable
 * average will be: \Sum 1024*y^n
 *
 * We can compute this reasonably efficiently by combining:
 *   y^PERIOD = 1/2 with precomputed \Sum 1024*y^n {for  n <PERIOD}
 */
static u32 __compute_runnable_contrib(u64 n)
{
	u32 contrib = 0;

	if (likely(n <= LOAD_AVG_PERIOD))
		return runnable_avg_yN_sum[n];
	else if (unlikely(n >= LOAD_AVG_MAX_N))
		return LOAD_AVG_MAX;

	/* Compute \Sum k^n combining precomputed values for k^i, \Sum k^j */
	do {
		contrib /= 2; /* y^LOAD_AVG_PERIOD = 1/2 */
		contrib += runnable_avg_yN_sum[LOAD_AVG_PERIOD];

		n -= LOAD_AVG_PERIOD;
	} while (n > LOAD_AVG_PERIOD);

	contrib = decay_load(contrib, n);
	return contrib + runnable_avg_yN_sum[n];
}

#ifdef CONFIG_SCHED_HMP

/* CPU selection flag */
#define SBC_FLAG_PREV_CPU				0x1
#define SBC_FLAG_BEST_CAP_CPU				0x2
#define SBC_FLAG_CPU_COST				0x4
#define SBC_FLAG_MIN_COST				0x8
#define SBC_FLAG_IDLE_LEAST_LOADED			0x10
#define SBC_FLAG_IDLE_CSTATE				0x20
#define SBC_FLAG_COST_CSTATE_TIE_BREAKER		0x40
#define SBC_FLAG_COST_CSTATE_PREV_CPU_TIE_BREAKER	0x80
#define SBC_FLAG_CSTATE_LOAD				0x100
#define SBC_FLAG_BEST_SIBLING				0x200
#define SBC_FLAG_WAKER_CPU				0x400
#define SBC_FLAG_PACK_TASK				0x800

/* Cluster selection flag */
#define SBC_FLAG_COLOC_CLUSTER				0x10000
#define SBC_FLAG_WAKER_CLUSTER				0x20000
#define SBC_FLAG_BACKUP_CLUSTER				0x40000
#define SBC_FLAG_BOOST_CLUSTER				0x80000

struct cpu_select_env {
	struct task_struct *p;
	struct related_thread_group *rtg;
	u8 reason;
	u8 need_idle:1;
	u8 need_waker_cluster:1;
	u8 sync:1;
	enum sched_boost_policy boost_policy;
	u8 pack_task:1;
	int prev_cpu;
	DECLARE_BITMAP(candidate_list, NR_CPUS);
	DECLARE_BITMAP(backup_list, NR_CPUS);
	u64 task_load;
	u64 cpu_load;
	u32 sbc_best_flag;
	u32 sbc_best_cluster_flag;
	struct cpumask search_cpus;
};

struct cluster_cpu_stats {
	int best_idle_cpu, least_loaded_cpu;
	int best_capacity_cpu, best_cpu, best_sibling_cpu;
	int min_cost, best_sibling_cpu_cost;
	int best_cpu_wakeup_latency;
	u64 min_load, best_load, best_sibling_cpu_load;
	s64 highest_spare_capacity;
};

/*
 * Should task be woken to any available idle cpu?
 *
 * Waking tasks to idle cpu has mixed implications on both performance and
 * power. In many cases, scheduler can't estimate correctly impact of using idle
 * cpus on either performance or power. PF_WAKE_UP_IDLE allows external kernel
 * module to pass a strong hint to scheduler that the task in question should be
 * woken to idle cpu, generally to improve performance.
 */
static inline int wake_to_idle(struct task_struct *p)
{
	return (current->flags & PF_WAKE_UP_IDLE) ||
		 (p->flags & PF_WAKE_UP_IDLE);
}

static int spill_threshold_crossed(struct cpu_select_env *env, struct rq *rq)
{
	u64 total_load;

	total_load = env->task_load + env->cpu_load;

	if (total_load > sched_spill_load ||
	    (rq->nr_running + 1) > sysctl_sched_spill_nr_run)
		return 1;

	return 0;
}

static int skip_cpu(int cpu, struct cpu_select_env *env)
{
	int tcpu = task_cpu(env->p);
	int skip = 0;

	if (!env->reason)
		return 0;

	if (is_reserved(cpu))
		return 1;

	switch (env->reason) {
	case UP_MIGRATION:
		skip = !idle_cpu(cpu);
		break;
	case IRQLOAD_MIGRATION:
		/* Purposely fall through */
	default:
		skip = (cpu == tcpu);
		break;
	}

	return skip;
}

static inline int
acceptable_capacity(struct sched_cluster *cluster, struct cpu_select_env *env)
{
	int tcpu;

	if (!env->reason)
		return 1;

	tcpu = task_cpu(env->p);
	switch (env->reason) {
	case UP_MIGRATION:
		return cluster->capacity > cpu_capacity(tcpu);

	case DOWN_MIGRATION:
		return cluster->capacity < cpu_capacity(tcpu);

	default:
		break;
	}

	return 1;
}

static int
skip_cluster(struct sched_cluster *cluster, struct cpu_select_env *env)
{
	if (!test_bit(cluster->id, env->candidate_list))
		return 1;

	if (!acceptable_capacity(cluster, env)) {
		__clear_bit(cluster->id, env->candidate_list);
		return 1;
	}

	return 0;
}

static struct sched_cluster *
select_least_power_cluster(struct cpu_select_env *env)
{
	struct sched_cluster *cluster;

	if (env->rtg) {
		int cpu = cluster_first_cpu(env->rtg->preferred_cluster);

		env->task_load = scale_load_to_cpu(task_load(env->p), cpu);

		if (task_load_will_fit(env->p, env->task_load,
					cpu, env->boost_policy)) {
			env->sbc_best_cluster_flag |= SBC_FLAG_COLOC_CLUSTER;

			if (env->boost_policy == SCHED_BOOST_NONE)
				return env->rtg->preferred_cluster;

			for_each_sched_cluster(cluster) {
				if (cluster != env->rtg->preferred_cluster) {
					__set_bit(cluster->id,
						env->backup_list);
					__clear_bit(cluster->id,
						env->candidate_list);
				}
			}

			return env->rtg->preferred_cluster;
		}

		/*
		 * Since the task load does not fit on the preferred
		 * cluster anymore, pretend that the task does not
		 * have any preferred cluster. This allows the waking
		 * task to get the appropriate CPU it needs as per the
		 * non co-location placement policy without having to
		 * wait until the preferred cluster is updated.
		 */
		env->rtg = NULL;
	}

	for_each_sched_cluster(cluster) {
		if (!skip_cluster(cluster, env)) {
			int cpu = cluster_first_cpu(cluster);

			env->task_load = scale_load_to_cpu(task_load(env->p),
									 cpu);
			if (task_load_will_fit(env->p, env->task_load, cpu,
					       env->boost_policy))
				return cluster;

			__set_bit(cluster->id, env->backup_list);
			__clear_bit(cluster->id, env->candidate_list);
		}
	}

	return NULL;
}

static struct sched_cluster *
next_candidate(const unsigned long *list, int start, int end)
{
	int cluster_id;

	cluster_id = find_next_bit(list, end, start - 1 + 1);
	if (cluster_id >= end)
		return NULL;

	return sched_cluster[cluster_id];
}

static void
update_spare_capacity(struct cluster_cpu_stats *stats,
		      struct cpu_select_env *env, int cpu, int capacity,
		      u64 cpu_load)
{
	s64 spare_capacity = sched_ravg_window - cpu_load;

	if (spare_capacity > 0 &&
	    (spare_capacity > stats->highest_spare_capacity ||
	     (spare_capacity == stats->highest_spare_capacity &&
	      ((!env->need_waker_cluster &&
		capacity > cpu_capacity(stats->best_capacity_cpu)) ||
	       (env->need_waker_cluster &&
		cpu_rq(cpu)->nr_running <
		cpu_rq(stats->best_capacity_cpu)->nr_running))))) {
		/*
		 * If sync waker is the only runnable of CPU, cr_avg of the
		 * CPU is 0 so we have high chance to place the wakee on the
		 * waker's CPU which likely causes preemtion of the waker.
		 * This can lead migration of preempted waker.  Place the
		 * wakee on the real idle CPU when it's possible by checking
		 * nr_running to avoid such preemption.
		 */
		stats->highest_spare_capacity = spare_capacity;
		stats->best_capacity_cpu = cpu;
	}
}

static inline void find_backup_cluster(
struct cpu_select_env *env, struct cluster_cpu_stats *stats)
{
	struct sched_cluster *next = NULL;
	int i;
	struct cpumask search_cpus;

	while (!bitmap_empty(env->backup_list, num_clusters)) {
		next = next_candidate(env->backup_list, 0, num_clusters);
		__clear_bit(next->id, env->backup_list);

		cpumask_and(&search_cpus, &env->search_cpus, &next->cpus);
		for_each_cpu(i, &search_cpus) {
			trace_sched_cpu_load_wakeup(cpu_rq(i), idle_cpu(i),
			sched_irqload(i), power_cost(i, task_load(env->p) +
					cpu_cravg_sync(i, env->sync)), 0);

			update_spare_capacity(stats, env, i, next->capacity,
					  cpu_load_sync(i, env->sync));
		}
		env->sbc_best_cluster_flag = SBC_FLAG_BACKUP_CLUSTER;
	}
}

struct sched_cluster *
next_best_cluster(struct sched_cluster *cluster, struct cpu_select_env *env,
					struct cluster_cpu_stats *stats)
{
	struct sched_cluster *next = NULL;

	__clear_bit(cluster->id, env->candidate_list);

	if (env->rtg && preferred_cluster(cluster, env->p))
		return NULL;

	do {
		if (bitmap_empty(env->candidate_list, num_clusters))
			return NULL;

		next = next_candidate(env->candidate_list, 0, num_clusters);
		if (next) {
			if (next->min_power_cost > stats->min_cost) {
				clear_bit(next->id, env->candidate_list);
				next = NULL;
				continue;
			}

			if (skip_cluster(next, env))
				next = NULL;
		}
	} while (!next);

	env->task_load = scale_load_to_cpu(task_load(env->p),
					cluster_first_cpu(next));
	return next;
}

#ifdef CONFIG_SCHED_HMP_CSTATE_AWARE
static void __update_cluster_stats(int cpu, struct cluster_cpu_stats *stats,
				   struct cpu_select_env *env, int cpu_cost)
{
	int wakeup_latency;
	int prev_cpu = env->prev_cpu;

	wakeup_latency = cpu_rq(cpu)->wakeup_latency;

	if (env->need_idle) {
		stats->min_cost = cpu_cost;
		if (idle_cpu(cpu)) {
			if (wakeup_latency < stats->best_cpu_wakeup_latency ||
			    (wakeup_latency == stats->best_cpu_wakeup_latency &&
			     cpu == prev_cpu)) {
				stats->best_idle_cpu = cpu;
				stats->best_cpu_wakeup_latency = wakeup_latency;
			}
		} else {
			if (env->cpu_load < stats->min_load ||
				(env->cpu_load == stats->min_load &&
							cpu == prev_cpu)) {
				stats->least_loaded_cpu = cpu;
				stats->min_load = env->cpu_load;
			}
		}

		return;
	}

	if (cpu_cost < stats->min_cost)  {
		stats->min_cost = cpu_cost;
		stats->best_cpu_wakeup_latency = wakeup_latency;
		stats->best_load = env->cpu_load;
		stats->best_cpu = cpu;
		env->sbc_best_flag = SBC_FLAG_CPU_COST;
		return;
	}

	/* CPU cost is the same. Start breaking the tie by C-state */

	if (wakeup_latency > stats->best_cpu_wakeup_latency)
		return;

	if (wakeup_latency < stats->best_cpu_wakeup_latency) {
		stats->best_cpu_wakeup_latency = wakeup_latency;
		stats->best_load = env->cpu_load;
		stats->best_cpu = cpu;
		env->sbc_best_flag = SBC_FLAG_COST_CSTATE_TIE_BREAKER;
		return;
	}

	/* C-state is the same. Use prev CPU to break the tie */
	if (cpu == prev_cpu) {
		stats->best_cpu = cpu;
		env->sbc_best_flag = SBC_FLAG_COST_CSTATE_PREV_CPU_TIE_BREAKER;
		return;
	}

	if (stats->best_cpu != prev_cpu &&
	    ((wakeup_latency == 0 && env->cpu_load < stats->best_load) ||
	    (wakeup_latency > 0 && env->cpu_load > stats->best_load))) {
		stats->best_load = env->cpu_load;
		stats->best_cpu = cpu;
		env->sbc_best_flag = SBC_FLAG_CSTATE_LOAD;
	}
}
#else /* CONFIG_SCHED_HMP_CSTATE_AWARE */
static void __update_cluster_stats(int cpu, struct cluster_cpu_stats *stats,
				   struct cpu_select_env *env, int cpu_cost)
{
	int prev_cpu = env->prev_cpu;

	if (cpu != prev_cpu && cpus_share_cache(prev_cpu, cpu)) {
		if (stats->best_sibling_cpu_cost > cpu_cost ||
		    (stats->best_sibling_cpu_cost == cpu_cost &&
		     stats->best_sibling_cpu_load > env->cpu_load)) {
			stats->best_sibling_cpu_cost = cpu_cost;
			stats->best_sibling_cpu_load = env->cpu_load;
			stats->best_sibling_cpu = cpu;
		}
	}

	if ((cpu_cost < stats->min_cost) ||
	    ((stats->best_cpu != prev_cpu &&
	      stats->min_load > env->cpu_load) || cpu == prev_cpu)) {
		if (env->need_idle) {
			if (idle_cpu(cpu)) {
				stats->min_cost = cpu_cost;
				stats->best_idle_cpu = cpu;
			}
		} else {
			stats->min_cost = cpu_cost;
			stats->min_load = env->cpu_load;
			stats->best_cpu = cpu;
			env->sbc_best_flag = SBC_FLAG_MIN_COST;
		}
	}
}
#endif /* CONFIG_SCHED_HMP_CSTATE_AWARE */

static void update_cluster_stats(int cpu, struct cluster_cpu_stats *stats,
					 struct cpu_select_env *env)
{
	int cpu_cost;

	/*
	 * We try to find the least loaded *busy* CPU irrespective
	 * of the power cost.
	 */
	if (env->pack_task)
		cpu_cost = cpu_min_power_cost(cpu);

	else
		cpu_cost = power_cost(cpu, task_load(env->p) +
				cpu_cravg_sync(cpu, env->sync));

	if (cpu_cost <= stats->min_cost)
		__update_cluster_stats(cpu, stats, env, cpu_cost);
}

static void find_best_cpu_in_cluster(struct sched_cluster *c,
	 struct cpu_select_env *env, struct cluster_cpu_stats *stats)
{
	int i;
	struct cpumask search_cpus;

	cpumask_and(&search_cpus, &env->search_cpus, &c->cpus);

	env->need_idle = wake_to_idle(env->p) || c->wake_up_idle;

	for_each_cpu(i, &search_cpus) {
		env->cpu_load = cpu_load_sync(i, env->sync);

		trace_sched_cpu_load_wakeup(cpu_rq(i), idle_cpu(i),
			sched_irqload(i),
			power_cost(i, task_load(env->p) +
					cpu_cravg_sync(i, env->sync)), 0);

		if (skip_cpu(i, env))
			continue;

		update_spare_capacity(stats, env, i, c->capacity,
				      env->cpu_load);

		/*
		 * need_idle takes precedence over sched boost but when both
		 * are set, idlest CPU with in all the clusters is selected
		 * when boost_policy = BOOST_ON_ALL whereas idlest CPU in the
		 * big cluster is selected within boost_policy = BOOST_ON_BIG.
		 */
		if ((!env->need_idle &&
		    env->boost_policy != SCHED_BOOST_NONE) ||
		    env->need_waker_cluster ||
		    sched_cpu_high_irqload(i) ||
		    spill_threshold_crossed(env, cpu_rq(i)))
			continue;

		update_cluster_stats(i, stats, env);
	}
}

static inline void init_cluster_cpu_stats(struct cluster_cpu_stats *stats)
{
	stats->best_cpu = stats->best_idle_cpu = -1;
	stats->best_capacity_cpu = stats->best_sibling_cpu  = -1;
	stats->min_cost = stats->best_sibling_cpu_cost = INT_MAX;
	stats->min_load	= stats->best_sibling_cpu_load = ULLONG_MAX;
	stats->highest_spare_capacity = 0;
	stats->least_loaded_cpu = -1;
	stats->best_cpu_wakeup_latency = INT_MAX;
	/* No need to initialize stats->best_load */
}

static inline bool env_has_special_flags(struct cpu_select_env *env)
{
	if (env->need_idle || env->boost_policy != SCHED_BOOST_NONE ||
	    env->reason)
		return true;

	return false;
}

static inline bool
bias_to_prev_cpu(struct cpu_select_env *env, struct cluster_cpu_stats *stats)
{
	int prev_cpu;
	struct task_struct *task = env->p;
	struct sched_cluster *cluster;

	if (!task->ravg.mark_start || !sched_short_sleep_task_threshold)
		return false;

	prev_cpu = env->prev_cpu;
	if (!cpumask_test_cpu(prev_cpu, &env->search_cpus))
		return false;

	if (task->ravg.mark_start - task->last_cpu_selected_ts >=
				sched_long_cpu_selection_threshold)
		return false;

	/*
	 * This function should be used by task wake up path only as it's
	 * assuming p->last_switch_out_ts as last sleep time.
	 * p->last_switch_out_ts can denote last preemption time as well as
	 * last sleep time.
	 */
	if (task->ravg.mark_start - task->last_switch_out_ts >=
					sched_short_sleep_task_threshold)
		return false;

	env->task_load = scale_load_to_cpu(task_load(task), prev_cpu);
	cluster = cpu_rq(prev_cpu)->cluster;

	if (!task_load_will_fit(task, env->task_load, prev_cpu,
				sched_boost_policy())) {

		__set_bit(cluster->id, env->backup_list);
		__clear_bit(cluster->id, env->candidate_list);
		return false;
	}

	env->cpu_load = cpu_load_sync(prev_cpu, env->sync);
	if (sched_cpu_high_irqload(prev_cpu) ||
			spill_threshold_crossed(env, cpu_rq(prev_cpu))) {
		update_spare_capacity(stats, env, prev_cpu,
				cluster->capacity, env->cpu_load);
		cpumask_clear_cpu(prev_cpu, &env->search_cpus);
		return false;
	}

	return true;
}

static inline bool
wake_to_waker_cluster(struct cpu_select_env *env)
{
	return env->sync &&
	       task_load(current) > sched_big_waker_task_load &&
	       task_load(env->p) < sched_small_wakee_task_load;
}

static inline bool
bias_to_waker_cpu(struct cpu_select_env *env, int cpu)
{
	return sysctl_sched_prefer_sync_wakee_to_waker &&
	       cpu_rq(cpu)->nr_running == 1 &&
	       cpumask_test_cpu(cpu, &env->search_cpus);
}

static inline int
cluster_allowed(struct cpu_select_env *env, struct sched_cluster *cluster)
{
	return cpumask_intersects(&env->search_cpus, &cluster->cpus);
}

/* return cheapest cpu that can fit this task */
static int select_best_cpu(struct task_struct *p, int target, int reason,
			   int sync)
{
	struct sched_cluster *cluster, *pref_cluster = NULL;
	struct cluster_cpu_stats stats;
	struct related_thread_group *grp;
	unsigned int sbc_flag = 0;
	int cpu = raw_smp_processor_id();
	bool special;

	struct cpu_select_env env = {
		.p			= p,
		.reason			= reason,
		.need_idle		= wake_to_idle(p),
		.need_waker_cluster	= 0,
		.sync			= sync,
		.prev_cpu		= target,
		.rtg			= NULL,
		.sbc_best_flag		= 0,
		.sbc_best_cluster_flag	= 0,
		.pack_task              = false,
	};

	env.boost_policy = task_sched_boost(p) ?
			sched_boost_policy() : SCHED_BOOST_NONE;

	bitmap_copy(env.candidate_list, all_cluster_ids, NR_CPUS);
	bitmap_zero(env.backup_list, NR_CPUS);

	cpumask_and(&env.search_cpus, tsk_cpus_allowed(p), cpu_active_mask);
	cpumask_andnot(&env.search_cpus, &env.search_cpus, cpu_isolated_mask);

	init_cluster_cpu_stats(&stats);
	special = env_has_special_flags(&env);

	rcu_read_lock();

	grp = task_related_thread_group(p);

	if (grp && grp->preferred_cluster) {
		pref_cluster = grp->preferred_cluster;
		if (!cluster_allowed(&env, pref_cluster))
			clear_bit(pref_cluster->id, env.candidate_list);
		else
			env.rtg = grp;
	} else if (!special) {
		cluster = cpu_rq(cpu)->cluster;
		if (wake_to_waker_cluster(&env)) {
			if (bias_to_waker_cpu(&env, cpu)) {
				target = cpu;
				sbc_flag = SBC_FLAG_WAKER_CLUSTER |
					   SBC_FLAG_WAKER_CPU;
				goto out;
			} else if (cluster_allowed(&env, cluster)) {
				env.need_waker_cluster = 1;
				bitmap_zero(env.candidate_list, NR_CPUS);
				__set_bit(cluster->id, env.candidate_list);
				env.sbc_best_cluster_flag =
							SBC_FLAG_WAKER_CLUSTER;
			}
		} else if (bias_to_prev_cpu(&env, &stats)) {
			sbc_flag = SBC_FLAG_PREV_CPU;
			goto out;
		}
	}

	if (!special && is_short_burst_task(p)) {
		env.pack_task = true;
		sbc_flag = SBC_FLAG_PACK_TASK;
	}
retry:
	cluster = select_least_power_cluster(&env);

	if (!cluster)
		goto out;

	/*
	 * 'cluster' now points to the minimum power cluster which can satisfy
	 * task's perf goals. Walk down the cluster list starting with that
	 * cluster. For non-small tasks, skip clusters that don't have
	 * mostly_idle/idle cpus
	 */

	do {
		find_best_cpu_in_cluster(cluster, &env, &stats);

	} while ((cluster = next_best_cluster(cluster, &env, &stats)));

	if (env.need_idle) {
		if (stats.best_idle_cpu >= 0) {
			target = stats.best_idle_cpu;
			sbc_flag |= SBC_FLAG_IDLE_CSTATE;
		} else if (stats.least_loaded_cpu >= 0) {
			target = stats.least_loaded_cpu;
			sbc_flag |= SBC_FLAG_IDLE_LEAST_LOADED;
		}
	} else if (stats.best_cpu >= 0) {
		if (stats.best_sibling_cpu >= 0 &&
				stats.best_cpu != task_cpu(p) &&
				stats.min_cost == stats.best_sibling_cpu_cost) {
			stats.best_cpu = stats.best_sibling_cpu;
			sbc_flag |= SBC_FLAG_BEST_SIBLING;
		}
		sbc_flag |= env.sbc_best_flag;
		target = stats.best_cpu;
	} else {
		if (env.rtg && env.boost_policy == SCHED_BOOST_NONE) {
			env.rtg = NULL;
			goto retry;
		}

		/*
		 * With boost_policy == SCHED_BOOST_ON_BIG, we reach here with
		 * backup_list = little cluster, candidate_list = none and
		 * stats->best_capacity_cpu points the best spare capacity
		 * CPU among the CPUs in the big cluster.
		 */
		if (env.boost_policy == SCHED_BOOST_ON_BIG &&
		    stats.best_capacity_cpu >= 0)
			sbc_flag |= SBC_FLAG_BOOST_CLUSTER;
		else
			find_backup_cluster(&env, &stats);

		if (stats.best_capacity_cpu >= 0) {
			target = stats.best_capacity_cpu;
			sbc_flag |= SBC_FLAG_BEST_CAP_CPU;
		}
	}
	p->last_cpu_selected_ts = sched_ktime_clock();
out:
	sbc_flag |= env.sbc_best_cluster_flag;
	rcu_read_unlock();
	trace_sched_task_load(p, sched_boost_policy() && task_sched_boost(p),
		env.reason, env.sync, env.need_idle, sbc_flag, target);
	return target;
}

#ifdef CONFIG_CFS_BANDWIDTH

static inline struct task_group *next_task_group(struct task_group *tg)
{
	tg = list_entry_rcu(tg->list.next, typeof(struct task_group), list);

	return (&tg->list == &task_groups) ? NULL : tg;
}

/* Iterate over all cfs_rq in a cpu */
#define for_each_cfs_rq(cfs_rq, tg, cpu)	\
	for (tg = container_of(&task_groups, struct task_group, list);	\
		((tg = next_task_group(tg)) && (cfs_rq = tg->cfs_rq[cpu]));)

void reset_cfs_rq_hmp_stats(int cpu, int reset_cra)
{
	struct task_group *tg;
	struct cfs_rq *cfs_rq;

	rcu_read_lock();

	for_each_cfs_rq(cfs_rq, tg, cpu)
		reset_hmp_stats(&cfs_rq->hmp_stats, reset_cra);

	rcu_read_unlock();
}

static inline int cfs_rq_throttled(struct cfs_rq *cfs_rq);

static void inc_cfs_rq_hmp_stats(struct cfs_rq *cfs_rq,
	 struct task_struct *p, int change_cra);
static void dec_cfs_rq_hmp_stats(struct cfs_rq *cfs_rq,
	 struct task_struct *p, int change_cra);

/* Add task's contribution to a cpu' HMP statistics */
void _inc_hmp_sched_stats_fair(struct rq *rq,
			struct task_struct *p, int change_cra)
{
	struct cfs_rq *cfs_rq;
	struct sched_entity *se = &p->se;

	/*
	 * Although below check is not strictly required  (as
	 * inc/dec_nr_big_task and inc/dec_cumulative_runnable_avg called
	 * from inc_cfs_rq_hmp_stats() have similar checks), we gain a bit on
	 * efficiency by short-circuiting for_each_sched_entity() loop when
	 * sched_disable_window_stats
	 */
	if (sched_disable_window_stats)
		return;

	for_each_sched_entity(se) {
		cfs_rq = cfs_rq_of(se);
		inc_cfs_rq_hmp_stats(cfs_rq, p, change_cra);
		if (cfs_rq_throttled(cfs_rq))
			break;
	}

	/* Update rq->hmp_stats only if we didn't find any throttled cfs_rq */
	if (!se)
		inc_rq_hmp_stats(rq, p, change_cra);
}

/* Remove task's contribution from a cpu' HMP statistics */
static void
_dec_hmp_sched_stats_fair(struct rq *rq, struct task_struct *p, int change_cra)
{
	struct cfs_rq *cfs_rq;
	struct sched_entity *se = &p->se;

	/* See comment on efficiency in _inc_hmp_sched_stats_fair */
	if (sched_disable_window_stats)
		return;

	for_each_sched_entity(se) {
		cfs_rq = cfs_rq_of(se);
		dec_cfs_rq_hmp_stats(cfs_rq, p, change_cra);
		if (cfs_rq_throttled(cfs_rq))
			break;
	}

	/* Update rq->hmp_stats only if we didn't find any throttled cfs_rq */
	if (!se)
		dec_rq_hmp_stats(rq, p, change_cra);
}

static void inc_hmp_sched_stats_fair(struct rq *rq, struct task_struct *p)
{
	_inc_hmp_sched_stats_fair(rq, p, 1);
}

static void dec_hmp_sched_stats_fair(struct rq *rq, struct task_struct *p)
{
	_dec_hmp_sched_stats_fair(rq, p, 1);
}

static void fixup_hmp_sched_stats_fair(struct rq *rq, struct task_struct *p,
				       u32 new_task_load, u32 new_pred_demand)
{
	struct cfs_rq *cfs_rq;
	struct sched_entity *se = &p->se;
	s64 task_load_delta = (s64)new_task_load - task_load(p);
	s64 pred_demand_delta = PRED_DEMAND_DELTA;

	for_each_sched_entity(se) {
		cfs_rq = cfs_rq_of(se);

		fixup_cumulative_runnable_avg(&cfs_rq->hmp_stats, p,
					      task_load_delta,
					      pred_demand_delta);
		fixup_nr_big_tasks(&cfs_rq->hmp_stats, p, task_load_delta);
		if (cfs_rq_throttled(cfs_rq))
			break;
	}

	/* Fix up rq->hmp_stats only if we didn't find any throttled cfs_rq */
	if (!se) {
		fixup_cumulative_runnable_avg(&rq->hmp_stats, p,
					      task_load_delta,
					      pred_demand_delta);
		fixup_nr_big_tasks(&rq->hmp_stats, p, task_load_delta);
	}
}

static int task_will_be_throttled(struct task_struct *p);

#else	/* CONFIG_CFS_BANDWIDTH */

inline void reset_cfs_rq_hmp_stats(int cpu, int reset_cra) { }

static void
inc_hmp_sched_stats_fair(struct rq *rq, struct task_struct *p)
{
	inc_nr_big_task(&rq->hmp_stats, p);
	inc_cumulative_runnable_avg(&rq->hmp_stats, p);
}

static void
dec_hmp_sched_stats_fair(struct rq *rq, struct task_struct *p)
{
	dec_nr_big_task(&rq->hmp_stats, p);
	dec_cumulative_runnable_avg(&rq->hmp_stats, p);
}
static void
fixup_hmp_sched_stats_fair(struct rq *rq, struct task_struct *p,
			   u32 new_task_load, u32 new_pred_demand)
{
	s64 task_load_delta = (s64)new_task_load - task_load(p);
	s64 pred_demand_delta = PRED_DEMAND_DELTA;

	fixup_cumulative_runnable_avg(&rq->hmp_stats, p, task_load_delta,
				      pred_demand_delta);
	fixup_nr_big_tasks(&rq->hmp_stats, p, task_load_delta);
}

static inline int task_will_be_throttled(struct task_struct *p)
{
	return 0;
}

void _inc_hmp_sched_stats_fair(struct rq *rq,
			struct task_struct *p, int change_cra)
{
	inc_nr_big_task(&rq->hmp_stats, p);
}

#endif	/* CONFIG_CFS_BANDWIDTH */

/*
 * Reset balance_interval at all sched_domain levels of given cpu, so that it
 * honors kick.
 */
static inline void reset_balance_interval(int cpu)
{
	struct sched_domain *sd;

	if (cpu >= nr_cpu_ids)
		return;

	rcu_read_lock();
	for_each_domain(cpu, sd)
		sd->balance_interval = 0;
	rcu_read_unlock();
}

/*
 * Check if a task is on the "wrong" cpu (i.e its current cpu is not the ideal
 * cpu as per its demand or priority)
 *
 * Returns reason why task needs to be migrated
 */
static inline int migration_needed(struct task_struct *p, int cpu)
{
	int nice;
	struct related_thread_group *grp;

	if (p->state != TASK_RUNNING || p->nr_cpus_allowed == 1)
		return 0;

	/* No need to migrate task that is about to be throttled */
	if (task_will_be_throttled(p))
		return 0;

	if (sched_boost_policy() == SCHED_BOOST_ON_BIG &&
		 cpu_capacity(cpu) != max_capacity && task_sched_boost(p))
		return UP_MIGRATION;

	if (sched_cpu_high_irqload(cpu))
		return IRQLOAD_MIGRATION;

	nice = task_nice(p);
	rcu_read_lock();
	grp = task_related_thread_group(p);
	/*
	 * Don't assume higher capacity means higher power. If the task
	 * is running on the power efficient CPU, avoid migrating it
	 * to a lower capacity cluster.
	 */
	if (!grp && (nice > SCHED_UPMIGRATE_MIN_NICE ||
			upmigrate_discouraged(p)) &&
			cpu_capacity(cpu) > min_capacity &&
			cpu_max_power_cost(cpu) == max_power_cost) {
		rcu_read_unlock();
		return DOWN_MIGRATION;
	}

	if (!task_will_fit(p, cpu)) {
		rcu_read_unlock();
		return UP_MIGRATION;
	}
	rcu_read_unlock();

	return 0;
}

static inline int
kick_active_balance(struct rq *rq, struct task_struct *p, int new_cpu)
{
	unsigned long flags;
	int rc = 0;

	/* Invoke active balance to force migrate currently running task */
	raw_spin_lock_irqsave(&rq->lock, flags);
	if (!rq->active_balance) {
		rq->active_balance = 1;
		rq->push_cpu = new_cpu;
		get_task_struct(p);
		rq->push_task = p;
		rc = 1;
	}
	raw_spin_unlock_irqrestore(&rq->lock, flags);

	return rc;
}

static DEFINE_RAW_SPINLOCK(migration_lock);

static bool do_migration(int reason, int new_cpu, int cpu)
{
	if ((reason == UP_MIGRATION || reason == DOWN_MIGRATION)
				&& same_cluster(new_cpu, cpu))
		return false;

	/* Inter cluster high irqload migrations are OK */
	return new_cpu != cpu;
}

/*
 * Check if currently running task should be migrated to a better cpu.
 *
 * Todo: Effect this via changes to nohz_balancer_kick() and load balance?
 */
void check_for_migration(struct rq *rq, struct task_struct *p)
{
	int cpu = cpu_of(rq), new_cpu;
	int active_balance = 0, reason;

	reason = migration_needed(p, cpu);
	if (!reason)
		return;

	raw_spin_lock(&migration_lock);
	new_cpu = select_best_cpu(p, cpu, reason, 0);

	if (do_migration(reason, new_cpu, cpu)) {
		active_balance = kick_active_balance(rq, p, new_cpu);
		if (active_balance)
			mark_reserved(new_cpu);
	}

	raw_spin_unlock(&migration_lock);

	if (active_balance)
		stop_one_cpu_nowait(cpu, active_load_balance_cpu_stop, rq,
					&rq->active_balance_work);
}

#ifdef CONFIG_CFS_BANDWIDTH

static void init_cfs_rq_hmp_stats(struct cfs_rq *cfs_rq)
{
	cfs_rq->hmp_stats.nr_big_tasks = 0;
	cfs_rq->hmp_stats.cumulative_runnable_avg = 0;
	cfs_rq->hmp_stats.pred_demands_sum = 0;
}

static void inc_cfs_rq_hmp_stats(struct cfs_rq *cfs_rq,
		 struct task_struct *p, int change_cra)
{
	inc_nr_big_task(&cfs_rq->hmp_stats, p);
	if (change_cra)
		inc_cumulative_runnable_avg(&cfs_rq->hmp_stats, p);
}

static void dec_cfs_rq_hmp_stats(struct cfs_rq *cfs_rq,
		 struct task_struct *p, int change_cra)
{
	dec_nr_big_task(&cfs_rq->hmp_stats, p);
	if (change_cra)
		dec_cumulative_runnable_avg(&cfs_rq->hmp_stats, p);
}

static void inc_throttled_cfs_rq_hmp_stats(struct hmp_sched_stats *stats,
			 struct cfs_rq *cfs_rq)
{
	stats->nr_big_tasks += cfs_rq->hmp_stats.nr_big_tasks;
	stats->cumulative_runnable_avg +=
				cfs_rq->hmp_stats.cumulative_runnable_avg;
	stats->pred_demands_sum += cfs_rq->hmp_stats.pred_demands_sum;
}

static void dec_throttled_cfs_rq_hmp_stats(struct hmp_sched_stats *stats,
				 struct cfs_rq *cfs_rq)
{
	stats->nr_big_tasks -= cfs_rq->hmp_stats.nr_big_tasks;
	stats->cumulative_runnable_avg -=
				cfs_rq->hmp_stats.cumulative_runnable_avg;
	stats->pred_demands_sum -= cfs_rq->hmp_stats.pred_demands_sum;

	BUG_ON(stats->nr_big_tasks < 0 ||
		(s64)stats->cumulative_runnable_avg < 0);
	BUG_ON((s64)stats->pred_demands_sum < 0);
}

#else	/* CONFIG_CFS_BANDWIDTH */

static inline void inc_cfs_rq_hmp_stats(struct cfs_rq *cfs_rq,
	 struct task_struct *p, int change_cra) { }

static inline void dec_cfs_rq_hmp_stats(struct cfs_rq *cfs_rq,
	 struct task_struct *p, int change_cra) { }

#endif	/* CONFIG_CFS_BANDWIDTH */

#else	/* CONFIG_SCHED_HMP */

static inline void init_cfs_rq_hmp_stats(struct cfs_rq *cfs_rq) { }

static inline void inc_cfs_rq_hmp_stats(struct cfs_rq *cfs_rq,
	 struct task_struct *p, int change_cra) { }

static inline void dec_cfs_rq_hmp_stats(struct cfs_rq *cfs_rq,
	 struct task_struct *p, int change_cra) { }

#define dec_throttled_cfs_rq_hmp_stats(...)
#define inc_throttled_cfs_rq_hmp_stats(...)

#endif	/* CONFIG_SCHED_HMP */

#if (SCHED_LOAD_SHIFT - SCHED_LOAD_RESOLUTION) != 10 || SCHED_CAPACITY_SHIFT != 10
#error "load tracking assumes 2^10 as unit"
#endif

#define cap_scale(v, s) ((v)*(s) >> SCHED_CAPACITY_SHIFT)

/*
 * We can represent the historical contribution to runnable average as the
 * coefficients of a geometric series.  To do this we sub-divide our runnable
 * history into segments of approximately 1ms (1024us); label the segment that
 * occurred N-ms ago p_N, with p_0 corresponding to the current period, e.g.
 *
 * [<- 1024us ->|<- 1024us ->|<- 1024us ->| ...
 *      p0            p1           p2
 *     (now)       (~1ms ago)  (~2ms ago)
 *
 * Let u_i denote the fraction of p_i that the entity was runnable.
 *
 * We then designate the fractions u_i as our co-efficients, yielding the
 * following representation of historical load:
 *   u_0 + u_1*y + u_2*y^2 + u_3*y^3 + ...
 *
 * We choose y based on the with of a reasonably scheduling period, fixing:
 *   y^32 = 0.5
 *
 * This means that the contribution to load ~32ms ago (u_32) will be weighted
 * approximately half as much as the contribution to load within the last ms
 * (u_0).
 *
 * When a period "rolls over" and we have new u_0`, multiplying the previous
 * sum again by y is sufficient to update:
 *   load_avg = u_0` + y*(u_0 + u_1*y + u_2*y^2 + ... )
 *            = u_0 + u_1*y + u_2*y^2 + ... [re-labeling u_i --> u_{i+1}]
 */
static __always_inline int
__update_load_avg(u64 now, int cpu, struct sched_avg *sa,
		  unsigned long weight, int running, struct cfs_rq *cfs_rq)
{
	u64 delta, scaled_delta, periods;
	u32 contrib;
	unsigned int delta_w, scaled_delta_w, decayed = 0;
	unsigned long scale_freq, scale_cpu;

	delta = now - sa->last_update_time;
	/*
	 * This should only happen when time goes backwards, which it
	 * unfortunately does during sched clock init when we swap over to TSC.
	 */
	if ((s64)delta < 0) {
		sa->last_update_time = now;
		return 0;
	}

	/*
	 * Use 1024ns as the unit of measurement since it's a reasonable
	 * approximation of 1us and fast to compute.
	 */
	delta >>= 10;
	if (!delta)
		return 0;
	sa->last_update_time = now;

	scale_freq = arch_scale_freq_capacity(NULL, cpu);
	scale_cpu = arch_scale_cpu_capacity(NULL, cpu);
	trace_sched_contrib_scale_f(cpu, scale_freq, scale_cpu);

	/* delta_w is the amount already accumulated against our next period */
	delta_w = sa->period_contrib;
	if (delta + delta_w >= 1024) {
		decayed = 1;

		/* how much left for next period will start over, we don't know yet */
		sa->period_contrib = 0;

		/*
		 * Now that we know we're crossing a period boundary, figure
		 * out how much from delta we need to complete the current
		 * period and accrue it.
		 */
		delta_w = 1024 - delta_w;
		scaled_delta_w = cap_scale(delta_w, scale_freq);
		if (weight) {
			sa->load_sum += weight * scaled_delta_w;
			if (cfs_rq) {
				cfs_rq->runnable_load_sum +=
						weight * scaled_delta_w;
			}
		}
		if (running)
			sa->util_sum += scaled_delta_w * scale_cpu;

		delta -= delta_w;

		/* Figure out how many additional periods this update spans */
		periods = delta / 1024;
		delta %= 1024;

		sa->load_sum = decay_load(sa->load_sum, periods + 1);
		if (cfs_rq) {
			cfs_rq->runnable_load_sum =
				decay_load(cfs_rq->runnable_load_sum, periods + 1);
		}
		sa->util_sum = decay_load((u64)(sa->util_sum), periods + 1);

		/* Efficiently calculate \sum (1..n_period) 1024*y^i */
		contrib = __compute_runnable_contrib(periods);
		contrib = cap_scale(contrib, scale_freq);
		if (weight) {
			sa->load_sum += weight * contrib;
			if (cfs_rq)
				cfs_rq->runnable_load_sum += weight * contrib;
		}
		if (running)
			sa->util_sum += contrib * scale_cpu;
	}

	/* Remainder of delta accrued against u_0` */
	scaled_delta = cap_scale(delta, scale_freq);
	if (weight) {
		sa->load_sum += weight * scaled_delta;
		if (cfs_rq)
			cfs_rq->runnable_load_sum += weight * scaled_delta;
	}

	if (running)
		sa->util_sum += scaled_delta * scale_cpu;

	sa->period_contrib += delta;

	if (decayed) {
		sa->load_avg = div_u64(sa->load_sum, LOAD_AVG_MAX);
		if (cfs_rq) {
			cfs_rq->runnable_load_avg =
				div_u64(cfs_rq->runnable_load_sum, LOAD_AVG_MAX);
		}
		sa->util_avg = sa->util_sum / LOAD_AVG_MAX;
	}

	return decayed;
}

/*
 * Signed add and clamp on underflow.
 *
 * Explicitly do a load-store to ensure the intermediate value never hits
 * memory. This allows lockless observations without ever seeing the negative
 * values.
 */
#define add_positive(_ptr, _val) do {                           \
	typeof(_ptr) ptr = (_ptr);                              \
	typeof(_val) val = (_val);                              \
	typeof(*ptr) res, var = READ_ONCE(*ptr);                \
								\
	res = var + val;                                        \
								\
	if (val < 0 && res > var)                               \
		res = 0;                                        \
								\
	WRITE_ONCE(*ptr, res);                                  \
} while (0)

#ifdef CONFIG_FAIR_GROUP_SCHED
/**
 * update_tg_load_avg - update the tg's load avg
 * @cfs_rq: the cfs_rq whose avg changed
 * @force: update regardless of how small the difference
 *
 * This function 'ensures': tg->load_avg := \Sum tg->cfs_rq[]->avg.load.
 * However, because tg->load_avg is a global value there are performance
 * considerations.
 *
 * In order to avoid having to look at the other cfs_rq's, we use a
 * differential update where we store the last value we propagated. This in
 * turn allows skipping updates if the differential is 'small'.
 *
 * Updating tg's load_avg is necessary before update_cfs_share() (which is
 * done) and effective_load() (which is not done because it is too costly).
 */
static inline void update_tg_load_avg(struct cfs_rq *cfs_rq, int force)
{
	long delta = cfs_rq->avg.load_avg - cfs_rq->tg_load_avg_contrib;

	/*
	 * No need to update load_avg for root_task_group as it is not used.
	 */
	if (cfs_rq->tg == &root_task_group)
		return;

	if (force || abs(delta) > cfs_rq->tg_load_avg_contrib / 64) {
		atomic_long_add(delta, &cfs_rq->tg->load_avg);
		cfs_rq->tg_load_avg_contrib = cfs_rq->avg.load_avg;
	}
}

/*
 * Called within set_task_rq() right before setting a task's cpu. The
 * caller only guarantees p->pi_lock is held; no other assumptions,
 * including the state of rq->lock, should be made.
 */
void set_task_rq_fair(struct sched_entity *se,
		      struct cfs_rq *prev, struct cfs_rq *next)
{
	if (!sched_feat(ATTACH_AGE_LOAD))
		return;

	/*
	 * We are supposed to update the task to "current" time, then its up to
	 * date and ready to go to new CPU/cfs_rq. But we have difficulty in
	 * getting what current time is, so simply throw away the out-of-date
	 * time. This will result in the wakee task is less decayed, but giving
	 * the wakee more load sounds not bad.
	 */
	if (se->avg.last_update_time && prev) {
		u64 p_last_update_time;
		u64 n_last_update_time;

#ifndef CONFIG_64BIT
		u64 p_last_update_time_copy;
		u64 n_last_update_time_copy;

		do {
			p_last_update_time_copy = prev->load_last_update_time_copy;
			n_last_update_time_copy = next->load_last_update_time_copy;

			smp_rmb();

			p_last_update_time = prev->avg.last_update_time;
			n_last_update_time = next->avg.last_update_time;

		} while (p_last_update_time != p_last_update_time_copy ||
			 n_last_update_time != n_last_update_time_copy);
#else
		p_last_update_time = prev->avg.last_update_time;
		n_last_update_time = next->avg.last_update_time;
#endif
		__update_load_avg(p_last_update_time, cpu_of(rq_of(prev)),
				  &se->avg, 0, 0, NULL);
		se->avg.last_update_time = n_last_update_time;
	}
}

/* Take into account change of utilization of a child task group */
static inline void
update_tg_cfs_util(struct cfs_rq *cfs_rq, struct sched_entity *se)
{
	struct cfs_rq *gcfs_rq = group_cfs_rq(se);
	long delta = gcfs_rq->avg.util_avg - se->avg.util_avg;

	/* Nothing to update */
	if (!delta)
		return;

	/* Set new sched_entity's utilization */
	se->avg.util_avg = gcfs_rq->avg.util_avg;
	se->avg.util_sum = se->avg.util_avg * LOAD_AVG_MAX;

	/* Update parent cfs_rq utilization */
	add_positive(&cfs_rq->avg.util_avg, delta);
	cfs_rq->avg.util_sum = cfs_rq->avg.util_avg * LOAD_AVG_MAX;
}

/* Take into account change of load of a child task group */
static inline void
update_tg_cfs_load(struct cfs_rq *cfs_rq, struct sched_entity *se)
{
	struct cfs_rq *gcfs_rq = group_cfs_rq(se);
	long delta, load = gcfs_rq->avg.load_avg;

	/*
	 * If the load of group cfs_rq is null, the load of the
	 * sched_entity will also be null so we can skip the formula
	 */
	if (load) {
		long tg_load;

		/* Get tg's load and ensure tg_load > 0 */
		tg_load = atomic_long_read(&gcfs_rq->tg->load_avg) + 1;

		/* Ensure tg_load >= load and updated with current load*/
		tg_load -= gcfs_rq->tg_load_avg_contrib;
		tg_load += load;

		/*
		 * We need to compute a correction term in the case that the
		 * task group is consuming more CPU than a task of equal
		 * weight. A task with a weight equals to tg->shares will have
		 * a load less or equal to scale_load_down(tg->shares).
		 * Similarly, the sched_entities that represent the task group
		 * at parent level, can't have a load higher than
		 * scale_load_down(tg->shares). And the Sum of sched_entities'
		 * load must be <= scale_load_down(tg->shares).
		 */
		if (tg_load > scale_load_down(gcfs_rq->tg->shares)) {
			/* scale gcfs_rq's load into tg's shares*/
			load *= scale_load_down(gcfs_rq->tg->shares);
			load /= tg_load;
		}
	}

	delta = load - se->avg.load_avg;

	/* Nothing to update */
	if (!delta)
		return;

	/* Set new sched_entity's load */
	se->avg.load_avg = load;
	se->avg.load_sum = se->avg.load_avg * LOAD_AVG_MAX;

	/* Update parent cfs_rq load */
	add_positive(&cfs_rq->avg.load_avg, delta);
	cfs_rq->avg.load_sum = cfs_rq->avg.load_avg * LOAD_AVG_MAX;

	/*
	 * If the sched_entity is already enqueued, we also have to update the
	 * runnable load avg.
	 */
	if (se->on_rq) {
		/* Update parent cfs_rq runnable_load_avg */
		add_positive(&cfs_rq->runnable_load_avg, delta);
		cfs_rq->runnable_load_sum = cfs_rq->runnable_load_avg * LOAD_AVG_MAX;
	}
}

static inline void set_tg_cfs_propagate(struct cfs_rq *cfs_rq)
{
	cfs_rq->propagate_avg = 1;
}

static inline int test_and_clear_tg_cfs_propagate(struct sched_entity *se)
{
	struct cfs_rq *cfs_rq = group_cfs_rq(se);

	if (!cfs_rq->propagate_avg)
		return 0;

	cfs_rq->propagate_avg = 0;
	return 1;
}

/* Update task and its cfs_rq load average */
static inline int propagate_entity_load_avg(struct sched_entity *se)
{
	struct cfs_rq *cfs_rq;

	if (entity_is_task(se))
		return 0;

	if (!test_and_clear_tg_cfs_propagate(se))
		return 0;

	cfs_rq = cfs_rq_of(se);

	set_tg_cfs_propagate(cfs_rq);

	update_tg_cfs_util(cfs_rq, se);
	update_tg_cfs_load(cfs_rq, se);

	return 1;
}

#else /* CONFIG_FAIR_GROUP_SCHED */

static inline void update_tg_load_avg(struct cfs_rq *cfs_rq, int force) {}

static inline int propagate_entity_load_avg(struct sched_entity *se)
{
	return 0;
}

static inline void set_tg_cfs_propagate(struct cfs_rq *cfs_rq) {}

#endif /* CONFIG_FAIR_GROUP_SCHED */

static inline void cfs_rq_util_change(struct cfs_rq *cfs_rq)
{
        if (&this_rq()->cfs == cfs_rq) {
                /*
                 * There are a few boundary cases this might miss but it should
                 * get called often enough that that should (hopefully) not be
                 * a real problem -- added to that it only calls on the local
                 * CPU, so if we enqueue remotely we'll miss an update, but
                 * the next tick/schedule should update.
                 *
                 * It will not get called when we go idle, because the idle
                 * thread is a different class (!fair), nor will the utilization
                 * number include things like RT tasks.
                 *
                 * As is, the util number is not freq-invariant (we'd have to
                 * implement arch_scale_freq_capacity() for that).
                 *
                 * See cpu_util().
                 */
                cpufreq_update_util(rq_of(cfs_rq), 0);
        }
}

static inline u64 cfs_rq_clock_task(struct cfs_rq *cfs_rq);

/*
 * Unsigned subtract and clamp on underflow.
 *
 * Explicitly do a load-store to ensure the intermediate value never hits
 * memory. This allows lockless observations without ever seeing the negative
 * values.
 */
#define sub_positive(_ptr, _val) do {				\
	typeof(_ptr) ptr = (_ptr);				\
	typeof(*ptr) val = (_val);				\
	typeof(*ptr) res, var = READ_ONCE(*ptr);		\
	res = var - val;					\
	if (res > var)						\
		res = 0;					\
	WRITE_ONCE(*ptr, res);					\
} while (0)

/**
 * update_cfs_rq_load_avg - update the cfs_rq's load/util averages
 * @now: current time, as per cfs_rq_clock_task()
 * @cfs_rq: cfs_rq to update
 * @update_freq: should we call cfs_rq_util_change() or will the call do so
 *
 * The cfs_rq avg is the direct sum of all its entities (blocked and runnable)
 * avg. The immediate corollary is that all (fair) tasks must be attached, see
 * post_init_entity_util_avg().
 *
 * cfs_rq->avg is used for task_h_load() and update_cfs_share() for example.
 *
 * Returns true if the load decayed or we removed load.
 *
 * Since both these conditions indicate a changed cfs_rq->avg.load we should
 * call update_tg_load_avg() when this function returns true.
 */
static inline int
update_cfs_rq_load_avg(u64 now, struct cfs_rq *cfs_rq, bool update_freq)
{
	struct sched_avg *sa = &cfs_rq->avg;
	int decayed, removed = 0, removed_util = 0;

	if (atomic_long_read(&cfs_rq->removed_load_avg)) {
		s64 r = atomic_long_xchg(&cfs_rq->removed_load_avg, 0);
		sub_positive(&sa->load_avg, r);
		sub_positive(&sa->load_sum, r * LOAD_AVG_MAX);
		removed = 1;
		set_tg_cfs_propagate(cfs_rq);
	}

	if (atomic_long_read(&cfs_rq->removed_util_avg)) {
		long r = atomic_long_xchg(&cfs_rq->removed_util_avg, 0);
		sub_positive(&sa->util_avg, r);
		sub_positive(&sa->util_sum, r * LOAD_AVG_MAX);
		removed_util = 1;
		set_tg_cfs_propagate(cfs_rq);
	}

	decayed = __update_load_avg(now, cpu_of(rq_of(cfs_rq)), sa,
		scale_load_down(cfs_rq->load.weight), cfs_rq->curr != NULL, cfs_rq);

#ifndef CONFIG_64BIT
	smp_wmb();
	cfs_rq->load_last_update_time_copy = sa->last_update_time;
#endif

	/* Trace CPU load, unless cfs_rq belongs to a non-root task_group */
	if (cfs_rq == &rq_of(cfs_rq)->cfs)
		trace_sched_load_avg_cpu(cpu_of(rq_of(cfs_rq)), cfs_rq);

	if (update_freq && (decayed || removed_util))
		cfs_rq_util_change(cfs_rq);

	return decayed || removed;
}

/*
 * Optional action to be done while updating the load average
 */
#define UPDATE_TG	0x1
#define SKIP_AGE_LOAD	0x2

/* Update task and its cfs_rq load average */
static inline void update_load_avg(struct sched_entity *se, int flags)
{
	struct cfs_rq *cfs_rq = cfs_rq_of(se);
	u64 now = cfs_rq_clock_task(cfs_rq);
	int cpu = cpu_of(rq_of(cfs_rq));
	int decayed;
	void *ptr = NULL;

	/*
	 * Track task load average for carrying it to new CPU after migrated, and
	 * track group sched_entity load average for task_h_load calc in migration
	 */
	if (se->avg.last_update_time && !(flags & SKIP_AGE_LOAD)) {
		__update_load_avg(now, cpu, &se->avg,
			  se->on_rq * scale_load_down(se->load.weight),
			  cfs_rq->curr == se, NULL);
	}

	decayed  = update_cfs_rq_load_avg(now, cfs_rq, true);
	decayed |= propagate_entity_load_avg(se);

	if (decayed && (flags & UPDATE_TG))
		update_tg_load_avg(cfs_rq, 0);

	if (entity_is_task(se)) {
#ifdef CONFIG_SCHED_WALT
		ptr = (void *)&(task_of(se)->ravg);
#endif
		trace_sched_load_avg_task(task_of(se), &se->avg, ptr);
	}
}

/**
 * attach_entity_load_avg - attach this entity to its cfs_rq load avg
 * @cfs_rq: cfs_rq to attach to
 * @se: sched_entity to attach
 *
 * Must call update_cfs_rq_load_avg() before this, since we rely on
 * cfs_rq->avg.last_update_time being current.
 */
static void attach_entity_load_avg(struct cfs_rq *cfs_rq, struct sched_entity *se)
{
	se->avg.last_update_time = cfs_rq->avg.last_update_time;
	cfs_rq->avg.load_avg += se->avg.load_avg;
	cfs_rq->avg.load_sum += se->avg.load_sum;
	cfs_rq->avg.util_avg += se->avg.util_avg;
	cfs_rq->avg.util_sum += se->avg.util_sum;
	set_tg_cfs_propagate(cfs_rq);

	cfs_rq_util_change(cfs_rq);
}

/**
 * detach_entity_load_avg - detach this entity from its cfs_rq load avg
 * @cfs_rq: cfs_rq to detach from
 * @se: sched_entity to detach
 *
 * Must call update_cfs_rq_load_avg() before this, since we rely on
 * cfs_rq->avg.last_update_time being current.
 */
static void detach_entity_load_avg(struct cfs_rq *cfs_rq, struct sched_entity *se)
{

	sub_positive(&cfs_rq->avg.load_avg, se->avg.load_avg);
	sub_positive(&cfs_rq->avg.load_sum, se->avg.load_sum);
	sub_positive(&cfs_rq->avg.util_avg, se->avg.util_avg);
	sub_positive(&cfs_rq->avg.util_sum, se->avg.util_sum);
	set_tg_cfs_propagate(cfs_rq);

	cfs_rq_util_change(cfs_rq);
}

/* Add the load generated by se into cfs_rq's load average */
static inline void
enqueue_entity_load_avg(struct cfs_rq *cfs_rq, struct sched_entity *se)
{
	struct sched_avg *sa = &se->avg;

	cfs_rq->runnable_load_avg += sa->load_avg;
	cfs_rq->runnable_load_sum += sa->load_sum;

	if (!sa->last_update_time) {
		attach_entity_load_avg(cfs_rq, se);
		update_tg_load_avg(cfs_rq, 0);
	}
}

/* Remove the runnable load generated by se from cfs_rq's runnable load average */
static inline void
dequeue_entity_load_avg(struct cfs_rq *cfs_rq, struct sched_entity *se)
{
	cfs_rq->runnable_load_avg =
		max_t(long, cfs_rq->runnable_load_avg - se->avg.load_avg, 0);
	cfs_rq->runnable_load_sum =
		max_t(s64,  cfs_rq->runnable_load_sum - se->avg.load_sum, 0);
}

#ifndef CONFIG_64BIT
static inline u64 cfs_rq_last_update_time(struct cfs_rq *cfs_rq)
{
	u64 last_update_time_copy;
	u64 last_update_time;

	do {
		last_update_time_copy = cfs_rq->load_last_update_time_copy;
		smp_rmb();
		last_update_time = cfs_rq->avg.last_update_time;
	} while (last_update_time != last_update_time_copy);

	return last_update_time;
}
#else
static inline u64 cfs_rq_last_update_time(struct cfs_rq *cfs_rq)
{
	return cfs_rq->avg.last_update_time;
}
#endif

/*
 * Synchronize entity load avg of dequeued entity without locking
 * the previous rq.
 */
void sync_entity_load_avg(struct sched_entity *se)
{
	struct cfs_rq *cfs_rq = cfs_rq_of(se);
	u64 last_update_time;

	last_update_time = cfs_rq_last_update_time(cfs_rq);
	__update_load_avg(last_update_time, cpu_of(rq_of(cfs_rq)), &se->avg, 0, 0, NULL);
}

/*
 * Task first catches up with cfs_rq, and then subtract
 * itself from the cfs_rq (task must be off the queue now).
 */
void remove_entity_load_avg(struct sched_entity *se)
{
	struct cfs_rq *cfs_rq = cfs_rq_of(se);

	/*
	 * tasks cannot exit without having gone through wake_up_new_task() ->
	 * post_init_entity_util_avg() which will have added things to the
	 * cfs_rq, so we can remove unconditionally.
	 *
	 * Similarly for groups, they will have passed through
	 * post_init_entity_util_avg() before unregister_sched_fair_group()
	 * calls this.
	 */

	sync_entity_load_avg(se);
	atomic_long_add(se->avg.load_avg, &cfs_rq->removed_load_avg);
	atomic_long_add(se->avg.util_avg, &cfs_rq->removed_util_avg);
}

/*
 * Update the rq's load with the elapsed running time before entering
 * idle. if the last scheduled task is not a CFS task, idle_enter will
 * be the only way to update the runnable statistic.
 */
void idle_enter_fair(struct rq *this_rq)
{
}

/*
 * Update the rq's load with the elapsed idle time before a task is
 * scheduled. if the newly scheduled task is not a CFS task, idle_exit will
 * be the only way to update the runnable statistic.
 */
void idle_exit_fair(struct rq *this_rq)
{
}

static inline unsigned long cfs_rq_runnable_load_avg(struct cfs_rq *cfs_rq)
{
	return cfs_rq->runnable_load_avg;
}

static inline unsigned long cfs_rq_load_avg(struct cfs_rq *cfs_rq)
{
	return cfs_rq->avg.load_avg;
}

static int idle_balance(struct rq *this_rq);

#else /* CONFIG_SMP */

static inline int
update_cfs_rq_load_avg(u64 now, struct cfs_rq *cfs_rq, bool update_freq)
{
	return 0;
}

#define UPDATE_TG	0x0
#define SKIP_AGE_LOAD	0x0

static inline void update_load_avg(struct sched_entity *se, int not_used1){}
static inline void
enqueue_entity_load_avg(struct cfs_rq *cfs_rq, struct sched_entity *se) {}
static inline void
dequeue_entity_load_avg(struct cfs_rq *cfs_rq, struct sched_entity *se) {}
static inline void remove_entity_load_avg(struct sched_entity *se) {}

static inline void
attach_entity_load_avg(struct cfs_rq *cfs_rq, struct sched_entity *se) {}
static inline void
detach_entity_load_avg(struct cfs_rq *cfs_rq, struct sched_entity *se) {}

static inline int idle_balance(struct rq *rq)
{
	return 0;
}

static inline void inc_cfs_rq_hmp_stats(struct cfs_rq *cfs_rq,
	 struct task_struct *p, int change_cra) { }

static inline void dec_cfs_rq_hmp_stats(struct cfs_rq *cfs_rq,
	 struct task_struct *p, int change_cra) { }

#endif /* CONFIG_SMP */

static void enqueue_sleeper(struct cfs_rq *cfs_rq, struct sched_entity *se)
{
#ifdef CONFIG_SCHEDSTATS
	struct task_struct *tsk = NULL;

	if (entity_is_task(se))
		tsk = task_of(se);

	if (se->statistics.sleep_start) {
		u64 delta = rq_clock(rq_of(cfs_rq)) - se->statistics.sleep_start;

		if ((s64)delta < 0)
			delta = 0;

		if (unlikely(delta > se->statistics.sleep_max))
			se->statistics.sleep_max = delta;

		se->statistics.sleep_start = 0;
		se->statistics.sum_sleep_runtime += delta;

		if (tsk) {
			account_scheduler_latency(tsk, delta >> 10, 1);
			trace_sched_stat_sleep(tsk, delta);
		}
	}
	if (se->statistics.block_start) {
		u64 delta = rq_clock(rq_of(cfs_rq)) - se->statistics.block_start;

		if ((s64)delta < 0)
			delta = 0;

		if (unlikely(delta > se->statistics.block_max))
			se->statistics.block_max = delta;

		se->statistics.block_start = 0;
		se->statistics.sum_sleep_runtime += delta;

		if (tsk) {
			if (tsk->in_iowait) {
				se->statistics.iowait_sum += delta;
				se->statistics.iowait_count++;
				trace_sched_stat_iowait(tsk, delta);
			}

			trace_sched_stat_blocked(tsk, delta);
			trace_sched_blocked_reason(tsk);

			/*
			 * Blocking time is in units of nanosecs, so shift by
			 * 20 to get a milliseconds-range estimation of the
			 * amount of time that the task spent sleeping:
			 */
			if (unlikely(prof_on == SLEEP_PROFILING)) {
				profile_hits(SLEEP_PROFILING,
						(void *)get_wchan(tsk),
						delta >> 20);
			}
			account_scheduler_latency(tsk, delta >> 10, 0);
		}
	}
#endif
}

static void check_spread(struct cfs_rq *cfs_rq, struct sched_entity *se)
{
#ifdef CONFIG_SCHED_DEBUG
	s64 d = se->vruntime - cfs_rq->min_vruntime;

	if (d < 0)
		d = -d;

	if (d > 3*sysctl_sched_latency)
		schedstat_inc(cfs_rq, nr_spread_over);
#endif
}

static void
place_entity(struct cfs_rq *cfs_rq, struct sched_entity *se, int initial)
{
	u64 vruntime = cfs_rq->min_vruntime;

	/*
	 * The 'current' period is already promised to the current tasks,
	 * however the extra weight of the new task will slow them down a
	 * little, place the new task so that it fits in the slot that
	 * stays open at the end.
	 */
	if (initial && sched_feat(START_DEBIT))
		vruntime += sched_vslice(cfs_rq, se);

	/* sleeps up to a single latency don't count. */
	if (!initial) {
		unsigned long thresh = sysctl_sched_latency;

		/*
		 * Halve their sleep time's effect, to allow
		 * for a gentler effect of sleepers:
		 */
		if (sched_feat(GENTLE_FAIR_SLEEPERS))
			thresh >>= 1;

		vruntime -= thresh;
	}

	/* ensure we never gain time by being placed backwards. */
	se->vruntime = max_vruntime(se->vruntime, vruntime);
}

static void check_enqueue_throttle(struct cfs_rq *cfs_rq);

static void
enqueue_entity(struct cfs_rq *cfs_rq, struct sched_entity *se, int flags)
{
	/*
	 * Update the normalized vruntime before updating min_vruntime
	 * through calling update_curr().
	 */
	if (!(flags & ENQUEUE_WAKEUP) || (flags & ENQUEUE_WAKING))
		se->vruntime += cfs_rq->min_vruntime;

	/*
	 * Update run-time statistics of the 'current'.
	 */
	update_curr(cfs_rq);
	update_load_avg(se, UPDATE_TG);
	enqueue_entity_load_avg(cfs_rq, se);
	update_cfs_shares(se);
	account_entity_enqueue(cfs_rq, se);

	if (flags & ENQUEUE_WAKEUP) {
		place_entity(cfs_rq, se, 0);
		enqueue_sleeper(cfs_rq, se);
	}

	update_stats_enqueue(cfs_rq, se);
	check_spread(cfs_rq, se);
	if (se != cfs_rq->curr)
		__enqueue_entity(cfs_rq, se);
	se->on_rq = 1;

	if (cfs_rq->nr_running == 1) {
		list_add_leaf_cfs_rq(cfs_rq);
		check_enqueue_throttle(cfs_rq);
	}
}

static void __clear_buddies_last(struct sched_entity *se)
{
	for_each_sched_entity(se) {
		struct cfs_rq *cfs_rq = cfs_rq_of(se);
		if (cfs_rq->last != se)
			break;

		cfs_rq->last = NULL;
	}
}

static void __clear_buddies_next(struct sched_entity *se)
{
	for_each_sched_entity(se) {
		struct cfs_rq *cfs_rq = cfs_rq_of(se);
		if (cfs_rq->next != se)
			break;

		cfs_rq->next = NULL;
	}
}

static void __clear_buddies_skip(struct sched_entity *se)
{
	for_each_sched_entity(se) {
		struct cfs_rq *cfs_rq = cfs_rq_of(se);
		if (cfs_rq->skip != se)
			break;

		cfs_rq->skip = NULL;
	}
}

static void clear_buddies(struct cfs_rq *cfs_rq, struct sched_entity *se)
{
	if (cfs_rq->last == se)
		__clear_buddies_last(se);

	if (cfs_rq->next == se)
		__clear_buddies_next(se);

	if (cfs_rq->skip == se)
		__clear_buddies_skip(se);
}

static __always_inline void return_cfs_rq_runtime(struct cfs_rq *cfs_rq);

static void
dequeue_entity(struct cfs_rq *cfs_rq, struct sched_entity *se, int flags)
{
	/*
	 * Update run-time statistics of the 'current'.
	 */
	update_curr(cfs_rq);

	/*
	 * When dequeuing a sched_entity, we must:
	 *   - Update loads to have both entity and cfs_rq synced with now.
	 *   - Substract its load from the cfs_rq->runnable_avg.
	 *   - Substract its previous weight from cfs_rq->load.weight.
	 *   - For group entity, update its weight to reflect the new share
	 *     of its group cfs_rq.
	 */
	update_load_avg(se, UPDATE_TG);
	dequeue_entity_load_avg(cfs_rq, se);

	update_stats_dequeue(cfs_rq, se);
	if (flags & DEQUEUE_SLEEP) {
#ifdef CONFIG_SCHEDSTATS
		if (entity_is_task(se)) {
			struct task_struct *tsk = task_of(se);

			if (tsk->state & TASK_INTERRUPTIBLE)
				se->statistics.sleep_start = rq_clock(rq_of(cfs_rq));
			if (tsk->state & TASK_UNINTERRUPTIBLE)
				se->statistics.block_start = rq_clock(rq_of(cfs_rq));
		}
#endif
	}

	clear_buddies(cfs_rq, se);

	if (se != cfs_rq->curr)
		__dequeue_entity(cfs_rq, se);
	se->on_rq = 0;
	account_entity_dequeue(cfs_rq, se);

	/*
	 * Normalize the entity after updating the min_vruntime because the
	 * update can refer to the ->curr item and we need to reflect this
	 * movement in our normalized position.
	 */
	if (!(flags & DEQUEUE_SLEEP))
		se->vruntime -= cfs_rq->min_vruntime;

	/* return excess runtime on last dequeue */
	return_cfs_rq_runtime(cfs_rq);

	update_min_vruntime(cfs_rq);
	update_cfs_shares(se);
}

/*
 * Preempt the current task with a newly woken task if needed:
 */
static void
check_preempt_tick(struct cfs_rq *cfs_rq, struct sched_entity *curr)
{
	unsigned long ideal_runtime, delta_exec;
	struct sched_entity *se;
	s64 delta;

	ideal_runtime = sched_slice(cfs_rq, curr);
	delta_exec = curr->sum_exec_runtime - curr->prev_sum_exec_runtime;
	if (delta_exec > ideal_runtime) {
		resched_curr(rq_of(cfs_rq));
		/*
		 * The current task ran long enough, ensure it doesn't get
		 * re-elected due to buddy favours.
		 */
		clear_buddies(cfs_rq, curr);
		return;
	}

	/*
	 * Ensure that a task that missed wakeup preemption by a
	 * narrow margin doesn't have to wait for a full slice.
	 * This also mitigates buddy induced latencies under load.
	 */
	if (delta_exec < sysctl_sched_min_granularity)
		return;

	se = __pick_first_entity(cfs_rq);
	delta = curr->vruntime - se->vruntime;

	if (delta < 0)
		return;

	if (delta > ideal_runtime)
		resched_curr(rq_of(cfs_rq));
}

static void
set_next_entity(struct cfs_rq *cfs_rq, struct sched_entity *se)
{
	/* 'current' is not kept within the tree. */
	if (se->on_rq) {
		/*
		 * Any task has to be enqueued before it get to execute on
		 * a CPU. So account for the time it spent waiting on the
		 * runqueue.
		 */
		update_stats_wait_end(cfs_rq, se);
		__dequeue_entity(cfs_rq, se);
		update_load_avg(se, UPDATE_TG);
	}

	update_stats_curr_start(cfs_rq, se);
	cfs_rq->curr = se;
#ifdef CONFIG_SCHEDSTATS
	/*
	 * Track our maximum slice length, if the CPU's load is at
	 * least twice that of our own weight (i.e. dont track it
	 * when there are only lesser-weight tasks around):
	 */
	if (rq_of(cfs_rq)->load.weight >= 2*se->load.weight) {
		se->statistics.slice_max = max(se->statistics.slice_max,
			se->sum_exec_runtime - se->prev_sum_exec_runtime);
	}
#endif
	se->prev_sum_exec_runtime = se->sum_exec_runtime;
}

static int
wakeup_preempt_entity(struct sched_entity *curr, struct sched_entity *se);

/*
 * Pick the next process, keeping these things in mind, in this order:
 * 1) keep things fair between processes/task groups
 * 2) pick the "next" process, since someone really wants that to run
 * 3) pick the "last" process, for cache locality
 * 4) do not run the "skip" process, if something else is available
 */
static struct sched_entity *
pick_next_entity(struct cfs_rq *cfs_rq, struct sched_entity *curr)
{
	struct sched_entity *left = __pick_first_entity(cfs_rq);
	struct sched_entity *se;

	/*
	 * If curr is set we have to see if its left of the leftmost entity
	 * still in the tree, provided there was anything in the tree at all.
	 */
	if (!left || (curr && entity_before(curr, left)))
		left = curr;

	se = left; /* ideally we run the leftmost entity */

	/*
	 * Avoid running the skip buddy, if running something else can
	 * be done without getting too unfair.
	 */
	if (cfs_rq->skip == se) {
		struct sched_entity *second;

		if (se == curr) {
			second = __pick_first_entity(cfs_rq);
		} else {
			second = __pick_next_entity(se);
			if (!second || (curr && entity_before(curr, second)))
				second = curr;
		}

		if (second && wakeup_preempt_entity(second, left) < 1)
			se = second;
	}

	/*
	 * Prefer last buddy, try to return the CPU to a preempted task.
	 */
	if (cfs_rq->last && wakeup_preempt_entity(cfs_rq->last, left) < 1)
		se = cfs_rq->last;

	/*
	 * Someone really wants this to run. If it's not unfair, run it.
	 */
	if (cfs_rq->next && wakeup_preempt_entity(cfs_rq->next, left) < 1)
		se = cfs_rq->next;

	clear_buddies(cfs_rq, se);

	return se;
}

static bool check_cfs_rq_runtime(struct cfs_rq *cfs_rq);

static void put_prev_entity(struct cfs_rq *cfs_rq, struct sched_entity *prev)
{
	/*
	 * If still on the runqueue then deactivate_task()
	 * was not called and update_curr() has to be done:
	 */
	if (prev->on_rq)
		update_curr(cfs_rq);

	/* throttle cfs_rqs exceeding runtime */
	check_cfs_rq_runtime(cfs_rq);

	check_spread(cfs_rq, prev);
	if (prev->on_rq) {
		update_stats_wait_start(cfs_rq, prev);
		/* Put 'current' back into the tree. */
		__enqueue_entity(cfs_rq, prev);
		/* in !on_rq case, update occurred at dequeue */
		update_load_avg(prev, 0);
	}
	cfs_rq->curr = NULL;
}

static void
entity_tick(struct cfs_rq *cfs_rq, struct sched_entity *curr, int queued)
{
	/*
	 * Update run-time statistics of the 'current'.
	 */
	update_curr(cfs_rq);

	/*
	 * Ensure that runnable average is periodically updated.
	 */
	update_load_avg(curr, UPDATE_TG);
	update_cfs_shares(curr);

#ifdef CONFIG_SCHED_HRTICK
	/*
	 * queued ticks are scheduled to match the slice, so don't bother
	 * validating it and just reschedule.
	 */
	if (queued) {
		resched_curr(rq_of(cfs_rq));
		return;
	}
	/*
	 * don't let the period tick interfere with the hrtick preemption
	 */
	if (!sched_feat(DOUBLE_TICK) &&
			hrtimer_active(&rq_of(cfs_rq)->hrtick_timer))
		return;
#endif

	if (cfs_rq->nr_running > 1)
		check_preempt_tick(cfs_rq, curr);
}


/**************************************************
 * CFS bandwidth control machinery
 */

#ifdef CONFIG_CFS_BANDWIDTH

#ifdef HAVE_JUMP_LABEL
static struct static_key __cfs_bandwidth_used;

static inline bool cfs_bandwidth_used(void)
{
	return static_key_false(&__cfs_bandwidth_used);
}

void cfs_bandwidth_usage_inc(void)
{
	static_key_slow_inc(&__cfs_bandwidth_used);
}

void cfs_bandwidth_usage_dec(void)
{
	static_key_slow_dec(&__cfs_bandwidth_used);
}
#else /* HAVE_JUMP_LABEL */
static bool cfs_bandwidth_used(void)
{
	return true;
}

void cfs_bandwidth_usage_inc(void) {}
void cfs_bandwidth_usage_dec(void) {}
#endif /* HAVE_JUMP_LABEL */

/*
 * default period for cfs group bandwidth.
 * default: 0.1s, units: nanoseconds
 */
static inline u64 default_cfs_period(void)
{
	return 100000000ULL;
}

static inline u64 sched_cfs_bandwidth_slice(void)
{
	return (u64)sysctl_sched_cfs_bandwidth_slice * NSEC_PER_USEC;
}

/*
 * Replenish runtime according to assigned quota and update expiration time.
 * We use sched_clock_cpu directly instead of rq->clock to avoid adding
 * additional synchronization around rq->lock.
 *
 * requires cfs_b->lock
 */
void __refill_cfs_bandwidth_runtime(struct cfs_bandwidth *cfs_b)
{
	u64 now;

	if (cfs_b->quota == RUNTIME_INF)
		return;

	now = sched_clock_cpu(smp_processor_id());
	cfs_b->runtime = cfs_b->quota;
	cfs_b->runtime_expires = now + ktime_to_ns(cfs_b->period);
}

static inline struct cfs_bandwidth *tg_cfs_bandwidth(struct task_group *tg)
{
	return &tg->cfs_bandwidth;
}

/* rq->task_clock normalized against any time this cfs_rq has spent throttled */
static inline u64 cfs_rq_clock_task(struct cfs_rq *cfs_rq)
{
	if (unlikely(cfs_rq->throttle_count))
		return cfs_rq->throttled_clock_task;

	return rq_clock_task(rq_of(cfs_rq)) - cfs_rq->throttled_clock_task_time;
}

/* returns 0 on failure to allocate runtime */
static int assign_cfs_rq_runtime(struct cfs_rq *cfs_rq)
{
	struct task_group *tg = cfs_rq->tg;
	struct cfs_bandwidth *cfs_b = tg_cfs_bandwidth(tg);
	u64 amount = 0, min_amount, expires;

	/* note: this is a positive sum as runtime_remaining <= 0 */
	min_amount = sched_cfs_bandwidth_slice() - cfs_rq->runtime_remaining;

	raw_spin_lock(&cfs_b->lock);
	if (cfs_b->quota == RUNTIME_INF)
		amount = min_amount;
	else {
		start_cfs_bandwidth(cfs_b);

		if (cfs_b->runtime > 0) {
			amount = min(cfs_b->runtime, min_amount);
			cfs_b->runtime -= amount;
			cfs_b->idle = 0;
		}
	}
	expires = cfs_b->runtime_expires;
	raw_spin_unlock(&cfs_b->lock);

	cfs_rq->runtime_remaining += amount;
	/*
	 * we may have advanced our local expiration to account for allowed
	 * spread between our sched_clock and the one on which runtime was
	 * issued.
	 */
	if ((s64)(expires - cfs_rq->runtime_expires) > 0)
		cfs_rq->runtime_expires = expires;

	return cfs_rq->runtime_remaining > 0;
}

/*
 * Note: This depends on the synchronization provided by sched_clock and the
 * fact that rq->clock snapshots this value.
 */
static void expire_cfs_rq_runtime(struct cfs_rq *cfs_rq)
{
	struct cfs_bandwidth *cfs_b = tg_cfs_bandwidth(cfs_rq->tg);

	/* if the deadline is ahead of our clock, nothing to do */
	if (likely((s64)(rq_clock(rq_of(cfs_rq)) - cfs_rq->runtime_expires) < 0))
		return;

	if (cfs_rq->runtime_remaining < 0)
		return;

	/*
	 * If the local deadline has passed we have to consider the
	 * possibility that our sched_clock is 'fast' and the global deadline
	 * has not truly expired.
	 *
	 * Fortunately we can check determine whether this the case by checking
	 * whether the global deadline has advanced. It is valid to compare
	 * cfs_b->runtime_expires without any locks since we only care about
	 * exact equality, so a partial write will still work.
	 */

	if (cfs_rq->runtime_expires != cfs_b->runtime_expires) {
		/* extend local deadline, drift is bounded above by 2 ticks */
		cfs_rq->runtime_expires += TICK_NSEC;
	} else {
		/* global deadline is ahead, expiration has passed */
		cfs_rq->runtime_remaining = 0;
	}
}

static void __account_cfs_rq_runtime(struct cfs_rq *cfs_rq, u64 delta_exec)
{
	/* dock delta_exec before expiring quota (as it could span periods) */
	cfs_rq->runtime_remaining -= delta_exec;
	expire_cfs_rq_runtime(cfs_rq);

	if (likely(cfs_rq->runtime_remaining > 0))
		return;

	/*
	 * if we're unable to extend our runtime we resched so that the active
	 * hierarchy can be throttled
	 */
	if (!assign_cfs_rq_runtime(cfs_rq) && likely(cfs_rq->curr))
		resched_curr(rq_of(cfs_rq));
}

static __always_inline
void account_cfs_rq_runtime(struct cfs_rq *cfs_rq, u64 delta_exec)
{
	if (!cfs_bandwidth_used() || !cfs_rq->runtime_enabled)
		return;

	__account_cfs_rq_runtime(cfs_rq, delta_exec);
}

static inline int cfs_rq_throttled(struct cfs_rq *cfs_rq)
{
	return cfs_bandwidth_used() && cfs_rq->throttled;
}

#ifdef CONFIG_SCHED_HMP
/*
 * Check if task is part of a hierarchy where some cfs_rq does not have any
 * runtime left.
 *
 * We can't rely on throttled_hierarchy() to do this test, as
 * cfs_rq->throttle_count will not be updated yet when this function is called
 * from scheduler_tick()
 */
static int task_will_be_throttled(struct task_struct *p)
{
	struct sched_entity *se = &p->se;
	struct cfs_rq *cfs_rq;

	if (!cfs_bandwidth_used())
		return 0;

	for_each_sched_entity(se) {
		cfs_rq = cfs_rq_of(se);
		if (!cfs_rq->runtime_enabled)
			continue;
		if (cfs_rq->runtime_remaining <= 0)
			return 1;
	}

	return 0;
}
#endif

/* check whether cfs_rq, or any parent, is throttled */
static inline int throttled_hierarchy(struct cfs_rq *cfs_rq)
{
	return cfs_bandwidth_used() && cfs_rq->throttle_count;
}

/*
 * Ensure that neither of the group entities corresponding to src_cpu or
 * dest_cpu are members of a throttled hierarchy when performing group
 * load-balance operations.
 */
static inline int throttled_lb_pair(struct task_group *tg,
				    int src_cpu, int dest_cpu)
{
	struct cfs_rq *src_cfs_rq, *dest_cfs_rq;

	src_cfs_rq = tg->cfs_rq[src_cpu];
	dest_cfs_rq = tg->cfs_rq[dest_cpu];

	return throttled_hierarchy(src_cfs_rq) ||
	       throttled_hierarchy(dest_cfs_rq);
}

/* updated child weight may affect parent so we have to do this bottom up */
static int tg_unthrottle_up(struct task_group *tg, void *data)
{
	struct rq *rq = data;
	struct cfs_rq *cfs_rq = tg->cfs_rq[cpu_of(rq)];

	cfs_rq->throttle_count--;
#ifdef CONFIG_SMP
	if (!cfs_rq->throttle_count) {
		/* adjust cfs_rq_clock_task() */
		cfs_rq->throttled_clock_task_time += rq_clock_task(rq) -
					     cfs_rq->throttled_clock_task;
	}
#endif

	return 0;
}

static int tg_throttle_down(struct task_group *tg, void *data)
{
	struct rq *rq = data;
	struct cfs_rq *cfs_rq = tg->cfs_rq[cpu_of(rq)];

	/* group is entering throttled state, stop time */
	if (!cfs_rq->throttle_count)
		cfs_rq->throttled_clock_task = rq_clock_task(rq);
	cfs_rq->throttle_count++;

	return 0;
}

static void throttle_cfs_rq(struct cfs_rq *cfs_rq)
{
	struct rq *rq = rq_of(cfs_rq);
	struct cfs_bandwidth *cfs_b = tg_cfs_bandwidth(cfs_rq->tg);
	struct sched_entity *se;
	long task_delta, dequeue = 1;
	bool empty;

	se = cfs_rq->tg->se[cpu_of(rq_of(cfs_rq))];

	/* freeze hierarchy runnable averages while throttled */
	rcu_read_lock();
	walk_tg_tree_from(cfs_rq->tg, tg_throttle_down, tg_nop, (void *)rq);
	rcu_read_unlock();

	task_delta = cfs_rq->h_nr_running;
	for_each_sched_entity(se) {
		struct cfs_rq *qcfs_rq = cfs_rq_of(se);
		/* throttled entity or throttle-on-deactivate */
		if (!se->on_rq)
			break;

		if (dequeue)
			dequeue_entity(qcfs_rq, se, DEQUEUE_SLEEP);
		qcfs_rq->h_nr_running -= task_delta;
		dec_throttled_cfs_rq_hmp_stats(&qcfs_rq->hmp_stats, cfs_rq);

		if (qcfs_rq->load.weight)
			dequeue = 0;
	}

	if (!se) {
		sub_nr_running(rq, task_delta);
		dec_throttled_cfs_rq_hmp_stats(&rq->hmp_stats, cfs_rq);
	}

	cfs_rq->throttled = 1;
	cfs_rq->throttled_clock = rq_clock(rq);
	raw_spin_lock(&cfs_b->lock);
	empty = list_empty(&cfs_b->throttled_cfs_rq);

	/*
	 * Add to the _head_ of the list, so that an already-started
	 * distribute_cfs_runtime will not see us
	 */
	list_add_rcu(&cfs_rq->throttled_list, &cfs_b->throttled_cfs_rq);

	/*
	 * If we're the first throttled task, make sure the bandwidth
	 * timer is running.
	 */
	if (empty)
		start_cfs_bandwidth(cfs_b);

	raw_spin_unlock(&cfs_b->lock);

	/* Log effect on hmp stats after throttling */
	trace_sched_cpu_load_cgroup(rq, idle_cpu(cpu_of(rq)),
			     sched_irqload(cpu_of(rq)),
			     power_cost(cpu_of(rq), 0),
			     cpu_temp(cpu_of(rq)));
}

void unthrottle_cfs_rq(struct cfs_rq *cfs_rq)
{
	struct rq *rq = rq_of(cfs_rq);
	struct cfs_bandwidth *cfs_b = tg_cfs_bandwidth(cfs_rq->tg);
	struct sched_entity *se;
	int enqueue = 1;
	long task_delta;
	struct cfs_rq *tcfs_rq __maybe_unused = cfs_rq;

	se = cfs_rq->tg->se[cpu_of(rq)];

	cfs_rq->throttled = 0;

	update_rq_clock(rq);

	raw_spin_lock(&cfs_b->lock);
	cfs_b->throttled_time += rq_clock(rq) - cfs_rq->throttled_clock;
	list_del_rcu(&cfs_rq->throttled_list);
	raw_spin_unlock(&cfs_b->lock);

	/* update hierarchical throttle state */
	walk_tg_tree_from(cfs_rq->tg, tg_nop, tg_unthrottle_up, (void *)rq);

	if (!cfs_rq->load.weight)
		return;

	task_delta = cfs_rq->h_nr_running;
	for_each_sched_entity(se) {
		if (se->on_rq)
			enqueue = 0;

		cfs_rq = cfs_rq_of(se);
		if (enqueue)
			enqueue_entity(cfs_rq, se, ENQUEUE_WAKEUP);
		cfs_rq->h_nr_running += task_delta;
		inc_throttled_cfs_rq_hmp_stats(&cfs_rq->hmp_stats, tcfs_rq);

		if (cfs_rq_throttled(cfs_rq))
			break;
	}

	if (!se) {
		add_nr_running(rq, task_delta);
		inc_throttled_cfs_rq_hmp_stats(&rq->hmp_stats, tcfs_rq);
	}

	/* determine whether we need to wake up potentially idle cpu */
	if (rq->curr == rq->idle && rq->cfs.nr_running)
		resched_curr(rq);

	/* Log effect on hmp stats after un-throttling */
	trace_sched_cpu_load_cgroup(rq, idle_cpu(cpu_of(rq)),
			     sched_irqload(cpu_of(rq)),
			     power_cost(cpu_of(rq), 0),
			     cpu_temp(cpu_of(rq)));
}

static u64 distribute_cfs_runtime(struct cfs_bandwidth *cfs_b,
		u64 remaining, u64 expires)
{
	struct cfs_rq *cfs_rq;
	u64 runtime;
	u64 starting_runtime = remaining;

	rcu_read_lock();
	list_for_each_entry_rcu(cfs_rq, &cfs_b->throttled_cfs_rq,
				throttled_list) {
		struct rq *rq = rq_of(cfs_rq);

		raw_spin_lock(&rq->lock);
		if (!cfs_rq_throttled(cfs_rq))
			goto next;

		runtime = -cfs_rq->runtime_remaining + 1;
		if (runtime > remaining)
			runtime = remaining;
		remaining -= runtime;

		cfs_rq->runtime_remaining += runtime;
		cfs_rq->runtime_expires = expires;

		/* we check whether we're throttled above */
		if (cfs_rq->runtime_remaining > 0)
			unthrottle_cfs_rq(cfs_rq);

next:
		raw_spin_unlock(&rq->lock);

		if (!remaining)
			break;
	}
	rcu_read_unlock();

	return starting_runtime - remaining;
}

/*
 * Responsible for refilling a task_group's bandwidth and unthrottling its
 * cfs_rqs as appropriate. If there has been no activity within the last
 * period the timer is deactivated until scheduling resumes; cfs_b->idle is
 * used to track this state.
 */
static int do_sched_cfs_period_timer(struct cfs_bandwidth *cfs_b, int overrun)
{
	u64 runtime, runtime_expires;
	int throttled;

	/* no need to continue the timer with no bandwidth constraint */
	if (cfs_b->quota == RUNTIME_INF)
		goto out_deactivate;

	throttled = !list_empty(&cfs_b->throttled_cfs_rq);
	cfs_b->nr_periods += overrun;

	/*
	 * idle depends on !throttled (for the case of a large deficit), and if
	 * we're going inactive then everything else can be deferred
	 */
	if (cfs_b->idle && !throttled)
		goto out_deactivate;

	__refill_cfs_bandwidth_runtime(cfs_b);

	if (!throttled) {
		/* mark as potentially idle for the upcoming period */
		cfs_b->idle = 1;
		return 0;
	}

	/* account preceding periods in which throttling occurred */
	cfs_b->nr_throttled += overrun;

	runtime_expires = cfs_b->runtime_expires;

	/*
	 * This check is repeated as we are holding onto the new bandwidth while
	 * we unthrottle. This can potentially race with an unthrottled group
	 * trying to acquire new bandwidth from the global pool. This can result
	 * in us over-using our runtime if it is all used during this loop, but
	 * only by limited amounts in that extreme case.
	 */
	while (throttled && cfs_b->runtime > 0) {
		runtime = cfs_b->runtime;
		raw_spin_unlock(&cfs_b->lock);
		/* we can't nest cfs_b->lock while distributing bandwidth */
		runtime = distribute_cfs_runtime(cfs_b, runtime,
						 runtime_expires);
		raw_spin_lock(&cfs_b->lock);

		throttled = !list_empty(&cfs_b->throttled_cfs_rq);

		cfs_b->runtime -= min(runtime, cfs_b->runtime);
	}

	/*
	 * While we are ensured activity in the period following an
	 * unthrottle, this also covers the case in which the new bandwidth is
	 * insufficient to cover the existing bandwidth deficit.  (Forcing the
	 * timer to remain active while there are any throttled entities.)
	 */
	cfs_b->idle = 0;

	return 0;

out_deactivate:
	return 1;
}

/* a cfs_rq won't donate quota below this amount */
static const u64 min_cfs_rq_runtime = 1 * NSEC_PER_MSEC;
/* minimum remaining period time to redistribute slack quota */
static const u64 min_bandwidth_expiration = 2 * NSEC_PER_MSEC;
/* how long we wait to gather additional slack before distributing */
static const u64 cfs_bandwidth_slack_period = 5 * NSEC_PER_MSEC;

/*
 * Are we near the end of the current quota period?
 *
 * Requires cfs_b->lock for hrtimer_expires_remaining to be safe against the
 * hrtimer base being cleared by hrtimer_start. In the case of
 * migrate_hrtimers, base is never cleared, so we are fine.
 */
static int runtime_refresh_within(struct cfs_bandwidth *cfs_b, u64 min_expire)
{
	struct hrtimer *refresh_timer = &cfs_b->period_timer;
	u64 remaining;

	/* if the call-back is running a quota refresh is already occurring */
	if (hrtimer_callback_running(refresh_timer))
		return 1;

	/* is a quota refresh about to occur? */
	remaining = ktime_to_ns(hrtimer_expires_remaining(refresh_timer));
	if (remaining < min_expire)
		return 1;

	return 0;
}

static void start_cfs_slack_bandwidth(struct cfs_bandwidth *cfs_b)
{
	u64 min_left = cfs_bandwidth_slack_period + min_bandwidth_expiration;

	/* if there's a quota refresh soon don't bother with slack */
	if (runtime_refresh_within(cfs_b, min_left))
		return;

	hrtimer_start(&cfs_b->slack_timer,
			ns_to_ktime(cfs_bandwidth_slack_period),
			HRTIMER_MODE_REL);
}

/* we know any runtime found here is valid as update_curr() precedes return */
static void __return_cfs_rq_runtime(struct cfs_rq *cfs_rq)
{
	struct cfs_bandwidth *cfs_b = tg_cfs_bandwidth(cfs_rq->tg);
	s64 slack_runtime = cfs_rq->runtime_remaining - min_cfs_rq_runtime;

	if (slack_runtime <= 0)
		return;

	raw_spin_lock(&cfs_b->lock);
	if (cfs_b->quota != RUNTIME_INF &&
	    cfs_rq->runtime_expires == cfs_b->runtime_expires) {
		cfs_b->runtime += slack_runtime;

		/* we are under rq->lock, defer unthrottling using a timer */
		if (cfs_b->runtime > sched_cfs_bandwidth_slice() &&
		    !list_empty(&cfs_b->throttled_cfs_rq))
			start_cfs_slack_bandwidth(cfs_b);
	}
	raw_spin_unlock(&cfs_b->lock);

	/* even if it's not valid for return we don't want to try again */
	cfs_rq->runtime_remaining -= slack_runtime;
}

static __always_inline void return_cfs_rq_runtime(struct cfs_rq *cfs_rq)
{
	if (!cfs_bandwidth_used())
		return;

	if (!cfs_rq->runtime_enabled || cfs_rq->nr_running)
		return;

	__return_cfs_rq_runtime(cfs_rq);
}

/*
 * This is done with a timer (instead of inline with bandwidth return) since
 * it's necessary to juggle rq->locks to unthrottle their respective cfs_rqs.
 */
static void do_sched_cfs_slack_timer(struct cfs_bandwidth *cfs_b)
{
	u64 runtime = 0, slice = sched_cfs_bandwidth_slice();
	u64 expires;

	/* confirm we're still not at a refresh boundary */
	raw_spin_lock(&cfs_b->lock);
	if (runtime_refresh_within(cfs_b, min_bandwidth_expiration)) {
		raw_spin_unlock(&cfs_b->lock);
		return;
	}

	if (cfs_b->quota != RUNTIME_INF && cfs_b->runtime > slice)
		runtime = cfs_b->runtime;

	expires = cfs_b->runtime_expires;
	raw_spin_unlock(&cfs_b->lock);

	if (!runtime)
		return;

	runtime = distribute_cfs_runtime(cfs_b, runtime, expires);

	raw_spin_lock(&cfs_b->lock);
	if (expires == cfs_b->runtime_expires)
		cfs_b->runtime -= min(runtime, cfs_b->runtime);
	raw_spin_unlock(&cfs_b->lock);
}

/*
 * When a group wakes up we want to make sure that its quota is not already
 * expired/exceeded, otherwise it may be allowed to steal additional ticks of
 * runtime as update_curr() throttling can not not trigger until it's on-rq.
 */
static void check_enqueue_throttle(struct cfs_rq *cfs_rq)
{
	if (!cfs_bandwidth_used())
		return;

	/* Synchronize hierarchical throttle counter: */
	if (unlikely(!cfs_rq->throttle_uptodate)) {
		struct rq *rq = rq_of(cfs_rq);
		struct cfs_rq *pcfs_rq;
		struct task_group *tg;

		cfs_rq->throttle_uptodate = 1;

		/* Get closest up-to-date node, because leaves go first: */
		for (tg = cfs_rq->tg->parent; tg; tg = tg->parent) {
			pcfs_rq = tg->cfs_rq[cpu_of(rq)];
			if (pcfs_rq->throttle_uptodate)
				break;
		}
		if (tg) {
			cfs_rq->throttle_count = pcfs_rq->throttle_count;
			cfs_rq->throttled_clock_task = rq_clock_task(rq);
		}
	}

	/* an active group must be handled by the update_curr()->put() path */
	if (!cfs_rq->runtime_enabled || cfs_rq->curr)
		return;

	/* ensure the group is not already throttled */
	if (cfs_rq_throttled(cfs_rq))
		return;

	/* update runtime allocation */
	account_cfs_rq_runtime(cfs_rq, 0);
	if (cfs_rq->runtime_remaining <= 0)
		throttle_cfs_rq(cfs_rq);
}

/* conditionally throttle active cfs_rq's from put_prev_entity() */
static bool check_cfs_rq_runtime(struct cfs_rq *cfs_rq)
{
	if (!cfs_bandwidth_used())
		return false;

	if (likely(!cfs_rq->runtime_enabled || cfs_rq->runtime_remaining > 0))
		return false;

	/*
	 * it's possible for a throttled entity to be forced into a running
	 * state (e.g. set_curr_task), in this case we're finished.
	 */
	if (cfs_rq_throttled(cfs_rq))
		return true;

	throttle_cfs_rq(cfs_rq);
	return true;
}

static enum hrtimer_restart sched_cfs_slack_timer(struct hrtimer *timer)
{
	struct cfs_bandwidth *cfs_b =
		container_of(timer, struct cfs_bandwidth, slack_timer);

	do_sched_cfs_slack_timer(cfs_b);

	return HRTIMER_NORESTART;
}

static enum hrtimer_restart sched_cfs_period_timer(struct hrtimer *timer)
{
	struct cfs_bandwidth *cfs_b =
		container_of(timer, struct cfs_bandwidth, period_timer);
	int overrun;
	int idle = 0;

	raw_spin_lock(&cfs_b->lock);
	for (;;) {
		overrun = hrtimer_forward_now(timer, cfs_b->period);
		if (!overrun)
			break;

		idle = do_sched_cfs_period_timer(cfs_b, overrun);
	}
	if (idle)
		cfs_b->period_active = 0;
	raw_spin_unlock(&cfs_b->lock);

	return idle ? HRTIMER_NORESTART : HRTIMER_RESTART;
}

void init_cfs_bandwidth(struct cfs_bandwidth *cfs_b)
{
	raw_spin_lock_init(&cfs_b->lock);
	cfs_b->runtime = 0;
	cfs_b->quota = RUNTIME_INF;
	cfs_b->period = ns_to_ktime(default_cfs_period());

	INIT_LIST_HEAD(&cfs_b->throttled_cfs_rq);
	hrtimer_init(&cfs_b->period_timer, CLOCK_MONOTONIC, HRTIMER_MODE_ABS_PINNED);
	cfs_b->period_timer.function = sched_cfs_period_timer;
	hrtimer_init(&cfs_b->slack_timer, CLOCK_MONOTONIC, HRTIMER_MODE_REL);
	cfs_b->slack_timer.function = sched_cfs_slack_timer;
}

static void init_cfs_rq_runtime(struct cfs_rq *cfs_rq)
{
	cfs_rq->runtime_enabled = 0;
	INIT_LIST_HEAD(&cfs_rq->throttled_list);
	init_cfs_rq_hmp_stats(cfs_rq);
}

void start_cfs_bandwidth(struct cfs_bandwidth *cfs_b)
{
	lockdep_assert_held(&cfs_b->lock);

	if (!cfs_b->period_active) {
		cfs_b->period_active = 1;
		hrtimer_forward_now(&cfs_b->period_timer, cfs_b->period);
		hrtimer_start_expires(&cfs_b->period_timer, HRTIMER_MODE_ABS_PINNED);
	}
}

static void destroy_cfs_bandwidth(struct cfs_bandwidth *cfs_b)
{
	/* init_cfs_bandwidth() was not called */
	if (!cfs_b->throttled_cfs_rq.next)
		return;

	hrtimer_cancel(&cfs_b->period_timer);
	hrtimer_cancel(&cfs_b->slack_timer);
}

static void __maybe_unused update_runtime_enabled(struct rq *rq)
{
	struct cfs_rq *cfs_rq;

	for_each_leaf_cfs_rq(rq, cfs_rq) {
		struct cfs_bandwidth *cfs_b = &cfs_rq->tg->cfs_bandwidth;

		raw_spin_lock(&cfs_b->lock);
		cfs_rq->runtime_enabled = cfs_b->quota != RUNTIME_INF;
		raw_spin_unlock(&cfs_b->lock);
	}
}

static void __maybe_unused unthrottle_offline_cfs_rqs(struct rq *rq)
{
	struct cfs_rq *cfs_rq;

	for_each_leaf_cfs_rq(rq, cfs_rq) {
		if (!cfs_rq->runtime_enabled)
			continue;

		/*
		 * clock_task is not advancing so we just need to make sure
		 * there's some valid quota amount
		 */
		cfs_rq->runtime_remaining = 1;
		/*
		 * Offline rq is schedulable till cpu is completely disabled
		 * in take_cpu_down(), so we prevent new cfs throttling here.
		 */
		cfs_rq->runtime_enabled = 0;

		if (cfs_rq_throttled(cfs_rq))
			unthrottle_cfs_rq(cfs_rq);
	}
}

#else /* CONFIG_CFS_BANDWIDTH */
static inline u64 cfs_rq_clock_task(struct cfs_rq *cfs_rq)
{
	return rq_clock_task(rq_of(cfs_rq));
}

static void account_cfs_rq_runtime(struct cfs_rq *cfs_rq, u64 delta_exec) {}
static bool check_cfs_rq_runtime(struct cfs_rq *cfs_rq) { return false; }
static void check_enqueue_throttle(struct cfs_rq *cfs_rq) {}
static __always_inline void return_cfs_rq_runtime(struct cfs_rq *cfs_rq) {}

static inline int cfs_rq_throttled(struct cfs_rq *cfs_rq)
{
	return 0;
}

static inline int throttled_hierarchy(struct cfs_rq *cfs_rq)
{
	return 0;
}

static inline int throttled_lb_pair(struct task_group *tg,
				    int src_cpu, int dest_cpu)
{
	return 0;
}

void init_cfs_bandwidth(struct cfs_bandwidth *cfs_b) {}

#ifdef CONFIG_FAIR_GROUP_SCHED
static void init_cfs_rq_runtime(struct cfs_rq *cfs_rq) {}
#endif

static inline struct cfs_bandwidth *tg_cfs_bandwidth(struct task_group *tg)
{
	return NULL;
}
static inline void destroy_cfs_bandwidth(struct cfs_bandwidth *cfs_b) {}
static inline void update_runtime_enabled(struct rq *rq) {}
static inline void unthrottle_offline_cfs_rqs(struct rq *rq) {}

#endif /* CONFIG_CFS_BANDWIDTH */

/**************************************************
 * CFS operations on tasks:
 */

#ifdef CONFIG_SCHED_HRTICK
static void hrtick_start_fair(struct rq *rq, struct task_struct *p)
{
	struct sched_entity *se = &p->se;
	struct cfs_rq *cfs_rq = cfs_rq_of(se);

	WARN_ON(task_rq(p) != rq);

	if (rq->cfs.h_nr_running > 1) {
		u64 slice = sched_slice(cfs_rq, se);
		u64 ran = se->sum_exec_runtime - se->prev_sum_exec_runtime;
		s64 delta = slice - ran;

		if (delta < 0) {
			if (rq->curr == p)
				resched_curr(rq);
			return;
		}
		hrtick_start(rq, delta);
	}
}

/*
 * called from enqueue/dequeue and updates the hrtick when the
 * current task is from our class.
 */
static void hrtick_update(struct rq *rq)
{
	struct task_struct *curr = rq->curr;

	if (!hrtick_enabled(rq) || curr->sched_class != &fair_sched_class)
		return;

	hrtick_start_fair(rq, curr);
}
#else /* !CONFIG_SCHED_HRTICK */
static inline void
hrtick_start_fair(struct rq *rq, struct task_struct *p)
{
}

static inline void hrtick_update(struct rq *rq)
{
}
#endif

#ifdef CONFIG_SMP
static bool __cpu_overutilized(int cpu, int delta);
static bool cpu_overutilized(int cpu);
unsigned long boosted_cpu_util(int cpu);
#else
#define boosted_cpu_util(cpu) cpu_util_freq(cpu)
#endif

#if defined(CONFIG_SMP) && defined(CONFIG_CPU_FREQ_GOV_SCHED)
static void update_capacity_of(int cpu)
{
	unsigned long req_cap;

	if (!sched_freq())
		return;

	/* Normalize scale-invariant capacity to cpu. */
	req_cap = boosted_cpu_util(cpu);
	req_cap = req_cap * SCHED_CAPACITY_SCALE / capacity_orig_of(cpu);
	set_cfs_cpu_capacity(cpu, true, req_cap);
}
#else
#define update_capacity_of(X) do {} while(0)
#endif /* SMP and CPU_FREQ_GOV_SCHED */

/*
 * The enqueue_task method is called before nr_running is
 * increased. Here we update the fair scheduling stats and
 * then put the task into the rbtree:
 */
static void
enqueue_task_fair(struct rq *rq, struct task_struct *p, int flags)
{
	struct cfs_rq *cfs_rq;
	struct sched_entity *se = &p->se;
#ifdef CONFIG_SMP
	int task_new = flags & ENQUEUE_WAKEUP_NEW;
	int task_wakeup = flags & ENQUEUE_WAKEUP;
#endif

	/*
	 * If in_iowait is set, the code below may not trigger any cpufreq
	 * utilization updates, so do it here explicitly with the IOWAIT flag
	 * passed.
	 */
	if (p->in_iowait)
		cpufreq_update_this_cpu(rq, SCHED_CPUFREQ_IOWAIT);

	for_each_sched_entity(se) {
		if (se->on_rq)
			break;
		cfs_rq = cfs_rq_of(se);
		enqueue_entity(cfs_rq, se, flags);

		/*
		 * end evaluation on encountering a throttled cfs_rq
		 *
		 * note: in the case of encountering a throttled cfs_rq we will
		 * post the final h_nr_running increment below.
		 */
		if (cfs_rq_throttled(cfs_rq))
			break;
		cfs_rq->h_nr_running++;
		inc_cfs_rq_hmp_stats(cfs_rq, p, 1);

		flags = ENQUEUE_WAKEUP;
	}

	for_each_sched_entity(se) {
		cfs_rq = cfs_rq_of(se);
		cfs_rq->h_nr_running++;
		inc_cfs_rq_hmp_stats(cfs_rq, p, 1);

		if (cfs_rq_throttled(cfs_rq))
			break;

		update_load_avg(se, UPDATE_TG);
		update_cfs_shares(se);
	}

	if (!se) {
		add_nr_running(rq, 1);
		inc_rq_hmp_stats(rq, p, 1);
	}

#ifdef CONFIG_SMP

	/*
	 * Update SchedTune accounting.
	 *
	 * We do it before updating the CPU capacity to ensure the
	 * boost value of the current task is accounted for in the
	 * selection of the OPP.
	 *
	 * We do it also in the case where we enqueue a throttled task;
	 * we could argue that a throttled task should not boost a CPU,
	 * however:
	 * a) properly implementing CPU boosting considering throttled
	 *    tasks will increase a lot the complexity of the solution
	 * b) it's not easy to quantify the benefits introduced by
	 *    such a more complex solution.
	 * Thus, for the time being we go for the simple solution and boost
	 * also for throttled RQs.
	 */
	schedtune_enqueue_task(p, cpu_of(rq));

	if (energy_aware() && !se) {
		if (!task_new && !rq->rd->overutilized &&
		    cpu_overutilized(rq->cpu)) {
			rq->rd->overutilized = true;
			trace_sched_overutilized(true);
		}

	}

	if (!se) {
		/*
		 * We want to potentially trigger a freq switch
		 * request only for tasks that are waking up; this is
		 * because we get here also during load balancing, but
		 * in these cases it seems wise to trigger as single
		 * request after load balancing is done.
		 */
		if (task_new || task_wakeup)
			update_capacity_of(cpu_of(rq));
	}

#endif /* CONFIG_SMP */
	hrtick_update(rq);
}

static void set_next_buddy(struct sched_entity *se);

/*
 * The dequeue_task method is called before nr_running is
 * decreased. We remove the task from the rbtree and
 * update the fair scheduling stats:
 */
static void dequeue_task_fair(struct rq *rq, struct task_struct *p, int flags)
{
	struct cfs_rq *cfs_rq;
	struct sched_entity *se = &p->se;
	int task_sleep = flags & DEQUEUE_SLEEP;

	for_each_sched_entity(se) {
		cfs_rq = cfs_rq_of(se);
		dequeue_entity(cfs_rq, se, flags);

		/*
		 * end evaluation on encountering a throttled cfs_rq
		 *
		 * note: in the case of encountering a throttled cfs_rq we will
		 * post the final h_nr_running decrement below.
		*/
		if (cfs_rq_throttled(cfs_rq))
			break;
		cfs_rq->h_nr_running--;
		dec_cfs_rq_hmp_stats(cfs_rq, p, 1);

		/* Don't dequeue parent if it has other entities besides us */
		if (cfs_rq->load.weight) {
			/* Avoid re-evaluating load for this entity: */
			se = parent_entity(se);
			/*
			 * Bias pick_next to pick a task from this cfs_rq, as
			 * p is sleeping when it is within its sched_slice.
			 */
			if (task_sleep && se && !throttled_hierarchy(cfs_rq))
				set_next_buddy(se);
			break;
		}
		flags |= DEQUEUE_SLEEP;
	}

	for_each_sched_entity(se) {
		cfs_rq = cfs_rq_of(se);
		cfs_rq->h_nr_running--;
		dec_cfs_rq_hmp_stats(cfs_rq, p, 1);

		if (cfs_rq_throttled(cfs_rq))
			break;

		update_load_avg(se, UPDATE_TG);
		update_cfs_shares(se);
	}

	if (!se) {
		sub_nr_running(rq, 1);
		dec_rq_hmp_stats(rq, p, 1);
	}

#ifdef CONFIG_SMP

	/*
	 * Update SchedTune accounting
	 *
	 * We do it before updating the CPU capacity to ensure the
	 * boost value of the current task is accounted for in the
	 * selection of the OPP.
	 */
	schedtune_dequeue_task(p, cpu_of(rq));

	if (!se) {
		/*
		 * We want to potentially trigger a freq switch
		 * request only for tasks that are going to sleep;
		 * this is because we get here also during load
		 * balancing, but in these cases it seems wise to
		 * trigger as single request after load balancing is
		 * done.
		 */
		if (task_sleep) {
			if (rq->cfs.nr_running)
				update_capacity_of(cpu_of(rq));
			else if (sched_freq())
				set_cfs_cpu_capacity(cpu_of(rq), false, 0); /* no normalization required for 0 */
		}
	}

#endif /* CONFIG_SMP */

	hrtick_update(rq);
}

#ifdef CONFIG_SMP

/*
 * per rq 'load' arrray crap; XXX kill this.
 */

/*
 * The exact cpuload at various idx values, calculated at every tick would be
 * load = (2^idx - 1) / 2^idx * load + 1 / 2^idx * cur_load
 *
 * If a cpu misses updates for n-1 ticks (as it was idle) and update gets called
 * on nth tick when cpu may be busy, then we have:
 * load = ((2^idx - 1) / 2^idx)^(n-1) * load
 * load = (2^idx - 1) / 2^idx) * load + 1 / 2^idx * cur_load
 *
 * decay_load_missed() below does efficient calculation of
 * load = ((2^idx - 1) / 2^idx)^(n-1) * load
 * avoiding 0..n-1 loop doing load = ((2^idx - 1) / 2^idx) * load
 *
 * The calculation is approximated on a 128 point scale.
 * degrade_zero_ticks is the number of ticks after which load at any
 * particular idx is approximated to be zero.
 * degrade_factor is a precomputed table, a row for each load idx.
 * Each column corresponds to degradation factor for a power of two ticks,
 * based on 128 point scale.
 * Example:
 * row 2, col 3 (=12) says that the degradation at load idx 2 after
 * 8 ticks is 12/128 (which is an approximation of exact factor 3^8/4^8).
 *
 * With this power of 2 load factors, we can degrade the load n times
 * by looking at 1 bits in n and doing as many mult/shift instead of
 * n mult/shifts needed by the exact degradation.
 */
#define DEGRADE_SHIFT		7
static const unsigned char
		degrade_zero_ticks[CPU_LOAD_IDX_MAX] = {0, 8, 32, 64, 128};
static const unsigned char
		degrade_factor[CPU_LOAD_IDX_MAX][DEGRADE_SHIFT + 1] = {
					{0, 0, 0, 0, 0, 0, 0, 0},
					{64, 32, 8, 0, 0, 0, 0, 0},
					{96, 72, 40, 12, 1, 0, 0},
					{112, 98, 75, 43, 15, 1, 0},
					{120, 112, 98, 76, 45, 16, 2} };

/*
 * Update cpu_load for any missed ticks, due to tickless idle. The backlog
 * would be when CPU is idle and so we just decay the old load without
 * adding any new load.
 */
static unsigned long
decay_load_missed(unsigned long load, unsigned long missed_updates, int idx)
{
	int j = 0;

	if (!missed_updates)
		return load;

	if (missed_updates >= degrade_zero_ticks[idx])
		return 0;

	if (idx == 1)
		return load >> missed_updates;

	while (missed_updates) {
		if (missed_updates % 2)
			load = (load * degrade_factor[idx][j]) >> DEGRADE_SHIFT;

		missed_updates >>= 1;
		j++;
	}
	return load;
}

/*
 * Update rq->cpu_load[] statistics. This function is usually called every
 * scheduler tick (TICK_NSEC). With tickless idle this will not be called
 * every tick. We fix it up based on jiffies.
 */
static void __update_cpu_load(struct rq *this_rq, unsigned long this_load,
			      unsigned long pending_updates)
{
	int i, scale;

	this_rq->nr_load_updates++;

	/* Update our load: */
	this_rq->cpu_load[0] = this_load; /* Fasttrack for idx 0 */
	for (i = 1, scale = 2; i < CPU_LOAD_IDX_MAX; i++, scale += scale) {
		unsigned long old_load, new_load;

		/* scale is effectively 1 << i now, and >> i divides by scale */

		old_load = this_rq->cpu_load[i];
		old_load = decay_load_missed(old_load, pending_updates - 1, i);
		new_load = this_load;
		/*
		 * Round up the averaging division if load is increasing. This
		 * prevents us from getting stuck on 9 if the load is 10, for
		 * example.
		 */
		if (new_load > old_load)
			new_load += scale - 1;

		this_rq->cpu_load[i] = (old_load * (scale - 1) + new_load) >> i;
	}

	sched_avg_update(this_rq);
}

/* Used instead of source_load when we know the type == 0 */
static unsigned long weighted_cpuload(const int cpu)
{
	return cfs_rq_runnable_load_avg(&cpu_rq(cpu)->cfs);
}

#ifdef CONFIG_NO_HZ_COMMON
/*
 * There is no sane way to deal with nohz on smp when using jiffies because the
 * cpu doing the jiffies update might drift wrt the cpu doing the jiffy reading
 * causing off-by-one errors in observed deltas; {0,2} instead of {1,1}.
 *
 * Therefore we cannot use the delta approach from the regular tick since that
 * would seriously skew the load calculation. However we'll make do for those
 * updates happening while idle (nohz_idle_balance) or coming out of idle
 * (tick_nohz_idle_exit).
 *
 * This means we might still be one tick off for nohz periods.
 */

/*
 * Called from nohz_idle_balance() to update the load ratings before doing the
 * idle balance.
 */
static void update_idle_cpu_load(struct rq *this_rq)
{
	unsigned long curr_jiffies = READ_ONCE(jiffies);
	unsigned long load = weighted_cpuload(cpu_of(this_rq));
	unsigned long pending_updates;

	/*
	 * bail if there's load or we're actually up-to-date.
	 */
	if (load || curr_jiffies == this_rq->last_load_update_tick)
		return;

	pending_updates = curr_jiffies - this_rq->last_load_update_tick;
	this_rq->last_load_update_tick = curr_jiffies;

	__update_cpu_load(this_rq, load, pending_updates);
}

/*
 * Called from tick_nohz_idle_exit() -- try and fix up the ticks we missed.
 */
void update_cpu_load_nohz(void)
{
	struct rq *this_rq = this_rq();
	unsigned long curr_jiffies = READ_ONCE(jiffies);
	unsigned long pending_updates;

	if (curr_jiffies == this_rq->last_load_update_tick)
		return;

	raw_spin_lock(&this_rq->lock);
	pending_updates = curr_jiffies - this_rq->last_load_update_tick;
	if (pending_updates) {
		this_rq->last_load_update_tick = curr_jiffies;
		/*
		 * We were idle, this means load 0, the current load might be
		 * !0 due to remote wakeups and the sort.
		 */
		__update_cpu_load(this_rq, 0, pending_updates);
	}
	raw_spin_unlock(&this_rq->lock);
}
#endif /* CONFIG_NO_HZ */

/*
 * Called from scheduler_tick()
 */
void update_cpu_load_active(struct rq *this_rq)
{
	unsigned long load = weighted_cpuload(cpu_of(this_rq));
	/*
	 * See the mess around update_idle_cpu_load() / update_cpu_load_nohz().
	 */
	this_rq->last_load_update_tick = jiffies;
	__update_cpu_load(this_rq, load, 1);
}

/*
 * Return a low guess at the load of a migration-source cpu weighted
 * according to the scheduling class and "nice" value.
 *
 * We want to under-estimate the load of migration sources, to
 * balance conservatively.
 */
static unsigned long source_load(int cpu, int type)
{
	struct rq *rq = cpu_rq(cpu);
	unsigned long total = weighted_cpuload(cpu);

	if (type == 0 || !sched_feat(LB_BIAS))
		return total;

	return min(rq->cpu_load[type-1], total);
}

/*
 * Return a high guess at the load of a migration-target cpu weighted
 * according to the scheduling class and "nice" value.
 */
static unsigned long target_load(int cpu, int type)
{
	struct rq *rq = cpu_rq(cpu);
	unsigned long total = weighted_cpuload(cpu);

	if (type == 0 || !sched_feat(LB_BIAS))
		return total;

	return max(rq->cpu_load[type-1], total);
}


static unsigned long cpu_avg_load_per_task(int cpu)
{
	struct rq *rq = cpu_rq(cpu);
	unsigned long nr_running = READ_ONCE(rq->cfs.h_nr_running);
	unsigned long load_avg = weighted_cpuload(cpu);

	if (nr_running)
		return load_avg / nr_running;

	return 0;
}

static void record_wakee(struct task_struct *p)
{
	/*
	 * Rough decay (wiping) for cost saving, don't worry
	 * about the boundary, really active task won't care
	 * about the loss.
	 */
	if (time_after(jiffies, current->wakee_flip_decay_ts + HZ)) {
		current->wakee_flips >>= 1;
		current->wakee_flip_decay_ts = jiffies;
	}

	if (current->last_wakee != p) {
		current->last_wakee = p;
		current->wakee_flips++;
	}
}

static void task_waking_fair(struct task_struct *p)
{
	struct sched_entity *se = &p->se;
	struct cfs_rq *cfs_rq = cfs_rq_of(se);
	u64 min_vruntime;

#ifndef CONFIG_64BIT
	u64 min_vruntime_copy;

	do {
		min_vruntime_copy = cfs_rq->min_vruntime_copy;
		smp_rmb();
		min_vruntime = cfs_rq->min_vruntime;
	} while (min_vruntime != min_vruntime_copy);
#else
	min_vruntime = cfs_rq->min_vruntime;
#endif

	se->vruntime -= min_vruntime;
	record_wakee(p);
}

#ifdef CONFIG_FAIR_GROUP_SCHED
/*
 * effective_load() calculates the load change as seen from the root_task_group
 *
 * Adding load to a group doesn't make a group heavier, but can cause movement
 * of group shares between cpus. Assuming the shares were perfectly aligned one
 * can calculate the shift in shares.
 *
 * Calculate the effective load difference if @wl is added (subtracted) to @tg
 * on this @cpu and results in a total addition (subtraction) of @wg to the
 * total group weight.
 *
 * Given a runqueue weight distribution (rw_i) we can compute a shares
 * distribution (s_i) using:
 *
 *   s_i = rw_i / \Sum rw_j						(1)
 *
 * Suppose we have 4 CPUs and our @tg is a direct child of the root group and
 * has 7 equal weight tasks, distributed as below (rw_i), with the resulting
 * shares distribution (s_i):
 *
 *   rw_i = {   2,   4,   1,   0 }
 *   s_i  = { 2/7, 4/7, 1/7,   0 }
 *
 * As per wake_affine() we're interested in the load of two CPUs (the CPU the
 * task used to run on and the CPU the waker is running on), we need to
 * compute the effect of waking a task on either CPU and, in case of a sync
 * wakeup, compute the effect of the current task going to sleep.
 *
 * So for a change of @wl to the local @cpu with an overall group weight change
 * of @wl we can compute the new shares distribution (s'_i) using:
 *
 *   s'_i = (rw_i + @wl) / (@wg + \Sum rw_j)				(2)
 *
 * Suppose we're interested in CPUs 0 and 1, and want to compute the load
 * differences in waking a task to CPU 0. The additional task changes the
 * weight and shares distributions like:
 *
 *   rw'_i = {   3,   4,   1,   0 }
 *   s'_i  = { 3/8, 4/8, 1/8,   0 }
 *
 * We can then compute the difference in effective weight by using:
 *
 *   dw_i = S * (s'_i - s_i)						(3)
 *
 * Where 'S' is the group weight as seen by its parent.
 *
 * Therefore the effective change in loads on CPU 0 would be 5/56 (3/8 - 2/7)
 * times the weight of the group. The effect on CPU 1 would be -4/56 (4/8 -
 * 4/7) times the weight of the group.
 */
static long effective_load(struct task_group *tg, int cpu, long wl, long wg)
{
	struct sched_entity *se = tg->se[cpu];

	if (!tg->parent)	/* the trivial, non-cgroup case */
		return wl;

	for_each_sched_entity(se) {
		struct cfs_rq *cfs_rq = se->my_q;
		long W, w = cfs_rq_load_avg(cfs_rq);

		tg = cfs_rq->tg;

		/*
		 * W = @wg + \Sum rw_j
		 */
		W = wg + atomic_long_read(&tg->load_avg);

		/* Ensure \Sum rw_j >= rw_i */
		W -= cfs_rq->tg_load_avg_contrib;
		W += w;

		/*
		 * w = rw_i + @wl
		 */
		w += wl;

		/*
		 * wl = S * s'_i; see (2)
		 */
		if (W > 0 && w < W)
			wl = (w * (long)tg->shares) / W;
		else
			wl = tg->shares;

		/*
		 * Per the above, wl is the new se->load.weight value; since
		 * those are clipped to [MIN_SHARES, ...) do so now. See
		 * calc_cfs_shares().
		 */
		if (wl < MIN_SHARES)
			wl = MIN_SHARES;

		/*
		 * wl = dw_i = S * (s'_i - s_i); see (3)
		 */
		wl -= se->avg.load_avg;

		/*
		 * Recursively apply this logic to all parent groups to compute
		 * the final effective load change on the root group. Since
		 * only the @tg group gets extra weight, all parent groups can
		 * only redistribute existing shares. @wl is the shift in shares
		 * resulting from this level per the above.
		 */
		wg = 0;
	}

	return wl;
}
#else

static long effective_load(struct task_group *tg, int cpu, long wl, long wg)
{
	return wl;
}

#endif

/*
 * Returns the current capacity of cpu after applying both
 * cpu and freq scaling.
 */
unsigned long capacity_curr_of(int cpu)
{
	return cpu_rq(cpu)->cpu_capacity_orig *
	       arch_scale_freq_capacity(NULL, cpu)
	       >> SCHED_CAPACITY_SHIFT;
}

struct energy_env {
	struct sched_group	*sg_top;
	struct sched_group	*sg_cap;
	int			cap_idx;
	int			util_delta;
	int			src_cpu;
	int			dst_cpu;
	int			trg_cpu;
	int			energy;
	int			payoff;
	struct task_struct	*task;
	struct {
		int before;
		int after;
		int delta;
		int diff;
	} nrg;
	struct {
		int before;
		int after;
		int delta;
	} cap;
};

static int cpu_util_wake(int cpu, struct task_struct *p);

/*
 * __cpu_norm_util() returns the cpu util relative to a specific capacity,
 * i.e. it's busy ratio, in the range [0..SCHED_LOAD_SCALE], which is useful for
 * energy calculations.
 *
 * Since util is a scale-invariant utilization defined as:
 *
 *   util ~ (curr_freq/max_freq)*1024 * capacity_orig/1024 * running_time/time
 *
 * the normalized util can be found using the specific capacity.
 *
 *   capacity = capacity_orig * curr_freq/max_freq
 *
 *   norm_util = running_time/time ~ util/capacity
 */
static unsigned long __cpu_norm_util(unsigned long util, unsigned long capacity)
{
	if (util >= capacity)
		return SCHED_CAPACITY_SCALE;

	return (util << SCHED_CAPACITY_SHIFT)/capacity;
}

static unsigned long group_max_util(struct energy_env *eenv)
{
	unsigned long max_util = 0;
	unsigned long util;
	int cpu;

	for_each_cpu(cpu, sched_group_cpus(eenv->sg_cap)) {
		util = cpu_util_wake(cpu, eenv->task);

		/*
		 * If we are looking at the target CPU specified by the eenv,
		 * then we should add the (estimated) utilization of the task
		 * assuming we will wake it up on that CPU.
		 */
		if (unlikely(cpu == eenv->trg_cpu))
			util += eenv->util_delta;

		max_util = max(max_util, util);
	}

	return max_util;
}

/*
 * group_norm_util() returns the approximated group util relative to it's
 * current capacity (busy ratio), in the range [0..SCHED_LOAD_SCALE], for use
 * in energy calculations.
 *
 * Since task executions may or may not overlap in time in the group the true
 * normalized util is between MAX(cpu_norm_util(i)) and SUM(cpu_norm_util(i))
 * when iterating over all CPUs in the group.
 * The latter estimate is used as it leads to a more pessimistic energy
 * estimate (more busy).
 */
static unsigned
long group_norm_util(struct energy_env *eenv, struct sched_group *sg)
{
	unsigned long capacity = sg->sge->cap_states[eenv->cap_idx].cap;
	unsigned long util, util_sum = 0;
	int cpu;

	for_each_cpu(cpu, sched_group_cpus(sg)) {
		util = cpu_util_wake(cpu, eenv->task);

		/*
		 * If we are looking at the target CPU specified by the eenv,
		 * then we should add the (estimated) utilization of the task
		 * assuming we will wake it up on that CPU.
		 */
		if (unlikely(cpu == eenv->trg_cpu))
			util += eenv->util_delta;

		util_sum += __cpu_norm_util(util, capacity);
	}

	return min_t(unsigned long, util_sum, SCHED_CAPACITY_SCALE);
}

static int find_new_capacity(struct energy_env *eenv,
	const struct sched_group_energy * const sge)
{
	int idx, max_idx = sge->nr_cap_states - 1;
	unsigned long util = group_max_util(eenv);

	/* default is max_cap if we don't find a match */
	eenv->cap_idx = max_idx;

	for (idx = 0; idx < sge->nr_cap_states; idx++) {
		if (sge->cap_states[idx].cap >= util) {
			eenv->cap_idx = idx;
			break;
		}
	}

	return eenv->cap_idx;
}

static int group_idle_state(struct energy_env *eenv, struct sched_group *sg)
{
	int i, state = INT_MAX;
	int src_in_grp, dst_in_grp;
	long grp_util = 0;

	/* Find the shallowest idle state in the sched group. */
	for_each_cpu(i, sched_group_cpus(sg))
		state = min(state, idle_get_state_idx(cpu_rq(i)));

	/* Take non-cpuidle idling into account (active idle/arch_cpu_idle()) */
	state++;

	/*
	 * Try to estimate if a deeper idle state is
	 * achievable when we move the task.
	 */
	for_each_cpu(i, sched_group_cpus(sg))
		grp_util += cpu_util(i);

	src_in_grp = cpumask_test_cpu(eenv->src_cpu, sched_group_cpus(sg));
	dst_in_grp = cpumask_test_cpu(eenv->dst_cpu, sched_group_cpus(sg));
	if (src_in_grp == dst_in_grp) {
		/* both CPUs under consideration are in the same group or not in
		 * either group, migration should leave idle state the same.
		 */
		goto end;
	}
	/* add or remove util as appropriate to indicate what group util
	 * will be (worst case - no concurrent execution) after moving the task
	 */
	grp_util += src_in_grp ? -eenv->util_delta : eenv->util_delta;

	if (grp_util <=
		((long)sg->sgc->max_capacity * (int)sg->group_weight)) {
		/* after moving, this group is at most partly
		 * occupied, so it should have some idle time.
		 */
		int max_idle_state_idx = sg->sge->nr_idle_states - 2;
		int new_state = grp_util * max_idle_state_idx;
		if (grp_util <= 0)
			/* group will have no util, use lowest state */
			new_state = max_idle_state_idx + 1;
		else {
			/* for partially idle, linearly map util to idle
			 * states, excluding the lowest one. This does not
			 * correspond to the state we expect to enter in
			 * reality, but an indication of what might happen.
			 */
			new_state = min(max_idle_state_idx, (int)
					(new_state / sg->sgc->max_capacity));
			new_state = max_idle_state_idx - new_state;
		}
		state = new_state;
	} else {
		/* After moving, the group will be fully occupied
		 * so assume it will not be idle at all.
		 */
		state = 0;
	}
end:
	return state;
}

/*
 * sched_group_energy(): Computes the absolute energy consumption of cpus
 * belonging to the sched_group including shared resources shared only by
 * members of the group. Iterates over all cpus in the hierarchy below the
 * sched_group starting from the bottom working it's way up before going to
 * the next cpu until all cpus are covered at all levels. The current
 * implementation is likely to gather the same util statistics multiple times.
 * This can probably be done in a faster but more complex way.
 * Note: sched_group_energy() may fail when racing with sched_domain updates.
 */
static int sched_group_energy(struct energy_env *eenv)
{
	struct cpumask visit_cpus;
	u64 total_energy = 0;

	WARN_ON(!eenv->sg_top->sge);

	cpumask_copy(&visit_cpus, sched_group_cpus(eenv->sg_top));

	while (!cpumask_empty(&visit_cpus)) {
		struct sched_group *sg_shared_cap = NULL;
		int cpu = cpumask_first(&visit_cpus);
		struct sched_domain *sd;

		/*
		 * Is the group utilization affected by cpus outside this
		 * sched_group?
		 */
		sd = rcu_dereference(per_cpu(sd_scs, cpu));

		if (sd && sd->parent)
			sg_shared_cap = sd->parent->groups;

		for_each_domain(cpu, sd) {
			struct sched_group *sg = sd->groups;

			/* Has this sched_domain already been visited? */
			if (sd->child && group_first_cpu(sg) != cpu)
				break;

			do {
				unsigned long group_util;
				int sg_busy_energy, sg_idle_energy;
				int cap_idx, idle_idx;

				if (sg_shared_cap && sg_shared_cap->group_weight >= sg->group_weight)
					eenv->sg_cap = sg_shared_cap;
				else
					eenv->sg_cap = sg;

				cap_idx = find_new_capacity(eenv, sg->sge);

				if (sg->group_weight == 1) {
					/* Remove capacity of src CPU (before task move) */
					if (eenv->util_delta == 0 &&
					    cpumask_test_cpu(eenv->src_cpu, sched_group_cpus(sg))) {
						eenv->cap.before = sg->sge->cap_states[cap_idx].cap;
						eenv->cap.delta -= eenv->cap.before;
					}
					/* Add capacity of dst CPU  (after task move) */
					if (eenv->util_delta != 0 &&
					    cpumask_test_cpu(eenv->dst_cpu, sched_group_cpus(sg))) {
						eenv->cap.after = sg->sge->cap_states[cap_idx].cap;
						eenv->cap.delta += eenv->cap.after;
					}
				}

				idle_idx = group_idle_state(eenv, sg);
				group_util = group_norm_util(eenv, sg);

				sg_busy_energy = (group_util * sg->sge->cap_states[cap_idx].power);
				sg_idle_energy = ((SCHED_LOAD_SCALE-group_util)
								* sg->sge->idle_states[idle_idx].power);

				total_energy += sg_busy_energy + sg_idle_energy;

				if (!sd->child)
					cpumask_xor(&visit_cpus, &visit_cpus, sched_group_cpus(sg));

				if (cpumask_equal(sched_group_cpus(sg), sched_group_cpus(eenv->sg_top)))
					goto next_cpu;

			} while (sg = sg->next, sg != sd->groups);
		}

		/*
		 * If we raced with hotplug and got an sd NULL-pointer;
		 * returning a wrong energy estimation is better than
		 * entering an infinite loop.
		 */
		if (cpumask_test_cpu(cpu, &visit_cpus))
			return -EINVAL;
next_cpu:
		cpumask_clear_cpu(cpu, &visit_cpus);
		continue;
	}

	eenv->energy = total_energy >> SCHED_CAPACITY_SHIFT;
	return 0;
}

static inline bool cpu_in_sg(struct sched_group *sg, int cpu)
{
	return cpu != -1 && cpumask_test_cpu(cpu, sched_group_cpus(sg));
}

static inline unsigned long task_util(struct task_struct *p);

/*
 * energy_diff(): Estimate the energy impact of changing the utilization
 * distribution. eenv specifies the change: utilisation amount, source, and
 * destination cpu. Source or destination cpu may be -1 in which case the
 * utilization is removed from or added to the system (e.g. task wake-up). If
 * both are specified, the utilization is migrated.
 */
static inline int __energy_diff(struct energy_env *eenv)
{
	struct sched_domain *sd;
	struct sched_group *sg;
	int sd_cpu = -1, energy_before = 0, energy_after = 0;
	int diff, margin;

	struct energy_env eenv_before = {
		.util_delta	= task_util(eenv->task),
		.src_cpu	= eenv->src_cpu,
		.dst_cpu	= eenv->dst_cpu,
		.trg_cpu	= eenv->src_cpu,
		.nrg		= { 0, 0, 0, 0},
		.cap		= { 0, 0, 0 },
		.task		= eenv->task,
	};

	if (eenv->src_cpu == eenv->dst_cpu)
		return 0;

	sd_cpu = (eenv->src_cpu != -1) ? eenv->src_cpu : eenv->dst_cpu;
	sd = rcu_dereference(per_cpu(sd_ea, sd_cpu));

	if (!sd)
		return 0; /* Error */

	sg = sd->groups;

	do {
		if (cpu_in_sg(sg, eenv->src_cpu) || cpu_in_sg(sg, eenv->dst_cpu)) {
			eenv_before.sg_top = eenv->sg_top = sg;

			if (sched_group_energy(&eenv_before))
				return 0; /* Invalid result abort */
			energy_before += eenv_before.energy;

			/* Keep track of SRC cpu (before) capacity */
			eenv->cap.before = eenv_before.cap.before;
			eenv->cap.delta = eenv_before.cap.delta;

			if (sched_group_energy(eenv))
				return 0; /* Invalid result abort */
			energy_after += eenv->energy;
		}
	} while (sg = sg->next, sg != sd->groups);

	eenv->nrg.before = energy_before;
	eenv->nrg.after = energy_after;
	eenv->nrg.diff = eenv->nrg.after - eenv->nrg.before;
	eenv->payoff = 0;
#ifndef CONFIG_SCHED_TUNE
	trace_sched_energy_diff(eenv->task,
			eenv->src_cpu, eenv->dst_cpu, eenv->util_delta,
			eenv->nrg.before, eenv->nrg.after, eenv->nrg.diff,
			eenv->cap.before, eenv->cap.after, eenv->cap.delta,
			eenv->nrg.delta, eenv->payoff);
#endif
	/*
	 * Dead-zone margin preventing too many migrations.
	 */

	margin = eenv->nrg.before >> 6; /* ~1.56% */

	diff = eenv->nrg.after - eenv->nrg.before;

	eenv->nrg.diff = (abs(diff) < margin) ? 0 : eenv->nrg.diff;

	return eenv->nrg.diff;
}

#ifdef CONFIG_SCHED_TUNE

struct target_nrg schedtune_target_nrg;

#ifdef CONFIG_CGROUP_SCHEDTUNE
extern bool schedtune_initialized;
#endif /* CONFIG_CGROUP_SCHEDTUNE */

/*
 * System energy normalization
 * Returns the normalized value, in the range [0..SCHED_CAPACITY_SCALE],
 * corresponding to the specified energy variation.
 */
static inline int
normalize_energy(int energy_diff)
{
	u32 normalized_nrg;

#ifdef CONFIG_CGROUP_SCHEDTUNE
	/* during early setup, we don't know the extents */
	if (unlikely(!schedtune_initialized))
		return energy_diff < 0 ? -1 : 1 ;
#endif /* CONFIG_CGROUP_SCHEDTUNE */

#ifdef CONFIG_SCHED_DEBUG
	{
	int max_delta;

	/* Check for boundaries */
	max_delta  = schedtune_target_nrg.max_power;
	max_delta -= schedtune_target_nrg.min_power;
	WARN_ON(abs(energy_diff) >= max_delta);
	}
#endif

	/* Do scaling using positive numbers to increase the range */
	normalized_nrg = (energy_diff < 0) ? -energy_diff : energy_diff;

	/* Scale by energy magnitude */
	normalized_nrg <<= SCHED_CAPACITY_SHIFT;

	/* Normalize on max energy for target platform */
	normalized_nrg = reciprocal_divide(
			normalized_nrg, schedtune_target_nrg.rdiv);

	return (energy_diff < 0) ? -normalized_nrg : normalized_nrg;
}

static inline int
energy_diff(struct energy_env *eenv)
{
	int boost = schedtune_task_boost(eenv->task);
	int nrg_delta;

	/* Conpute "absolute" energy diff */
	__energy_diff(eenv);

	/* Return energy diff when boost margin is 0 */
	if (boost == 0) {
		trace_sched_energy_diff(eenv->task,
				eenv->src_cpu, eenv->dst_cpu, eenv->util_delta,
				eenv->nrg.before, eenv->nrg.after, eenv->nrg.diff,
				eenv->cap.before, eenv->cap.after, eenv->cap.delta,
				0, -eenv->nrg.diff);
		return eenv->nrg.diff;
	}

	/* Compute normalized energy diff */
	nrg_delta = normalize_energy(eenv->nrg.diff);
	eenv->nrg.delta = nrg_delta;

	eenv->payoff = schedtune_accept_deltas(
			eenv->nrg.delta,
			eenv->cap.delta,
			eenv->task);

	trace_sched_energy_diff(eenv->task,
			eenv->src_cpu, eenv->dst_cpu, eenv->util_delta,
			eenv->nrg.before, eenv->nrg.after, eenv->nrg.diff,
			eenv->cap.before, eenv->cap.after, eenv->cap.delta,
			eenv->nrg.delta, eenv->payoff);

	/*
	 * When SchedTune is enabled, the energy_diff() function will return
	 * the computed energy payoff value. Since the energy_diff() return
	 * value is expected to be negative by its callers, this evaluation
	 * function return a negative value each time the evaluation return a
	 * positive payoff, which is the condition for the acceptance of
	 * a scheduling decision
	 */
	return -eenv->payoff;
}
#else /* CONFIG_SCHED_TUNE */
#define energy_diff(eenv) __energy_diff(eenv)
#endif

/*
 * Detect M:N waker/wakee relationships via a switching-frequency heuristic.
 * A waker of many should wake a different task than the one last awakened
 * at a frequency roughly N times higher than one of its wakees.  In order
 * to determine whether we should let the load spread vs consolodating to
 * shared cache, we look for a minimum 'flip' frequency of llc_size in one
 * partner, and a factor of lls_size higher frequency in the other.  With
 * both conditions met, we can be relatively sure that the relationship is
 * non-monogamous, with partner count exceeding socket size.  Waker/wakee
 * being client/server, worker/dispatcher, interrupt source or whatever is
 * irrelevant, spread criteria is apparent partner count exceeds socket size.
 */
static int wake_wide(struct task_struct *p, int sibling_count_hint)
{
	unsigned int master = current->wakee_flips;
	unsigned int slave = p->wakee_flips;
	int llc_size = this_cpu_read(sd_llc_size);

	if (sibling_count_hint >= llc_size)
		return 1;

	if (master < slave)
		swap(master, slave);
	if (slave < llc_size || master < slave * llc_size)
		return 0;
	return 1;
}

static int wake_affine(struct sched_domain *sd, struct task_struct *p,
		       int prev_cpu, int sync)
{
	s64 this_load, load;
	s64 this_eff_load, prev_eff_load;
	int idx, this_cpu;
	struct task_group *tg;
	unsigned long weight;
	int balanced;

	idx	  = sd->wake_idx;
	this_cpu  = smp_processor_id();
	load	  = source_load(prev_cpu, idx);
	this_load = target_load(this_cpu, idx);

	/*
	 * If sync wakeup then subtract the (maximum possible)
	 * effect of the currently running task from the load
	 * of the current CPU:
	 */
	if (sync) {
		tg = task_group(current);
		weight = current->se.avg.load_avg;

		this_load += effective_load(tg, this_cpu, -weight, -weight);
		load += effective_load(tg, prev_cpu, 0, -weight);
	}

	tg = task_group(p);
	weight = p->se.avg.load_avg;

	/*
	 * In low-load situations, where prev_cpu is idle and this_cpu is idle
	 * due to the sync cause above having dropped this_load to 0, we'll
	 * always have an imbalance, but there's really nothing you can do
	 * about that, so that's good too.
	 *
	 * Otherwise check if either cpus are near enough in load to allow this
	 * task to be woken on this_cpu.
	 */
	this_eff_load = 100;
	this_eff_load *= capacity_of(prev_cpu);

	prev_eff_load = 100 + (sd->imbalance_pct - 100) / 2;
	prev_eff_load *= capacity_of(this_cpu);

	if (this_load > 0) {
		this_eff_load *= this_load +
			effective_load(tg, this_cpu, weight, weight);

		prev_eff_load *= load + effective_load(tg, prev_cpu, 0, weight);
	}

	balanced = this_eff_load <= prev_eff_load;

	schedstat_inc(p, se.statistics.nr_wakeups_affine_attempts);

	if (!balanced)
		return 0;

	schedstat_inc(sd, ttwu_move_affine);
	schedstat_inc(p, se.statistics.nr_wakeups_affine);

	return 1;
}

static inline unsigned long task_util(struct task_struct *p)
{
	return p->se.avg.util_avg;
}

static inline unsigned long boosted_task_util(struct task_struct *task);

static inline bool __task_fits(struct task_struct *p, int cpu, int util)
{
	unsigned long capacity = capacity_of(cpu);

	util += boosted_task_util(p);

	return (capacity * 1024) > (util * capacity_margin);
}

static inline bool task_fits_max(struct task_struct *p, int cpu)
{
	unsigned long capacity = capacity_of(cpu);
	unsigned long max_capacity = cpu_rq(cpu)->rd->max_cpu_capacity.val;

	if (capacity == max_capacity)
		return true;

	if (capacity * capacity_margin > max_capacity * 1024)
		return true;

	return __task_fits(p, cpu, 0);
}

static bool __cpu_overutilized(int cpu, int delta)
{
	return (capacity_of(cpu) * 1024) < ((cpu_util(cpu) + delta) * capacity_margin);
}

static bool cpu_overutilized(int cpu)
{
	return __cpu_overutilized(cpu, 0);
}

#ifdef CONFIG_SCHED_TUNE

struct reciprocal_value schedtune_spc_rdiv;

static long
schedtune_margin(unsigned long signal, long boost)
{
	long long margin = 0;

	/*
	 * Signal proportional compensation (SPC)
	 *
	 * The Boost (B) value is used to compute a Margin (M) which is
	 * proportional to the complement of the original Signal (S):
	 *   M = B * (SCHED_CAPACITY_SCALE - S)
	 * The obtained M could be used by the caller to "boost" S.
	 */
	if (boost >= 0) {
		margin  = SCHED_CAPACITY_SCALE - signal;
		margin *= boost;
	} else
		margin = -signal * boost;

	margin  = reciprocal_divide(margin, schedtune_spc_rdiv);

	if (boost < 0)
		margin *= -1;
	return margin;
}

static inline int
schedtune_cpu_margin(unsigned long util, int cpu)
{
	int boost = schedtune_cpu_boost(cpu);

	if (boost == 0)
		return 0;

	return schedtune_margin(util, boost);
}

static inline long
schedtune_task_margin(struct task_struct *task)
{
	int boost = schedtune_task_boost(task);
	unsigned long util;
	long margin;

	if (boost == 0)
		return 0;

	util = task_util(task);
	margin = schedtune_margin(util, boost);

	return margin;
}

#else /* CONFIG_SCHED_TUNE */

static inline int
schedtune_cpu_margin(unsigned long util, int cpu)
{
	return 0;
}

static inline int
schedtune_task_margin(struct task_struct *task)
{
	return 0;
}

#endif /* CONFIG_SCHED_TUNE */

unsigned long
boosted_cpu_util(int cpu)
{
	unsigned long util = cpu_util_freq(cpu);
	long margin = schedtune_cpu_margin(util, cpu);

	trace_sched_boost_cpu(cpu, util, margin);

	return util + margin;
}

static inline unsigned long
boosted_task_util(struct task_struct *task)
{
	unsigned long util = task_util(task);
	long margin = schedtune_task_margin(task);

	trace_sched_boost_task(task, util, margin);

	return util + margin;
}

static unsigned long capacity_spare_wake(int cpu, struct task_struct *p)
{
	return capacity_orig_of(cpu) - cpu_util_wake(cpu, p);
}

/*
 * find_idlest_group finds and returns the least busy CPU group within the
 * domain.
 *
 * Assumes p is allowed on at least one CPU in sd.
 */
static struct sched_group *
find_idlest_group(struct sched_domain *sd, struct task_struct *p,
		  int this_cpu, int sd_flag)
{
	struct sched_group *idlest = NULL, *group = sd->groups;
	struct sched_group *most_spare_sg = NULL;
	unsigned long min_load = ULONG_MAX, this_load = ULONG_MAX;
	unsigned long most_spare = 0, this_spare = 0;
	int load_idx = sd->forkexec_idx;
	int imbalance = 100 + (sd->imbalance_pct-100)/2;

	if (sd_flag & SD_BALANCE_WAKE)
		load_idx = sd->wake_idx;

	do {
		unsigned long load, avg_load, spare_cap, max_spare_cap;
		int local_group;
		int i;

		/* Skip over this group if it has no CPUs allowed */
		if (!cpumask_intersects(sched_group_cpus(group),
					tsk_cpus_allowed(p)))
			continue;

		local_group = cpumask_test_cpu(this_cpu,
					       sched_group_cpus(group));

		/*
		 * Tally up the load of all CPUs in the group and find
		 * the group containing the CPU with most spare capacity.
		 */
		avg_load = 0;
		max_spare_cap = 0;

		for_each_cpu(i, sched_group_cpus(group)) {
			/* Bias balancing toward cpus of our domain */
			if (local_group)
				load = source_load(i, load_idx);
			else
				load = target_load(i, load_idx);

			avg_load += load;

			spare_cap = capacity_spare_wake(i, p);

			if (spare_cap > max_spare_cap)
				max_spare_cap = spare_cap;
		}

		/* Adjust by relative CPU capacity of the group */
		avg_load = (avg_load * SCHED_CAPACITY_SCALE) / group->sgc->capacity;

		if (local_group) {
			this_load = avg_load;
			this_spare = max_spare_cap;
		} else {
			if (avg_load < min_load) {
				min_load = avg_load;
				idlest = group;
			}

			if (most_spare < max_spare_cap) {
				most_spare = max_spare_cap;
				most_spare_sg = group;
			}
		}
	} while (group = group->next, group != sd->groups);

	/*
	 * The cross-over point between using spare capacity or least load
	 * is too conservative for high utilization tasks on partially
	 * utilized systems if we require spare_capacity > task_util(p),
	 * so we allow for some task stuffing by using
	 * spare_capacity > task_util(p)/2.
	 *
	 * Spare capacity can't be used for fork because the utilization has
	 * not been set yet, we must first select a rq to compute the initial
	 * utilization.
	 */
	if (sd_flag & SD_BALANCE_FORK)
		goto skip_spare;

	if (this_spare > task_util(p) / 2 &&
	    imbalance*this_spare > 100*most_spare)
		return NULL;
	else if (most_spare > task_util(p) / 2)
		return most_spare_sg;

skip_spare:
	if (!idlest || 100*this_load < imbalance*min_load)
		return NULL;
	return idlest;
}

/*
 * find_idlest_group_cpu - find the idlest cpu among the cpus in group.
 */
static int
find_idlest_group_cpu(struct sched_group *group, struct task_struct *p, int this_cpu)
{
	unsigned long load, min_load = ULONG_MAX;
	unsigned int min_exit_latency = UINT_MAX;
	u64 latest_idle_timestamp = 0;
	int least_loaded_cpu = this_cpu;
	int shallowest_idle_cpu = -1;
	int i;

	/* Check if we have any choice: */
	if (group->group_weight == 1)
		return cpumask_first(sched_group_cpus(group));

	/* Traverse only the allowed CPUs */
	for_each_cpu_and(i, sched_group_cpus(group), tsk_cpus_allowed(p)) {
		if (idle_cpu(i)) {
			struct rq *rq = cpu_rq(i);
			struct cpuidle_state *idle = idle_get_state(rq);
			if (idle && idle->exit_latency < min_exit_latency) {
				/*
				 * We give priority to a CPU whose idle state
				 * has the smallest exit latency irrespective
				 * of any idle timestamp.
				 */
				min_exit_latency = idle->exit_latency;
				latest_idle_timestamp = rq->idle_stamp;
				shallowest_idle_cpu = i;
			} else if ((!idle || idle->exit_latency == min_exit_latency) &&
				   rq->idle_stamp > latest_idle_timestamp) {
				/*
				 * If equal or no active idle state, then
				 * the most recently idled CPU might have
				 * a warmer cache.
				 */
				latest_idle_timestamp = rq->idle_stamp;
				shallowest_idle_cpu = i;
			}
		} else if (shallowest_idle_cpu == -1) {
			load = weighted_cpuload(i);
			if (load < min_load || (load == min_load && i == this_cpu)) {
				min_load = load;
				least_loaded_cpu = i;
			}
		}
	}

	return shallowest_idle_cpu != -1 ? shallowest_idle_cpu : least_loaded_cpu;
 }

static inline int find_idlest_cpu(struct sched_domain *sd, struct task_struct *p,
				  int cpu, int prev_cpu, int sd_flag)
{
	int new_cpu = cpu;
	int wu = sd_flag & SD_BALANCE_WAKE;
	int cas_cpu = -1;

	if (wu) {
		schedstat_inc(p, se.statistics.nr_wakeups_cas_attempts);
		schedstat_inc(this_rq(), eas_stats.cas_attempts);
	}

	if (!cpumask_intersects(sched_domain_span(sd), &p->cpus_allowed))
		return prev_cpu;

	while (sd) {
		struct sched_group *group;
		struct sched_domain *tmp;
		int weight;

		if (wu)
			schedstat_inc(sd, eas_stats.cas_attempts);

		if (!(sd->flags & sd_flag)) {
			sd = sd->child;
			continue;
		}

		group = find_idlest_group(sd, p, cpu, sd_flag);
		if (!group) {
			sd = sd->child;
			continue;
		}

		new_cpu = find_idlest_group_cpu(group, p, cpu);
		if (new_cpu == cpu) {
			/* Now try balancing at a lower domain level of cpu */
			sd = sd->child;
			continue;
		}

		/* Now try balancing at a lower domain level of new_cpu */
		cpu = cas_cpu = new_cpu;
		weight = sd->span_weight;
		sd = NULL;
		for_each_domain(cpu, tmp) {
			if (weight <= tmp->span_weight)
				break;
			if (tmp->flags & sd_flag)
				sd = tmp;
		}
		/* while loop will break here if sd == NULL */
	}

	if (wu && (cas_cpu >= 0)) {
		schedstat_inc(p, se.statistics.nr_wakeups_cas_count);
		schedstat_inc(this_rq(), eas_stats.cas_count);
	}

	return new_cpu;
}

/*
 * Try and locate an idle CPU in the sched_domain.
 */
static int select_idle_sibling(struct task_struct *p, int prev, int target)
{
	struct sched_domain *sd;
	struct sched_group *sg;
	int best_idle_cpu = -1;
	int best_idle_cstate = INT_MAX;
	unsigned long best_idle_capacity = ULONG_MAX;

	schedstat_inc(p, se.statistics.nr_wakeups_sis_attempts);
	schedstat_inc(this_rq(), eas_stats.sis_attempts);

	if (!sysctl_sched_cstate_aware) {
		if (idle_cpu(target)) {
			schedstat_inc(p, se.statistics.nr_wakeups_sis_idle);
			schedstat_inc(this_rq(), eas_stats.sis_idle);
			return target;
		}

		/*
		 * If the prevous cpu is cache affine and idle, don't be stupid.
		 */
		if (prev != target && cpus_share_cache(prev, target) && idle_cpu(prev)) {
			schedstat_inc(p, se.statistics.nr_wakeups_sis_cache_affine);
			schedstat_inc(this_rq(), eas_stats.sis_cache_affine);
			return prev;
		}
	}

	if (!(current->flags & PF_WAKE_UP_IDLE) &&
			!(p->flags & PF_WAKE_UP_IDLE))
		return target;

	/*
	 * Otherwise, iterate the domains and find an elegible idle cpu.
	 */
	sd = rcu_dereference(per_cpu(sd_llc, target));
	for_each_lower_domain(sd) {
		sg = sd->groups;
		do {
			int i;
			if (!cpumask_intersects(sched_group_cpus(sg),
						tsk_cpus_allowed(p)))
				goto next;

			if (sysctl_sched_cstate_aware) {
				for_each_cpu_and(i, tsk_cpus_allowed(p), sched_group_cpus(sg)) {
					int idle_idx = idle_get_state_idx(cpu_rq(i));
					unsigned long new_usage = boosted_task_util(p);
					unsigned long capacity_orig = capacity_orig_of(i);

					if (new_usage > capacity_orig || !idle_cpu(i))
						goto next;

					if (i == target && new_usage <= capacity_curr_of(target)) {
						schedstat_inc(p, se.statistics.nr_wakeups_sis_suff_cap);
						schedstat_inc(this_rq(), eas_stats.sis_suff_cap);
						schedstat_inc(sd, eas_stats.sis_suff_cap);
						return target;
					}

					if (idle_idx < best_idle_cstate &&
					    capacity_orig <= best_idle_capacity) {
						best_idle_cpu = i;
						best_idle_cstate = idle_idx;
						best_idle_capacity = capacity_orig;
					}
				}
			} else {
				for_each_cpu(i, sched_group_cpus(sg)) {
					if (i == target || !idle_cpu(i))
						goto next;
				}

				target = cpumask_first_and(sched_group_cpus(sg),
					tsk_cpus_allowed(p));
				schedstat_inc(p, se.statistics.nr_wakeups_sis_idle_cpu);
				schedstat_inc(this_rq(), eas_stats.sis_idle_cpu);
				schedstat_inc(sd, eas_stats.sis_idle_cpu);
				goto done;
			}
next:
			sg = sg->next;
		} while (sg != sd->groups);
	}

	if (best_idle_cpu >= 0)
		target = best_idle_cpu;

done:
	schedstat_inc(p, se.statistics.nr_wakeups_sis_count);
	schedstat_inc(this_rq(), eas_stats.sis_count);

	return target;
}

/*
 * cpu_util_wake: Compute cpu utilization with any contributions from
 * the waking task p removed.
 */
static int cpu_util_wake(int cpu, struct task_struct *p)
{
	unsigned long util, capacity;

#ifdef CONFIG_SCHED_WALT
	/*
	 * WALT does not decay idle tasks in the same manner
	 * as PELT, so it makes little sense to subtract task
	 * utilization from cpu utilization. Instead just use
	 * cpu_util for this case.
	 */
	if (!walt_disabled && sysctl_sched_use_walt_cpu_util)
		return cpu_util(cpu);
#endif
	/* Task has no contribution or is new */
	if (cpu != task_cpu(p) || !p->se.avg.last_update_time)
		return cpu_util(cpu);

	capacity = capacity_orig_of(cpu);
	util = max_t(long, cpu_util(cpu) - task_util(p), 0);

	return (util >= capacity) ? capacity : util;
}

static int start_cpu(bool boosted)
{
	struct root_domain *rd = cpu_rq(smp_processor_id())->rd;

	return boosted ? rd->max_cap_orig_cpu : rd->min_cap_orig_cpu;
}

static inline int find_best_target(struct task_struct *p, int *backup_cpu,
				   bool boosted, bool prefer_idle)
{
	unsigned long best_idle_min_cap_orig = ULONG_MAX;
	unsigned long min_util = boosted_task_util(p);
	unsigned long target_capacity = ULONG_MAX;
	unsigned long min_wake_util = ULONG_MAX;
	unsigned long target_max_spare_cap = 0;
	unsigned long best_active_util = ULONG_MAX;
	int best_idle_cstate = INT_MAX;
	struct sched_domain *sd;
	struct sched_group *sg;
	int best_active_cpu = -1;
	int best_idle_cpu = -1;
	int target_cpu = -1;
	int cpu, i;

	*backup_cpu = -1;

	schedstat_inc(p, se.statistics.nr_wakeups_fbt_attempts);
	schedstat_inc(this_rq(), eas_stats.fbt_attempts);

	/* Find start CPU based on boost value */
	cpu = start_cpu(boosted);
	if (cpu < 0) {
		schedstat_inc(p, se.statistics.nr_wakeups_fbt_no_cpu);
		schedstat_inc(this_rq(), eas_stats.fbt_no_cpu);
		return -1;
	}

	/* Find SD for the start CPU */
	sd = rcu_dereference(per_cpu(sd_ea, cpu));
	if (!sd) {
		schedstat_inc(p, se.statistics.nr_wakeups_fbt_no_sd);
		schedstat_inc(this_rq(), eas_stats.fbt_no_sd);
		return -1;
	}

	/* Scan CPUs in all SDs */
	sg = sd->groups;
	do {
		for_each_cpu_and(i, tsk_cpus_allowed(p), sched_group_cpus(sg)) {
			unsigned long capacity_curr = capacity_curr_of(i);
			unsigned long capacity_orig = capacity_orig_of(i);
			unsigned long wake_util, new_util;

			if (!cpu_online(i))
				continue;

			if (walt_cpu_high_irqload(i))
				continue;

			/*
			 * p's blocked utilization is still accounted for on prev_cpu
			 * so prev_cpu will receive a negative bias due to the double
			 * accounting. However, the blocked utilization may be zero.
			 */
			wake_util = cpu_util_wake(i, p);
			new_util = wake_util + task_util(p);

			/*
			 * Ensure minimum capacity to grant the required boost.
			 * The target CPU can be already at a capacity level higher
			 * than the one required to boost the task.
			 */
			new_util = max(min_util, new_util);
			if (new_util > capacity_orig)
				continue;

			/*
			 * Case A) Latency sensitive tasks
			 *
			 * Unconditionally favoring tasks that prefer idle CPU to
			 * improve latency.
			 *
			 * Looking for:
			 * - an idle CPU, whatever its idle_state is, since
			 *   the first CPUs we explore are more likely to be
			 *   reserved for latency sensitive tasks.
			 * - a non idle CPU where the task fits in its current
			 *   capacity and has the maximum spare capacity.
			 * - a non idle CPU with lower contention from other
			 *   tasks and running at the lowest possible OPP.
			 *
			 * The last two goals tries to favor a non idle CPU
			 * where the task can run as if it is "almost alone".
			 * A maximum spare capacity CPU is favoured since
			 * the task already fits into that CPU's capacity
			 * without waiting for an OPP chance.
			 *
			 * The following code path is the only one in the CPUs
			 * exploration loop which is always used by
			 * prefer_idle tasks. It exits the loop with wither a
			 * best_active_cpu or a target_cpu which should
			 * represent an optimal choice for latency sensitive
			 * tasks.
			 */
			if (prefer_idle) {

				/*
				 * Case A.1: IDLE CPU
				 * Return the first IDLE CPU we find.
				 */
				if (idle_cpu(i)) {
					schedstat_inc(p, se.statistics.nr_wakeups_fbt_pref_idle);
					schedstat_inc(this_rq(), eas_stats.fbt_pref_idle);

					trace_sched_find_best_target(p,
							prefer_idle, min_util,
							cpu, best_idle_cpu,
							best_active_cpu, i);

					return i;
				}

				/*
				 * Case A.2: Target ACTIVE CPU
				 * Favor CPUs with max spare capacity.
				 */
				if ((capacity_curr > new_util) &&
					(capacity_orig - new_util > target_max_spare_cap)) {
					target_max_spare_cap = capacity_orig - new_util;
					target_cpu = i;
					continue;
				}
				if (target_cpu != -1)
					continue;


				/*
				 * Case A.3: Backup ACTIVE CPU
				 * Favor CPUs with:
				 * - lower utilization due to other tasks
				 * - lower utilization with the task in
				 */
				if (wake_util > min_wake_util)
					continue;
				if (new_util > best_active_util)
					continue;
				min_wake_util = wake_util;
				best_active_util = new_util;
				best_active_cpu = i;
				continue;
			}

			/*
			 * Enforce EAS mode
			 *
			 * For non latency sensitive tasks, skip CPUs that
			 * will be overutilized by moving the task there.
			 *
			 * The goal here is to remain in EAS mode as long as
			 * possible at least for !prefer_idle tasks.
			 */
			if ((new_util * capacity_margin) >
			    (capacity_orig * SCHED_CAPACITY_SCALE))
				continue;

			/*
			 * Case B) Non latency sensitive tasks on IDLE CPUs.
			 *
			 * Find an optimal backup IDLE CPU for non latency
			 * sensitive tasks.
			 *
			 * Looking for:
			 * - minimizing the capacity_orig,
			 *   i.e. preferring LITTLE CPUs
			 * - favoring shallowest idle states
			 *   i.e. avoid to wakeup deep-idle CPUs
			 *
			 * The following code path is used by non latency
			 * sensitive tasks if IDLE CPUs are available. If at
			 * least one of such CPUs are available it sets the
			 * best_idle_cpu to the most suitable idle CPU to be
			 * selected.
			 *
			 * If idle CPUs are available, favour these CPUs to
			 * improve performances by spreading tasks.
			 * Indeed, the energy_diff() computed by the caller
			 * will take care to ensure the minimization of energy
			 * consumptions without affecting performance.
			 */
			if (idle_cpu(i)) {
				int idle_idx = idle_get_state_idx(cpu_rq(i));

				/* Select idle CPU with lower cap_orig */
				if (capacity_orig > best_idle_min_cap_orig)
					continue;

				/*
				 * Skip CPUs in deeper idle state, but only
				 * if they are also less energy efficient.
				 * IOW, prefer a deep IDLE LITTLE CPU vs a
				 * shallow idle big CPU.
				 */
				if (sysctl_sched_cstate_aware &&
				    best_idle_cstate <= idle_idx)
					continue;

				/* Keep track of best idle CPU */
				best_idle_min_cap_orig = capacity_orig;
				best_idle_cstate = idle_idx;
				best_idle_cpu = i;
				continue;
			}

			/*
			 * Case C) Non latency sensitive tasks on ACTIVE CPUs.
			 *
			 * Pack tasks in the most energy efficient capacities.
			 *
			 * This task packing strategy prefers more energy
			 * efficient CPUs (i.e. pack on smaller maximum
			 * capacity CPUs) while also trying to spread tasks to
			 * run them all at the lower OPP.
			 *
			 * This assumes for example that it's more energy
			 * efficient to run two tasks on two CPUs at a lower
			 * OPP than packing both on a single CPU but running
			 * that CPU at an higher OPP.
			 *
			 * Thus, this case keep track of the CPU with the
			 * smallest maximum capacity and highest spare maximum
			 * capacity.
			 */

			/* Favor CPUs with smaller capacity */
			if (capacity_orig > target_capacity)
				continue;

			/* Favor CPUs with maximum spare capacity */
			if ((capacity_orig - new_util) < target_max_spare_cap)
				continue;

			target_max_spare_cap = capacity_orig - new_util;
			target_capacity = capacity_orig;
			target_cpu = i;
		}

	} while (sg = sg->next, sg != sd->groups);

	/*
	 * For non latency sensitive tasks, cases B and C in the previous loop,
	 * we pick the best IDLE CPU only if we was not able to find a target
	 * ACTIVE CPU.
	 *
	 * Policies priorities:
	 *
	 * - prefer_idle tasks:
	 *
	 *   a) IDLE CPU available, we return immediately
	 *   b) ACTIVE CPU where task fits and has the bigger maximum spare
	 *      capacity (i.e. target_cpu)
	 *   c) ACTIVE CPU with less contention due to other tasks
	 *      (i.e. best_active_cpu)
	 *
	 * - NON prefer_idle tasks:
	 *
	 *   a) ACTIVE CPU: target_cpu
	 *   b) IDLE CPU: best_idle_cpu
	 */
	if (target_cpu == -1)
		target_cpu = prefer_idle
			? best_active_cpu
			: best_idle_cpu;
	else
		*backup_cpu = prefer_idle
		? best_active_cpu
		: best_idle_cpu;

	trace_sched_find_best_target(p, prefer_idle, min_util, cpu,
				     best_idle_cpu, best_active_cpu,
				     target_cpu);

	schedstat_inc(p, se.statistics.nr_wakeups_fbt_count);
	schedstat_inc(this_rq(), eas_stats.fbt_count);

	return target_cpu;
}

/*
 * Disable WAKE_AFFINE in the case where task @p doesn't fit in the
 * capacity of either the waking CPU @cpu or the previous CPU @prev_cpu.
 *
 * In that case WAKE_AFFINE doesn't make sense and we'll let
 * BALANCE_WAKE sort things out.
 */
static int wake_cap(struct task_struct *p, int cpu, int prev_cpu)
{
	long min_cap, max_cap;

	min_cap = min(capacity_orig_of(prev_cpu), capacity_orig_of(cpu));
	max_cap = cpu_rq(cpu)->rd->max_cpu_capacity.val;

	/* Minimum capacity is close to max, no need to abort wake_affine */
	if (max_cap - min_cap < max_cap >> 3)
		return 0;

	/* Bring task utilization in sync with prev_cpu */
	sync_entity_load_avg(&p->se);

	return min_cap * 1024 < task_util(p) * capacity_margin;
}

static int select_energy_cpu_brute(struct task_struct *p, int prev_cpu, int sync)
{
	struct sched_domain *sd;
	int target_cpu = prev_cpu, tmp_target, tmp_backup;
	bool boosted, prefer_idle;

	schedstat_inc(p, se.statistics.nr_wakeups_secb_attempts);
	schedstat_inc(this_rq(), eas_stats.secb_attempts);

	if (sysctl_sched_sync_hint_enable && sync) {
		int cpu = smp_processor_id();

		if (cpumask_test_cpu(cpu, tsk_cpus_allowed(p))) {
			schedstat_inc(p, se.statistics.nr_wakeups_secb_sync);
			schedstat_inc(this_rq(), eas_stats.secb_sync);
			return cpu;
		}
	}

	rcu_read_lock();
#ifdef CONFIG_CGROUP_SCHEDTUNE
	boosted = schedtune_task_boost(p) > 0;
	prefer_idle = schedtune_prefer_idle(p) > 0;
#else
	boosted = get_sysctl_sched_cfs_boost() > 0;
	prefer_idle = 0;
#endif

	sync_entity_load_avg(&p->se);

	sd = rcu_dereference(per_cpu(sd_ea, prev_cpu));
	/* Find a cpu with sufficient capacity */
	tmp_target = find_best_target(p, &tmp_backup, boosted, prefer_idle);

	if (!sd)
		goto unlock;
	if (tmp_target >= 0) {
		target_cpu = tmp_target;
		if ((boosted || prefer_idle) && idle_cpu(target_cpu)) {
			schedstat_inc(p, se.statistics.nr_wakeups_secb_idle_bt);
			schedstat_inc(this_rq(), eas_stats.secb_idle_bt);
			goto unlock;
		}
	}

	if (target_cpu != prev_cpu) {
		int delta = 0;
		struct energy_env eenv = {
			.util_delta     = task_util(p),
			.src_cpu        = prev_cpu,
			.dst_cpu        = target_cpu,
			.task           = p,
			.trg_cpu	= target_cpu,
		};


#ifdef CONFIG_SCHED_WALT
		if (!walt_disabled && sysctl_sched_use_walt_cpu_util)
			delta = task_util(p);
#endif
		/* Not enough spare capacity on previous cpu */
		if (__cpu_overutilized(prev_cpu, delta)) {
			schedstat_inc(p, se.statistics.nr_wakeups_secb_insuff_cap);
			schedstat_inc(this_rq(), eas_stats.secb_insuff_cap);
			goto unlock;
		}

		if (energy_diff(&eenv) >= 0) {
			/* No energy saving for target_cpu, try backup */
			target_cpu = tmp_backup;
			eenv.dst_cpu = target_cpu;
			if (tmp_backup < 0 ||
			    tmp_backup == prev_cpu ||
			    energy_diff(&eenv) >= 0) {
				schedstat_inc(p, se.statistics.nr_wakeups_secb_no_nrg_sav);
				schedstat_inc(this_rq(), eas_stats.secb_no_nrg_sav);
				target_cpu = prev_cpu;
				goto unlock;
			}
		}

		schedstat_inc(p, se.statistics.nr_wakeups_secb_nrg_sav);
		schedstat_inc(this_rq(), eas_stats.secb_nrg_sav);
		goto unlock;
	}

	schedstat_inc(p, se.statistics.nr_wakeups_secb_count);
	schedstat_inc(this_rq(), eas_stats.secb_count);

unlock:
	rcu_read_unlock();

	return target_cpu;
}

/*
 * select_task_rq_fair: Select target runqueue for the waking task in domains
 * that have the 'sd_flag' flag set. In practice, this is SD_BALANCE_WAKE,
 * SD_BALANCE_FORK, or SD_BALANCE_EXEC.
 *
 * Balances load by selecting the idlest cpu in the idlest group, or under
 * certain conditions an idle sibling cpu if the domain has SD_WAKE_AFFINE set.
 *
 * Returns the target cpu number.
 *
 * preempt must be disabled.
 */
static int
select_task_rq_fair(struct task_struct *p, int prev_cpu, int sd_flag, int wake_flags,
		    int sibling_count_hint)
{
	struct sched_domain *tmp, *affine_sd = NULL, *sd = NULL;
	int cpu = smp_processor_id();
	int new_cpu = prev_cpu;
	int want_affine = 0;
	int sync = wake_flags & WF_SYNC;

<<<<<<< HEAD
#ifdef CONFIG_SCHED_HMP
	return select_best_cpu(p, prev_cpu, 0, sync);
#endif

	if (sd_flag & SD_BALANCE_WAKE)
		want_affine = !wake_wide(p) && !wake_cap(p, cpu, prev_cpu)
			      && cpumask_test_cpu(cpu, tsk_cpus_allowed(p));
=======
	if (sd_flag & SD_BALANCE_WAKE) {
		record_wakee(p);
		want_affine = !wake_wide(p, sibling_count_hint) &&
			      !wake_cap(p, cpu, prev_cpu) &&
			      cpumask_test_cpu(cpu, &p->cpus_allowed);
	}
>>>>>>> ceee5bdd

	if (energy_aware() && !(cpu_rq(prev_cpu)->rd->overutilized))
		return select_energy_cpu_brute(p, prev_cpu, sync);

	rcu_read_lock();
	for_each_domain(cpu, tmp) {
		if (!(tmp->flags & SD_LOAD_BALANCE))
			break;

		/*
		 * If both cpu and prev_cpu are part of this domain,
		 * cpu is a valid SD_WAKE_AFFINE target.
		 */
		if (want_affine && (tmp->flags & SD_WAKE_AFFINE) &&
		    cpumask_test_cpu(prev_cpu, sched_domain_span(tmp))) {
			affine_sd = tmp;
			break;
		}

		if (tmp->flags & sd_flag)
			sd = tmp;
		else if (!want_affine)
			break;
	}

	if (affine_sd) {
		sd = NULL; /* Prefer wake_affine over balance flags */
		if (cpu != prev_cpu && wake_affine(affine_sd, p, prev_cpu, sync))
			new_cpu = cpu;
	}

	if (sd && !(sd_flag & SD_BALANCE_FORK)) {
		/*
		 * We're going to need the task's util for capacity_spare_wake
		 * in find_idlest_group. Sync it up to prev_cpu's
		 * last_update_time.
		 */
		sync_entity_load_avg(&p->se);
	}

	if (!sd) {
		if (sd_flag & SD_BALANCE_WAKE) /* XXX always ? */
			new_cpu = select_idle_sibling(p, prev_cpu, new_cpu);

	} else {
		new_cpu = find_idlest_cpu(sd, p, cpu, prev_cpu, sd_flag);
	}
	rcu_read_unlock();

	return new_cpu;
}

/*
 * Called immediately before a task is migrated to a new cpu; task_cpu(p) and
 * cfs_rq_of(p) references at time of call are still valid and identify the
 * previous cpu.  However, the caller only guarantees p->pi_lock is held; no
 * other assumptions, including the state of rq->lock, should be made.
 */
static void migrate_task_rq_fair(struct task_struct *p)
{
	/*
	 * We are supposed to update the task to "current" time, then its up to date
	 * and ready to go to new CPU/cfs_rq. But we have difficulty in getting
	 * what current time is, so simply throw away the out-of-date time. This
	 * will result in the wakee task is less decayed, but giving the wakee more
	 * load sounds not bad.
	 */
	remove_entity_load_avg(&p->se);

	/* Tell new CPU we are migrated */
	p->se.avg.last_update_time = 0;

	/* We have migrated, no longer consider this task hot */
	p->se.exec_start = 0;
}

static void task_dead_fair(struct task_struct *p)
{
	remove_entity_load_avg(&p->se);
}
#else
#define task_fits_max(p, cpu) true
#endif /* CONFIG_SMP */

static unsigned long
wakeup_gran(struct sched_entity *curr, struct sched_entity *se)
{
	unsigned long gran = sysctl_sched_wakeup_granularity;

	/*
	 * Since its curr running now, convert the gran from real-time
	 * to virtual-time in his units.
	 *
	 * By using 'se' instead of 'curr' we penalize light tasks, so
	 * they get preempted easier. That is, if 'se' < 'curr' then
	 * the resulting gran will be larger, therefore penalizing the
	 * lighter, if otoh 'se' > 'curr' then the resulting gran will
	 * be smaller, again penalizing the lighter task.
	 *
	 * This is especially important for buddies when the leftmost
	 * task is higher priority than the buddy.
	 */
	return calc_delta_fair(gran, se);
}

/*
 * Should 'se' preempt 'curr'.
 *
 *             |s1
 *        |s2
 *   |s3
 *         g
 *      |<--->|c
 *
 *  w(c, s1) = -1
 *  w(c, s2) =  0
 *  w(c, s3) =  1
 *
 */
static int
wakeup_preempt_entity(struct sched_entity *curr, struct sched_entity *se)
{
	s64 gran, vdiff = curr->vruntime - se->vruntime;

	if (vdiff <= 0)
		return -1;

	gran = wakeup_gran(curr, se);
	if (vdiff > gran)
		return 1;

	return 0;
}

static void set_last_buddy(struct sched_entity *se)
{
	if (entity_is_task(se) && unlikely(task_of(se)->policy == SCHED_IDLE))
		return;

	for_each_sched_entity(se)
		cfs_rq_of(se)->last = se;
}

static void set_next_buddy(struct sched_entity *se)
{
	if (entity_is_task(se) && unlikely(task_of(se)->policy == SCHED_IDLE))
		return;

	for_each_sched_entity(se)
		cfs_rq_of(se)->next = se;
}

static void set_skip_buddy(struct sched_entity *se)
{
	for_each_sched_entity(se)
		cfs_rq_of(se)->skip = se;
}

/*
 * Preempt the current task with a newly woken task if needed:
 */
static void check_preempt_wakeup(struct rq *rq, struct task_struct *p, int wake_flags)
{
	struct task_struct *curr = rq->curr;
	struct sched_entity *se = &curr->se, *pse = &p->se;
	struct cfs_rq *cfs_rq = task_cfs_rq(curr);
	int scale = cfs_rq->nr_running >= sched_nr_latency;
	int next_buddy_marked = 0;

	if (unlikely(se == pse))
		return;

	/*
	 * This is possible from callers such as attach_tasks(), in which we
	 * unconditionally check_prempt_curr() after an enqueue (which may have
	 * lead to a throttle).  This both saves work and prevents false
	 * next-buddy nomination below.
	 */
	if (unlikely(throttled_hierarchy(cfs_rq_of(pse))))
		return;

	if (sched_feat(NEXT_BUDDY) && scale && !(wake_flags & WF_FORK)) {
		set_next_buddy(pse);
		next_buddy_marked = 1;
	}

	/*
	 * We can come here with TIF_NEED_RESCHED already set from new task
	 * wake up path.
	 *
	 * Note: this also catches the edge-case of curr being in a throttled
	 * group (e.g. via set_curr_task), since update_curr() (in the
	 * enqueue of curr) will have resulted in resched being set.  This
	 * prevents us from potentially nominating it as a false LAST_BUDDY
	 * below.
	 */
	if (test_tsk_need_resched(curr))
		return;

	/* Idle tasks are by definition preempted by non-idle tasks. */
	if (unlikely(curr->policy == SCHED_IDLE) &&
	    likely(p->policy != SCHED_IDLE))
		goto preempt;

	/*
	 * Batch and idle tasks do not preempt non-idle tasks (their preemption
	 * is driven by the tick):
	 */
	if (unlikely(p->policy != SCHED_NORMAL) || !sched_feat(WAKEUP_PREEMPTION))
		return;

	find_matching_se(&se, &pse);
	update_curr(cfs_rq_of(se));
	BUG_ON(!pse);
	if (wakeup_preempt_entity(se, pse) == 1) {
		/*
		 * Bias pick_next to pick the sched entity that is
		 * triggering this preemption.
		 */
		if (!next_buddy_marked)
			set_next_buddy(pse);
		goto preempt;
	}

	return;

preempt:
	resched_curr(rq);
	/*
	 * Only set the backward buddy when the current task is still
	 * on the rq. This can happen when a wakeup gets interleaved
	 * with schedule on the ->pre_schedule() or idle_balance()
	 * point, either of which can * drop the rq lock.
	 *
	 * Also, during early boot the idle thread is in the fair class,
	 * for obvious reasons its a bad idea to schedule back to it.
	 */
	if (unlikely(!se->on_rq || curr == rq->idle))
		return;

	if (sched_feat(LAST_BUDDY) && scale && entity_is_task(se))
		set_last_buddy(se);
}

static struct task_struct *
pick_next_task_fair(struct rq *rq, struct task_struct *prev)
{
	struct cfs_rq *cfs_rq = &rq->cfs;
	struct sched_entity *se;
	struct task_struct *p;
	int new_tasks;

again:
#ifdef CONFIG_FAIR_GROUP_SCHED
	if (!cfs_rq->nr_running)
		goto idle;

	if (prev->sched_class != &fair_sched_class)
		goto simple;

	/*
	 * Because of the set_next_buddy() in dequeue_task_fair() it is rather
	 * likely that a next task is from the same cgroup as the current.
	 *
	 * Therefore attempt to avoid putting and setting the entire cgroup
	 * hierarchy, only change the part that actually changes.
	 */

	do {
		struct sched_entity *curr = cfs_rq->curr;

		/*
		 * Since we got here without doing put_prev_entity() we also
		 * have to consider cfs_rq->curr. If it is still a runnable
		 * entity, update_curr() will update its vruntime, otherwise
		 * forget we've ever seen it.
		 */
		if (curr) {
			if (curr->on_rq)
				update_curr(cfs_rq);
			else
				curr = NULL;

			/*
			 * This call to check_cfs_rq_runtime() will do the
			 * throttle and dequeue its entity in the parent(s).
			 * Therefore the 'simple' nr_running test will indeed
			 * be correct.
			 */
			if (unlikely(check_cfs_rq_runtime(cfs_rq)))
				goto simple;
		}

		se = pick_next_entity(cfs_rq, curr);
		cfs_rq = group_cfs_rq(se);
	} while (cfs_rq);

	p = task_of(se);

	/*
	 * Since we haven't yet done put_prev_entity and if the selected task
	 * is a different task than we started out with, try and touch the
	 * least amount of cfs_rqs.
	 */
	if (prev != p) {
		struct sched_entity *pse = &prev->se;

		while (!(cfs_rq = is_same_group(se, pse))) {
			int se_depth = se->depth;
			int pse_depth = pse->depth;

			if (se_depth <= pse_depth) {
				put_prev_entity(cfs_rq_of(pse), pse);
				pse = parent_entity(pse);
			}
			if (se_depth >= pse_depth) {
				set_next_entity(cfs_rq_of(se), se);
				se = parent_entity(se);
			}
		}

		put_prev_entity(cfs_rq, pse);
		set_next_entity(cfs_rq, se);
	}

	if (hrtick_enabled(rq))
		hrtick_start_fair(rq, p);

	rq->misfit_task = !task_fits_max(p, rq->cpu);

	return p;
simple:
	cfs_rq = &rq->cfs;
#endif

	if (!cfs_rq->nr_running)
		goto idle;

	put_prev_task(rq, prev);

	do {
		se = pick_next_entity(cfs_rq, NULL);
		set_next_entity(cfs_rq, se);
		cfs_rq = group_cfs_rq(se);
	} while (cfs_rq);

	p = task_of(se);

	if (hrtick_enabled(rq))
		hrtick_start_fair(rq, p);

	rq->misfit_task = !task_fits_max(p, rq->cpu);

	return p;

idle:
	rq->misfit_task = 0;
	/*
	 * This is OK, because current is on_cpu, which avoids it being picked
	 * for load-balance and preemption/IRQs are still disabled avoiding
	 * further scheduler activity on it and we're being very careful to
	 * re-start the picking loop.
	 */
	lockdep_unpin_lock(&rq->lock);
	new_tasks = idle_balance(rq);
	lockdep_pin_lock(&rq->lock);
	/*
	 * Because idle_balance() releases (and re-acquires) rq->lock, it is
	 * possible for any higher priority task to appear. In that case we
	 * must re-start the pick_next_entity() loop.
	 */
	if (new_tasks < 0)
		return RETRY_TASK;

	if (new_tasks > 0)
		goto again;

	return NULL;
}

/*
 * Account for a descheduled task:
 */
static void put_prev_task_fair(struct rq *rq, struct task_struct *prev)
{
	struct sched_entity *se = &prev->se;
	struct cfs_rq *cfs_rq;

	for_each_sched_entity(se) {
		cfs_rq = cfs_rq_of(se);
		put_prev_entity(cfs_rq, se);
	}
}

/*
 * sched_yield() is very simple
 *
 * The magic of dealing with the ->skip buddy is in pick_next_entity.
 */
static void yield_task_fair(struct rq *rq)
{
	struct task_struct *curr = rq->curr;
	struct cfs_rq *cfs_rq = task_cfs_rq(curr);
	struct sched_entity *se = &curr->se;

	/*
	 * Are we the only task in the tree?
	 */
	if (unlikely(rq->nr_running == 1))
		return;

	clear_buddies(cfs_rq, se);

	if (curr->policy != SCHED_BATCH) {
		update_rq_clock(rq);
		/*
		 * Update run-time statistics of the 'current'.
		 */
		update_curr(cfs_rq);
		/*
		 * Tell update_rq_clock() that we've just updated,
		 * so we don't do microscopic update in schedule()
		 * and double the fastpath cost.
		 */
		rq_clock_skip_update(rq, true);
	}

	set_skip_buddy(se);
}

static bool yield_to_task_fair(struct rq *rq, struct task_struct *p, bool preempt)
{
	struct sched_entity *se = &p->se;

	/* throttled hierarchies are not runnable */
	if (!se->on_rq || throttled_hierarchy(cfs_rq_of(se)))
		return false;

	/* Tell the scheduler that we'd really like pse to run next. */
	set_next_buddy(se);

	yield_task_fair(rq);

	return true;
}

#ifdef CONFIG_SMP
/**************************************************
 * Fair scheduling class load-balancing methods.
 *
 * BASICS
 *
 * The purpose of load-balancing is to achieve the same basic fairness the
 * per-cpu scheduler provides, namely provide a proportional amount of compute
 * time to each task. This is expressed in the following equation:
 *
 *   W_i,n/P_i == W_j,n/P_j for all i,j                               (1)
 *
 * Where W_i,n is the n-th weight average for cpu i. The instantaneous weight
 * W_i,0 is defined as:
 *
 *   W_i,0 = \Sum_j w_i,j                                             (2)
 *
 * Where w_i,j is the weight of the j-th runnable task on cpu i. This weight
 * is derived from the nice value as per prio_to_weight[].
 *
 * The weight average is an exponential decay average of the instantaneous
 * weight:
 *
 *   W'_i,n = (2^n - 1) / 2^n * W_i,n + 1 / 2^n * W_i,0               (3)
 *
 * C_i is the compute capacity of cpu i, typically it is the
 * fraction of 'recent' time available for SCHED_OTHER task execution. But it
 * can also include other factors [XXX].
 *
 * To achieve this balance we define a measure of imbalance which follows
 * directly from (1):
 *
 *   imb_i,j = max{ avg(W/C), W_i/C_i } - min{ avg(W/C), W_j/C_j }    (4)
 *
 * We them move tasks around to minimize the imbalance. In the continuous
 * function space it is obvious this converges, in the discrete case we get
 * a few fun cases generally called infeasible weight scenarios.
 *
 * [XXX expand on:
 *     - infeasible weights;
 *     - local vs global optima in the discrete case. ]
 *
 *
 * SCHED DOMAINS
 *
 * In order to solve the imbalance equation (4), and avoid the obvious O(n^2)
 * for all i,j solution, we create a tree of cpus that follows the hardware
 * topology where each level pairs two lower groups (or better). This results
 * in O(log n) layers. Furthermore we reduce the number of cpus going up the
 * tree to only the first of the previous level and we decrease the frequency
 * of load-balance at each level inv. proportional to the number of cpus in
 * the groups.
 *
 * This yields:
 *
 *     log_2 n     1     n
 *   \Sum       { --- * --- * 2^i } = O(n)                            (5)
 *     i = 0      2^i   2^i
 *                               `- size of each group
 *         |         |     `- number of cpus doing load-balance
 *         |         `- freq
 *         `- sum over all levels
 *
 * Coupled with a limit on how many tasks we can migrate every balance pass,
 * this makes (5) the runtime complexity of the balancer.
 *
 * An important property here is that each CPU is still (indirectly) connected
 * to every other cpu in at most O(log n) steps:
 *
 * The adjacency matrix of the resulting graph is given by:
 *
 *             log_2 n     
 *   A_i,j = \Union     (i % 2^k == 0) && i / 2^(k+1) == j / 2^(k+1)  (6)
 *             k = 0
 *
 * And you'll find that:
 *
 *   A^(log_2 n)_i,j != 0  for all i,j                                (7)
 *
 * Showing there's indeed a path between every cpu in at most O(log n) steps.
 * The task movement gives a factor of O(m), giving a convergence complexity
 * of:
 *
 *   O(nm log n),  n := nr_cpus, m := nr_tasks                        (8)
 *
 *
 * WORK CONSERVING
 *
 * In order to avoid CPUs going idle while there's still work to do, new idle
 * balancing is more aggressive and has the newly idle cpu iterate up the domain
 * tree itself instead of relying on other CPUs to bring it work.
 *
 * This adds some complexity to both (5) and (8) but it reduces the total idle
 * time.
 *
 * [XXX more?]
 *
 *
 * CGROUPS
 *
 * Cgroups make a horror show out of (2), instead of a simple sum we get:
 *
 *                                s_k,i
 *   W_i,0 = \Sum_j \Prod_k w_k * -----                               (9)
 *                                 S_k
 *
 * Where
 *
 *   s_k,i = \Sum_j w_i,j,k  and  S_k = \Sum_i s_k,i                 (10)
 *
 * w_i,j,k is the weight of the j-th runnable task in the k-th cgroup on cpu i.
 *
 * The big problem is S_k, its a global sum needed to compute a local (W_i)
 * property.
 *
 * [XXX write more on how we solve this.. _after_ merging pjt's patches that
 *      rewrite all of this once again.]
 */ 

static unsigned long __read_mostly max_load_balance_interval = HZ/10;

enum fbq_type { regular, remote, all };

enum group_type {
	group_other = 0,
	group_misfit_task,
	group_imbalanced,
	group_overloaded,
};

#define LBF_ALL_PINNED	0x01
#define LBF_NEED_BREAK	0x02
#define LBF_DST_PINNED  0x04
#define LBF_SOME_PINNED	0x08
#define LBF_BIG_TASK_ACTIVE_BALANCE 0x80
#define LBF_IGNORE_BIG_TASKS 0x100
#define LBF_IGNORE_PREFERRED_CLUSTER_TASKS 0x200
#define LBF_MOVED_RELATED_THREAD_GROUP_TASK 0x400

struct lb_env {
	struct sched_domain	*sd;

	struct rq		*src_rq;
	int			src_cpu;

	int			dst_cpu;
	struct rq		*dst_rq;

	struct cpumask		*dst_grpmask;
	int			new_dst_cpu;
	enum cpu_idle_type	idle;
	long			imbalance;
	unsigned int		src_grp_nr_running;
	/* The set of CPUs under consideration for load-balancing */
	struct cpumask		*cpus;
	unsigned int		busiest_grp_capacity;
	unsigned int		busiest_nr_running;

	unsigned int		flags;

	unsigned int		loop;
	unsigned int		loop_break;
	unsigned int		loop_max;

	enum fbq_type		fbq_type;
	enum group_type		busiest_group_type;
	struct list_head	tasks;
	enum sched_boost_policy	boost_policy;
};

/*
 * Is this task likely cache-hot:
 */
static int task_hot(struct task_struct *p, struct lb_env *env)
{
	s64 delta;

	lockdep_assert_held(&env->src_rq->lock);

	if (p->sched_class != &fair_sched_class)
		return 0;

	if (unlikely(p->policy == SCHED_IDLE))
		return 0;

	/*
	 * Buddy candidates are cache hot:
	 */
	if (sched_feat(CACHE_HOT_BUDDY) && env->dst_rq->nr_running &&
			(&p->se == cfs_rq_of(&p->se)->next ||
			 &p->se == cfs_rq_of(&p->se)->last))
		return 1;

	if (sysctl_sched_migration_cost == -1)
		return 1;
	if (sysctl_sched_migration_cost == 0)
		return 0;

	delta = rq_clock_task(env->src_rq) - p->se.exec_start;

	return delta < (s64)sysctl_sched_migration_cost;
}

#ifdef CONFIG_NUMA_BALANCING
/*
 * Returns 1, if task migration degrades locality
 * Returns 0, if task migration improves locality i.e migration preferred.
 * Returns -1, if task migration is not affected by locality.
 */
static int migrate_degrades_locality(struct task_struct *p, struct lb_env *env)
{
	struct numa_group *numa_group = rcu_dereference(p->numa_group);
	unsigned long src_faults, dst_faults;
	int src_nid, dst_nid;

	if (!static_branch_likely(&sched_numa_balancing))
		return -1;

	if (!p->numa_faults || !(env->sd->flags & SD_NUMA))
		return -1;

	src_nid = cpu_to_node(env->src_cpu);
	dst_nid = cpu_to_node(env->dst_cpu);

	if (src_nid == dst_nid)
		return -1;

	/* Migrating away from the preferred node is always bad. */
	if (src_nid == p->numa_preferred_nid) {
		if (env->src_rq->nr_running > env->src_rq->nr_preferred_running)
			return 1;
		else
			return -1;
	}

	/* Encourage migration to the preferred node. */
	if (dst_nid == p->numa_preferred_nid)
		return 0;

	if (numa_group) {
		src_faults = group_faults(p, src_nid);
		dst_faults = group_faults(p, dst_nid);
	} else {
		src_faults = task_faults(p, src_nid);
		dst_faults = task_faults(p, dst_nid);
	}

	return dst_faults < src_faults;
}

#else
static inline int migrate_degrades_locality(struct task_struct *p,
					     struct lb_env *env)
{
	return -1;
}
#endif

/*
 * can_migrate_task - may task p from runqueue rq be migrated to this_cpu?
 */
static
int can_migrate_task(struct task_struct *p, struct lb_env *env)
{
	int tsk_cache_hot;
	int twf, group_cpus;

	lockdep_assert_held(&env->src_rq->lock);

	/*
	 * We do not migrate tasks that are:
	 * 1) throttled_lb_pair, or
	 * 2) cannot be migrated to this CPU due to cpus_allowed, or
	 * 3) running (obviously), or
	 * 4) are cache-hot on their current CPU.
	 */
	if (throttled_lb_pair(task_group(p), env->src_cpu, env->dst_cpu))
		return 0;

	if (!cpumask_test_cpu(env->dst_cpu, tsk_cpus_allowed(p))) {
		int cpu;

		schedstat_inc(p, se.statistics.nr_failed_migrations_affine);

		env->flags |= LBF_SOME_PINNED;

		/*
		 * Remember if this task can be migrated to any other cpu in
		 * our sched_group. We may want to revisit it if we couldn't
		 * meet load balance goals by pulling other tasks on src_cpu.
		 *
		 * Also avoid computing new_dst_cpu if we have already computed
		 * one in current iteration.
		 */
		if (!env->dst_grpmask || (env->flags & LBF_DST_PINNED))
			return 0;

		/* Prevent to re-select dst_cpu via env's cpus */
		for_each_cpu_and(cpu, env->dst_grpmask, env->cpus) {
			if (cpumask_test_cpu(cpu, tsk_cpus_allowed(p))) {
				env->flags |= LBF_DST_PINNED;
				env->new_dst_cpu = cpu;
				break;
			}
		}

		return 0;
	}

	/* Record that we found atleast one task that could run on dst_cpu */
	env->flags &= ~LBF_ALL_PINNED;

	if (cpu_capacity(env->dst_cpu) > cpu_capacity(env->src_cpu)) {
		if (nr_big_tasks(env->src_rq) && !is_big_task(p))
			return 0;

		if (env->boost_policy == SCHED_BOOST_ON_BIG &&
					!task_sched_boost(p))
			return 0;
	}

	twf = task_will_fit(p, env->dst_cpu);

	/*
	 * Attempt to not pull tasks that don't fit. We may get lucky and find
	 * one that actually fits.
	 */
	if (env->flags & LBF_IGNORE_BIG_TASKS && !twf)
		return 0;

	if (env->flags & LBF_IGNORE_PREFERRED_CLUSTER_TASKS &&
	    !preferred_cluster(rq_cluster(cpu_rq(env->dst_cpu)), p))
		return 0;

	/*
	 * Group imbalance can sometimes cause work to be pulled across groups
	 * even though the group could have managed the imbalance on its own.
	 * Prevent inter-cluster migrations for big tasks when the number of
	 * tasks is lower than the capacity of the group.
	 */
	group_cpus = DIV_ROUND_UP(env->busiest_grp_capacity,
						 SCHED_CAPACITY_SCALE);
	if (!twf && env->busiest_nr_running <= group_cpus)
		return 0;

	if (task_running(env->src_rq, p)) {
		schedstat_inc(p, se.statistics.nr_failed_migrations_running);
		return 0;
	}

	/*
	 * Aggressive migration if:
	 * 1) IDLE or NEWLY_IDLE balance.
	 * 2) destination numa is preferred
	 * 3) task is cache cold, or
	 * 4) too many balance attempts have failed.
	 */
	tsk_cache_hot = migrate_degrades_locality(p, env);
	if (tsk_cache_hot == -1)
		tsk_cache_hot = task_hot(p, env);

	if (env->idle != CPU_NOT_IDLE || tsk_cache_hot <= 0 ||
	    env->sd->nr_balance_failed > env->sd->cache_nice_tries) {
		if (tsk_cache_hot == 1) {
			schedstat_inc(env->sd, lb_hot_gained[env->idle]);
			schedstat_inc(p, se.statistics.nr_forced_migrations);
		}
		return 1;
	}

	schedstat_inc(p, se.statistics.nr_failed_migrations_hot);
	return 0;
}

/*
 * detach_task() -- detach the task for the migration specified in env
 */
static void detach_task(struct task_struct *p, struct lb_env *env)
{
	lockdep_assert_held(&env->src_rq->lock);

	p->on_rq = TASK_ON_RQ_MIGRATING;
	deactivate_task(env->src_rq, p, 0);
	double_lock_balance(env->src_rq, env->dst_rq);
	set_task_cpu(p, env->dst_cpu);
	if (task_in_related_thread_group(p))
		env->flags |= LBF_MOVED_RELATED_THREAD_GROUP_TASK;
	double_unlock_balance(env->src_rq, env->dst_rq);
}

/*
 * detach_one_task() -- tries to dequeue exactly one task from env->src_rq, as
 * part of active balancing operations within "domain".
 *
 * Returns a task if successful and NULL otherwise.
 */
static struct task_struct *detach_one_task(struct lb_env *env)
{
	struct task_struct *p, *n;

	lockdep_assert_held(&env->src_rq->lock);

	list_for_each_entry_safe(p, n, &env->src_rq->cfs_tasks, se.group_node) {
		if (!can_migrate_task(p, env))
			continue;

		detach_task(p, env);

		/*
		 * Right now, this is only the second place where
		 * lb_gained[env->idle] is updated (other is detach_tasks)
		 * so we can safely collect stats here rather than
		 * inside detach_tasks().
		 */
		schedstat_inc(env->sd, lb_gained[env->idle]);

		return p;
	}
	return NULL;
}

static const unsigned int sched_nr_migrate_break = 32;

/*
 * detach_tasks() -- tries to detach up to imbalance weighted load from
 * busiest_rq, as part of a balancing operation within domain "sd".
 *
 * Returns number of detached tasks if successful and 0 otherwise.
 */
static int detach_tasks(struct lb_env *env)
{
	struct list_head *tasks = &env->src_rq->cfs_tasks;
	struct task_struct *p;
	unsigned long load;
	int detached = 0;
	int orig_loop = env->loop;

	lockdep_assert_held(&env->src_rq->lock);

	if (env->imbalance <= 0)
		return 0;

	if (!same_cluster(env->dst_cpu, env->src_cpu))
		env->flags |= LBF_IGNORE_PREFERRED_CLUSTER_TASKS;

	if (cpu_capacity(env->dst_cpu) < cpu_capacity(env->src_cpu))
		env->flags |= LBF_IGNORE_BIG_TASKS;

redo:
	while (!list_empty(tasks)) {
		/*
		 * We don't want to steal all, otherwise we may be treated likewise,
		 * which could at worst lead to a livelock crash.
		 */
		if (env->idle != CPU_NOT_IDLE && env->src_rq->nr_running <= 1)
			break;

		p = list_first_entry(tasks, struct task_struct, se.group_node);

		env->loop++;
		/* We've more or less seen every task there is, call it quits */
		if (env->loop > env->loop_max)
			break;

		/* take a breather every nr_migrate tasks */
		if (env->loop > env->loop_break) {
			env->loop_break += sched_nr_migrate_break;
			env->flags |= LBF_NEED_BREAK;
			break;
		}

		if (!can_migrate_task(p, env))
			goto next;

		load = task_h_load(p);

		if (sched_feat(LB_MIN) && load < 16 && !env->sd->nr_balance_failed)
			goto next;

		if ((load / 2) > env->imbalance)
			goto next;

		detach_task(p, env);
		list_add(&p->se.group_node, &env->tasks);

		detached++;
		env->imbalance -= load;

#ifdef CONFIG_PREEMPT
		/*
		 * NEWIDLE balancing is a source of latency, so preemptible
		 * kernels will stop after the first task is detached to minimize
		 * the critical section.
		 */
		if (env->idle == CPU_NEWLY_IDLE)
			break;
#endif

		/*
		 * We only want to steal up to the prescribed amount of
		 * weighted load.
		 */
		if (env->imbalance <= 0)
			break;

		continue;
next:
		list_move_tail(&p->se.group_node, tasks);
	}

	if (env->flags & (LBF_IGNORE_BIG_TASKS |
			LBF_IGNORE_PREFERRED_CLUSTER_TASKS) && !detached) {
		tasks = &env->src_rq->cfs_tasks;
		env->flags &= ~(LBF_IGNORE_BIG_TASKS |
				LBF_IGNORE_PREFERRED_CLUSTER_TASKS);
		env->loop = orig_loop;
		goto redo;
	}

	/*
	 * Right now, this is one of only two places we collect this stat
	 * so we can safely collect detach_one_task() stats here rather
	 * than inside detach_one_task().
	 */
	schedstat_add(env->sd, lb_gained[env->idle], detached);

	return detached;
}

/*
 * attach_task() -- attach the task detached by detach_task() to its new rq.
 */
static void attach_task(struct rq *rq, struct task_struct *p)
{
	lockdep_assert_held(&rq->lock);

	BUG_ON(task_rq(p) != rq);
	activate_task(rq, p, 0);
	p->on_rq = TASK_ON_RQ_QUEUED;
	check_preempt_curr(rq, p, 0);
}

/*
 * attach_one_task() -- attaches the task returned from detach_one_task() to
 * its new rq.
 */
static void attach_one_task(struct rq *rq, struct task_struct *p)
{
	raw_spin_lock(&rq->lock);
	attach_task(rq, p);
	/*
	 * We want to potentially raise target_cpu's OPP.
	 */
	update_capacity_of(cpu_of(rq));
	raw_spin_unlock(&rq->lock);
}

/*
 * attach_tasks() -- attaches all tasks detached by detach_tasks() to their
 * new rq.
 */
static void attach_tasks(struct lb_env *env)
{
	struct list_head *tasks = &env->tasks;
	struct task_struct *p;

	raw_spin_lock(&env->dst_rq->lock);

	while (!list_empty(tasks)) {
		p = list_first_entry(tasks, struct task_struct, se.group_node);
		list_del_init(&p->se.group_node);

		attach_task(env->dst_rq, p);
	}

	/*
	 * We want to potentially raise env.dst_cpu's OPP.
	 */
	update_capacity_of(env->dst_cpu);

	raw_spin_unlock(&env->dst_rq->lock);
}

#ifdef CONFIG_FAIR_GROUP_SCHED
static void update_blocked_averages(int cpu)
{
	struct rq *rq = cpu_rq(cpu);
	struct cfs_rq *cfs_rq;
	unsigned long flags;

	raw_spin_lock_irqsave(&rq->lock, flags);
	update_rq_clock(rq);

	/*
	 * Iterates the task_group tree in a bottom up fashion, see
	 * list_add_leaf_cfs_rq() for details.
	 */
	for_each_leaf_cfs_rq(rq, cfs_rq) {
		/* throttled entities do not contribute to load */
		if (throttled_hierarchy(cfs_rq))
			continue;

		if (update_cfs_rq_load_avg(cfs_rq_clock_task(cfs_rq), cfs_rq,
					   true))
			update_tg_load_avg(cfs_rq, 0);

		/* Propagate pending load changes to the parent */
		if (cfs_rq->tg->se[cpu])
			update_load_avg(cfs_rq->tg->se[cpu], 0);
	}
	raw_spin_unlock_irqrestore(&rq->lock, flags);
}

/*
 * Compute the hierarchical load factor for cfs_rq and all its ascendants.
 * This needs to be done in a top-down fashion because the load of a child
 * group is a fraction of its parents load.
 */
static void update_cfs_rq_h_load(struct cfs_rq *cfs_rq)
{
	struct rq *rq = rq_of(cfs_rq);
	struct sched_entity *se = cfs_rq->tg->se[cpu_of(rq)];
	unsigned long now = jiffies;
	unsigned long load;

	if (cfs_rq->last_h_load_update == now)
		return;

	cfs_rq->h_load_next = NULL;
	for_each_sched_entity(se) {
		cfs_rq = cfs_rq_of(se);
		cfs_rq->h_load_next = se;
		if (cfs_rq->last_h_load_update == now)
			break;
	}

	if (!se) {
		cfs_rq->h_load = cfs_rq_load_avg(cfs_rq);
		cfs_rq->last_h_load_update = now;
	}

	while ((se = cfs_rq->h_load_next) != NULL) {
		load = cfs_rq->h_load;
		load = div64_ul(load * se->avg.load_avg,
			cfs_rq_load_avg(cfs_rq) + 1);
		cfs_rq = group_cfs_rq(se);
		cfs_rq->h_load = load;
		cfs_rq->last_h_load_update = now;
	}
}

static unsigned long task_h_load(struct task_struct *p)
{
	struct cfs_rq *cfs_rq = task_cfs_rq(p);

	update_cfs_rq_h_load(cfs_rq);
	return div64_ul(p->se.avg.load_avg * cfs_rq->h_load,
			cfs_rq_load_avg(cfs_rq) + 1);
}
#else
static inline void update_blocked_averages(int cpu)
{
	struct rq *rq = cpu_rq(cpu);
	struct cfs_rq *cfs_rq = &rq->cfs;
	unsigned long flags;

	raw_spin_lock_irqsave(&rq->lock, flags);
	update_rq_clock(rq);
	update_cfs_rq_load_avg(cfs_rq_clock_task(cfs_rq), cfs_rq, true);
	raw_spin_unlock_irqrestore(&rq->lock, flags);
}

static unsigned long task_h_load(struct task_struct *p)
{
	return p->se.avg.load_avg;
}
#endif

/********** Helpers for find_busiest_group ************************/

/*
 * sg_lb_stats - stats of a sched_group required for load_balancing
 */
struct sg_lb_stats {
	unsigned long avg_load; /*Avg load across the CPUs of the group */
	unsigned long group_load; /* Total load over the CPUs of the group */
	unsigned long sum_weighted_load; /* Weighted load of group's tasks */
	unsigned long load_per_task;
	unsigned long group_capacity;
	unsigned long group_util; /* Total utilization of the group */
	unsigned int sum_nr_running; /* Nr tasks running in the group */
#ifdef CONFIG_SCHED_HMP
	unsigned long sum_nr_big_tasks;
	u64 group_cpu_load; /* Scaled load of all CPUs of the group */
#endif
	unsigned int idle_cpus;
	unsigned int group_weight;
	enum group_type group_type;
	int group_no_capacity;
	int group_misfit_task; /* A cpu has a task too big for its capacity */
#ifdef CONFIG_NUMA_BALANCING
	unsigned int nr_numa_running;
	unsigned int nr_preferred_running;
#endif
};

/*
 * sd_lb_stats - Structure to store the statistics of a sched_domain
 *		 during load balancing.
 */
struct sd_lb_stats {
	struct sched_group *busiest;	/* Busiest group in this sd */
	struct sched_group *local;	/* Local group in this sd */
	unsigned long total_load;	/* Total load of all groups in sd */
	unsigned long total_capacity;	/* Total capacity of all groups in sd */
	unsigned long avg_load;	/* Average load across all groups in sd */

	struct sg_lb_stats busiest_stat;/* Statistics of the busiest group */
	struct sg_lb_stats local_stat;	/* Statistics of the local group */
};

static inline void init_sd_lb_stats(struct sd_lb_stats *sds)
{
	/*
	 * Skimp on the clearing to avoid duplicate work. We can avoid clearing
	 * local_stat because update_sg_lb_stats() does a full clear/assignment.
	 * We must however clear busiest_stat::avg_load because
	 * update_sd_pick_busiest() reads this before assignment.
	 */
	*sds = (struct sd_lb_stats){
		.busiest = NULL,
		.local = NULL,
		.total_load = 0UL,
		.total_capacity = 0UL,
		.busiest_stat = {
			.avg_load = 0UL,
			.sum_nr_running = 0,
			.group_type = group_other,
#ifdef CONFIG_SCHED_HMP
			.sum_nr_big_tasks = 0UL,
			.group_cpu_load = 0ULL,
#endif
		},
	};
}

#ifdef CONFIG_SCHED_HMP

static int
bail_inter_cluster_balance(struct lb_env *env, struct sd_lb_stats *sds)
{
	int local_cpu, busiest_cpu;
	int local_capacity, busiest_capacity;
	int local_pwr_cost, busiest_pwr_cost;
	int nr_cpus;
	int boost = sched_boost();

	if (!sysctl_sched_restrict_cluster_spill ||
		boost == FULL_THROTTLE_BOOST || boost == CONSERVATIVE_BOOST)
		return 0;

	local_cpu = group_first_cpu(sds->local);
	busiest_cpu = group_first_cpu(sds->busiest);

	local_capacity = cpu_max_possible_capacity(local_cpu);
	busiest_capacity = cpu_max_possible_capacity(busiest_cpu);

	local_pwr_cost = cpu_max_power_cost(local_cpu);
	busiest_pwr_cost = cpu_max_power_cost(busiest_cpu);

	if (local_pwr_cost <= busiest_pwr_cost)
		return 0;

	if (local_capacity > busiest_capacity &&
			sds->busiest_stat.sum_nr_big_tasks)
		return 0;

	nr_cpus = cpumask_weight(sched_group_cpus(sds->busiest));
	if ((sds->busiest_stat.group_cpu_load < nr_cpus * sched_spill_load) &&
		(sds->busiest_stat.sum_nr_running <
			nr_cpus * sysctl_sched_spill_nr_run))
		return 1;

	return 0;
}

#else	/* CONFIG_SCHED_HMP */

static inline int
bail_inter_cluster_balance(struct lb_env *env, struct sd_lb_stats *sds)
{
	return 0;
}

#endif	/* CONFIG_SCHED_HMP */

/**
 * get_sd_load_idx - Obtain the load index for a given sched domain.
 * @sd: The sched_domain whose load_idx is to be obtained.
 * @idle: The idle status of the CPU for whose sd load_idx is obtained.
 *
 * Return: The load index.
 */
static inline int get_sd_load_idx(struct sched_domain *sd,
					enum cpu_idle_type idle)
{
	int load_idx;

	switch (idle) {
	case CPU_NOT_IDLE:
		load_idx = sd->busy_idx;
		break;

	case CPU_NEWLY_IDLE:
		load_idx = sd->newidle_idx;
		break;
	default:
		load_idx = sd->idle_idx;
		break;
	}

	return load_idx;
}

static unsigned long scale_rt_capacity(int cpu)
{
	struct rq *rq = cpu_rq(cpu);
	u64 total, used, age_stamp, avg;
	s64 delta;

	/*
	 * Since we're reading these variables without serialization make sure
	 * we read them once before doing sanity checks on them.
	 */
	age_stamp = READ_ONCE(rq->age_stamp);
	avg = READ_ONCE(rq->rt_avg);
	delta = __rq_clock_broken(rq) - age_stamp;

	if (unlikely(delta < 0))
		delta = 0;

	total = sched_avg_period() + delta;

	used = div_u64(avg, total);

	/*
	 * deadline bandwidth is defined at system level so we must
	 * weight this bandwidth with the max capacity of the system.
	 * As a reminder, avg_bw is 20bits width and
	 * scale_cpu_capacity is 10 bits width
	 */
	used += div_u64(rq->dl.avg_bw, arch_scale_cpu_capacity(NULL, cpu));

	if (likely(used < SCHED_CAPACITY_SCALE))
		return SCHED_CAPACITY_SCALE - used;

	return 1;
}

void init_max_cpu_capacity(struct max_cpu_capacity *mcc)
{
	raw_spin_lock_init(&mcc->lock);
	mcc->val = 0;
	mcc->cpu = -1;
}

static void update_cpu_capacity(struct sched_domain *sd, int cpu)
{
	unsigned long capacity = arch_scale_cpu_capacity(sd, cpu);
	struct sched_group *sdg = sd->groups;
	struct max_cpu_capacity *mcc;
	unsigned long max_capacity;
	int max_cap_cpu;
	unsigned long flags;

	cpu_rq(cpu)->cpu_capacity_orig = capacity;

	mcc = &cpu_rq(cpu)->rd->max_cpu_capacity;

	raw_spin_lock_irqsave(&mcc->lock, flags);
	max_capacity = mcc->val;
	max_cap_cpu = mcc->cpu;

	if ((max_capacity > capacity && max_cap_cpu == cpu) ||
	    (max_capacity < capacity)) {
		mcc->val = capacity;
		mcc->cpu = cpu;
#ifdef CONFIG_SCHED_DEBUG
		raw_spin_unlock_irqrestore(&mcc->lock, flags);
		printk_deferred(KERN_INFO "CPU%d: update max cpu_capacity %lu\n",
				cpu, capacity);
		goto skip_unlock;
#endif
	}
	raw_spin_unlock_irqrestore(&mcc->lock, flags);

skip_unlock: __attribute__ ((unused));
	capacity *= scale_rt_capacity(cpu);
	capacity >>= SCHED_CAPACITY_SHIFT;

	if (!capacity)
		capacity = 1;

	cpu_rq(cpu)->cpu_capacity = capacity;
	sdg->sgc->capacity = capacity;
	sdg->sgc->max_capacity = capacity;
	sdg->sgc->min_capacity = capacity;
}

void update_group_capacity(struct sched_domain *sd, int cpu)
{
	struct sched_domain *child = sd->child;
	struct sched_group *group, *sdg = sd->groups;
	unsigned long capacity, max_capacity, min_capacity;
	unsigned long interval;

	interval = msecs_to_jiffies(sd->balance_interval);
	interval = clamp(interval, 1UL, max_load_balance_interval);
	sdg->sgc->next_update = jiffies + interval;

	if (!child) {
		update_cpu_capacity(sd, cpu);
		return;
	}

	capacity = 0;
	max_capacity = 0;
	min_capacity = ULONG_MAX;

	if (child->flags & SD_OVERLAP) {
		/*
		 * SD_OVERLAP domains cannot assume that child groups
		 * span the current group.
		 */

		for_each_cpu(cpu, sched_group_cpus(sdg)) {
			struct sched_group_capacity *sgc;
			struct rq *rq = cpu_rq(cpu);

			if (cpumask_test_cpu(cpu, cpu_isolated_mask))
				continue;
			/*
			 * build_sched_domains() -> init_sched_groups_capacity()
			 * gets here before we've attached the domains to the
			 * runqueues.
			 *
			 * Use capacity_of(), which is set irrespective of domains
			 * in update_cpu_capacity().
			 *
			 * This avoids capacity from being 0 and
			 * causing divide-by-zero issues on boot.
			 */
			if (unlikely(!rq->sd)) {
				capacity += capacity_of(cpu);
			} else {
				sgc = rq->sd->groups->sgc;
				capacity += sgc->capacity;
			}

			max_capacity = max(capacity, max_capacity);
			min_capacity = min(capacity, min_capacity);
		}
	} else  {
		/*
		 * !SD_OVERLAP domains can assume that child groups
		 * span the current group.
		 */ 

		group = child->groups;
		do {
			struct sched_group_capacity *sgc = group->sgc;

			cpumask_t *cpus = sched_group_cpus(group);

			/* Revisit this later. This won't work for MT domain */
			if (!cpu_isolated(cpumask_first(cpus))) {
				capacity += sgc->capacity;
				max_capacity = max(sgc->max_capacity, max_capacity);
				min_capacity = min(sgc->min_capacity, min_capacity);
			}
			group = group->next;
		} while (group != child->groups);
	}

	sdg->sgc->capacity = capacity;
	sdg->sgc->max_capacity = max_capacity;
	sdg->sgc->min_capacity = min_capacity;
}

/*
 * Check whether the capacity of the rq has been noticeably reduced by side
 * activity. The imbalance_pct is used for the threshold.
 * Return true is the capacity is reduced
 */
static inline int
check_cpu_capacity(struct rq *rq, struct sched_domain *sd)
{
	return ((rq->cpu_capacity * sd->imbalance_pct) <
				(rq->cpu_capacity_orig * 100));
}

/*
 * Group imbalance indicates (and tries to solve) the problem where balancing
 * groups is inadequate due to tsk_cpus_allowed() constraints.
 *
 * Imagine a situation of two groups of 4 cpus each and 4 tasks each with a
 * cpumask covering 1 cpu of the first group and 3 cpus of the second group.
 * Something like:
 *
 * 	{ 0 1 2 3 } { 4 5 6 7 }
 * 	        *     * * *
 *
 * If we were to balance group-wise we'd place two tasks in the first group and
 * two tasks in the second group. Clearly this is undesired as it will overload
 * cpu 3 and leave one of the cpus in the second group unused.
 *
 * The current solution to this issue is detecting the skew in the first group
 * by noticing the lower domain failed to reach balance and had difficulty
 * moving tasks due to affinity constraints.
 *
 * When this is so detected; this group becomes a candidate for busiest; see
 * update_sd_pick_busiest(). And calculate_imbalance() and
 * find_busiest_group() avoid some of the usual balance conditions to allow it
 * to create an effective group imbalance.
 *
 * This is a somewhat tricky proposition since the next run might not find the
 * group imbalance and decide the groups need to be balanced again. A most
 * subtle and fragile situation.
 */

static inline int sg_imbalanced(struct sched_group *group)
{
	return group->sgc->imbalance;
}

/*
 * group_has_capacity returns true if the group has spare capacity that could
 * be used by some tasks.
 * We consider that a group has spare capacity if the  * number of task is
 * smaller than the number of CPUs or if the utilization is lower than the
 * available capacity for CFS tasks.
 * For the latter, we use a threshold to stabilize the state, to take into
 * account the variance of the tasks' load and to return true if the available
 * capacity in meaningful for the load balancer.
 * As an example, an available capacity of 1% can appear but it doesn't make
 * any benefit for the load balance.
 */
static inline bool
group_has_capacity(struct lb_env *env, struct sg_lb_stats *sgs)
{
	if (sgs->sum_nr_running < sgs->group_weight)
		return true;

	if ((sgs->group_capacity * 100) >
			(sgs->group_util * env->sd->imbalance_pct))
		return true;

	return false;
}

/*
 *  group_is_overloaded returns true if the group has more tasks than it can
 *  handle.
 *  group_is_overloaded is not equals to !group_has_capacity because a group
 *  with the exact right number of tasks, has no more spare capacity but is not
 *  overloaded so both group_has_capacity and group_is_overloaded return
 *  false.
 */
static inline bool
group_is_overloaded(struct lb_env *env, struct sg_lb_stats *sgs)
{
	if (sgs->sum_nr_running <= sgs->group_weight)
		return false;

	if ((sgs->group_capacity * 100) <
			(sgs->group_util * env->sd->imbalance_pct))
		return true;

	return false;
}


/*
 * group_smaller_cpu_capacity: Returns true if sched_group sg has smaller
 * per-cpu capacity than sched_group ref.
 */
static inline bool
group_smaller_cpu_capacity(struct sched_group *sg, struct sched_group *ref)
{
	return sg->sgc->max_capacity + capacity_margin - SCHED_LOAD_SCALE <
							ref->sgc->max_capacity;
}

static inline enum
group_type group_classify(struct sched_group *group,
			  struct sg_lb_stats *sgs, struct lb_env *env)
{
	if (sgs->group_no_capacity)
		return group_overloaded;

	if (sg_imbalanced(group))
		return group_imbalanced;

	if (sgs->group_misfit_task)
		return group_misfit_task;

	return group_other;
}

#ifdef CONFIG_NO_HZ_COMMON
/*
 * idle load balancing data
 *  - used by the nohz balance, but we want it available here
 *    so that we can see which CPUs have no tick.
 */
static struct {
	cpumask_var_t idle_cpus_mask;
	atomic_t nr_cpus;
	unsigned long next_balance;     /* in jiffy units */
} nohz ____cacheline_aligned;

static inline void update_cpu_stats_if_tickless(struct rq *rq)
{
	/* only called from update_sg_lb_stats when irqs are disabled */
	if (cpumask_test_cpu(rq->cpu, nohz.idle_cpus_mask)) {
		/* rate limit updates to once-per-jiffie at most */
		if (READ_ONCE(jiffies) <= rq->last_load_update_tick)
			return;

		raw_spin_lock(&rq->lock);
		update_rq_clock(rq);
		update_idle_cpu_load(rq);
		update_cfs_rq_load_avg(rq->clock_task, &rq->cfs, false);
		raw_spin_unlock(&rq->lock);
	}
}

#else
static inline void update_cpu_stats_if_tickless(struct rq *rq) { }
#endif

/**
 * update_sg_lb_stats - Update sched_group's statistics for load balancing.
 * @env: The load balancing environment.
 * @group: sched_group whose statistics are to be updated.
 * @load_idx: Load index of sched_domain of this_cpu for load calc.
 * @local_group: Does group contain this_cpu.
 * @sgs: variable to hold the statistics for this group.
 * @overload: Indicate more than one runnable task for any CPU.
 * @overutilized: Indicate overutilization for any CPU.
 */
static inline void update_sg_lb_stats(struct lb_env *env,
			struct sched_group *group, int load_idx,
			int local_group, struct sg_lb_stats *sgs,
			bool *overload, bool *overutilized)
{
	unsigned long load;
	int i, nr_running;

	memset(sgs, 0, sizeof(*sgs));

	for_each_cpu_and(i, sched_group_cpus(group), env->cpus) {
		struct rq *rq = cpu_rq(i);

		trace_sched_cpu_load_lb(cpu_rq(i), idle_cpu(i),
				     sched_irqload(i),
				     power_cost(i, 0),
				     cpu_temp(i));

		if (cpu_isolated(i))
			continue;

		/* if we are entering idle and there are CPUs with
		 * their tick stopped, do an update for them
		 */
		if (env->idle == CPU_NEWLY_IDLE)
			update_cpu_stats_if_tickless(rq);

		/* Bias balancing toward cpus of our domain */
		if (local_group)
			load = target_load(i, load_idx);
		else
			load = source_load(i, load_idx);

		sgs->group_load += load;
		sgs->group_util += cpu_util(i);
		sgs->sum_nr_running += rq->cfs.h_nr_running;

		nr_running = rq->nr_running;
		if (nr_running > 1)
			*overload = true;

#ifdef CONFIG_SCHED_HMP
		sgs->sum_nr_big_tasks += rq->hmp_stats.nr_big_tasks;
		sgs->group_cpu_load += cpu_load(i);
#endif

#ifdef CONFIG_NUMA_BALANCING
		sgs->nr_numa_running += rq->nr_numa_running;
		sgs->nr_preferred_running += rq->nr_preferred_running;
#endif
		sgs->sum_weighted_load += weighted_cpuload(i);
		/*
		 * No need to call idle_cpu() if nr_running is not 0
		 */
		if (!nr_running && idle_cpu(i))
			sgs->idle_cpus++;

		if (energy_aware() && cpu_overutilized(i)) {
			*overutilized = true;
			if (!sgs->group_misfit_task && rq->misfit_task)
				sgs->group_misfit_task = capacity_of(i);
		}
	}

	/* Isolated CPU has no weight */
	if (!group->group_weight) {
		sgs->group_capacity = 0;
		sgs->avg_load = 0;
		sgs->group_no_capacity = 1;
		sgs->group_type = group_other;
		sgs->group_weight = group->group_weight;
	} else {
		/* Adjust by relative CPU capacity of the group */
		sgs->group_capacity = group->sgc->capacity;
		sgs->avg_load = (sgs->group_load*SCHED_CAPACITY_SCALE) /
							sgs->group_capacity;

		sgs->group_weight = group->group_weight;

		sgs->group_no_capacity = group_is_overloaded(env, sgs);
		sgs->group_type = group_classify(group, sgs, env);
	}

	if (sgs->sum_nr_running)
		sgs->load_per_task = sgs->sum_weighted_load / sgs->sum_nr_running;
}

#ifdef CONFIG_SCHED_HMP
static bool update_sd_pick_busiest_active_balance(struct lb_env *env,
						  struct sd_lb_stats *sds,
						  struct sched_group *sg,
						  struct sg_lb_stats *sgs)
{
	if (env->idle != CPU_NOT_IDLE &&
	    cpu_capacity(env->dst_cpu) > group_rq_capacity(sg)) {
		if (sgs->sum_nr_big_tasks >
				sds->busiest_stat.sum_nr_big_tasks) {
			env->flags |= LBF_BIG_TASK_ACTIVE_BALANCE;
			return true;
		}
	}

	return false;
}
#else
static bool update_sd_pick_busiest_active_balance(struct lb_env *env,
						  struct sd_lb_stats *sds,
						  struct sched_group *sg,
						  struct sg_lb_stats *sgs)
{
	return false;
}
#endif

/**
 * update_sd_pick_busiest - return 1 on busiest group
 * @env: The load balancing environment.
 * @sds: sched_domain statistics
 * @sg: sched_group candidate to be checked for being the busiest
 * @sgs: sched_group statistics
 *
 * Determine if @sg is a busier group than the previously selected
 * busiest group.
 *
 * Return: %true if @sg is a busier group than the previously selected
 * busiest group. %false otherwise.
 */
static bool update_sd_pick_busiest(struct lb_env *env,
				   struct sd_lb_stats *sds,
				   struct sched_group *sg,
				   struct sg_lb_stats *sgs)
{
	struct sg_lb_stats *busiest = &sds->busiest_stat;

	if (update_sd_pick_busiest_active_balance(env, sds, sg, sgs))
		return true;

	if (sgs->group_type > busiest->group_type)
		return true;

	if (sgs->group_type < busiest->group_type)
		return false;

	if (energy_aware()) {
		/*
		 * Candidate sg doesn't face any serious load-balance problems
		 * so don't pick it if the local sg is already filled up.
		 */
		if (sgs->group_type == group_other &&
		    !group_has_capacity(env, &sds->local_stat))
			return false;

		if (sgs->avg_load <= busiest->avg_load)
			return false;

		if (!(env->sd->flags & SD_ASYM_CPUCAPACITY))
			goto asym_packing;

		/*
		 * Candidate sg has no more than one task per CPU and
		 * has higher per-CPU capacity. Migrating tasks to less
		 * capable CPUs may harm throughput. Maximize throughput,
		 * power/energy consequences are not considered.
		 */
		if (sgs->sum_nr_running <= sgs->group_weight &&
		    group_smaller_cpu_capacity(sds->local, sg))
			return false;
	}

asym_packing:
	/* This is the busiest node in its class. */
	if (!(env->sd->flags & SD_ASYM_PACKING))
		return true;

	/*
	 * ASYM_PACKING needs to move all the work to the lowest
	 * numbered CPUs in the group, therefore mark all groups
	 * higher than ourself as busy.
	 */
	if (sgs->sum_nr_running && env->dst_cpu < group_first_cpu(sg)) {
		if (!sds->busiest)
			return true;

		if (group_first_cpu(sds->busiest) > group_first_cpu(sg))
			return true;
	}

	return false;
}

#ifdef CONFIG_NUMA_BALANCING
static inline enum fbq_type fbq_classify_group(struct sg_lb_stats *sgs)
{
	if (sgs->sum_nr_running > sgs->nr_numa_running)
		return regular;
	if (sgs->sum_nr_running > sgs->nr_preferred_running)
		return remote;
	return all;
}

static inline enum fbq_type fbq_classify_rq(struct rq *rq)
{
	if (rq->nr_running > rq->nr_numa_running)
		return regular;
	if (rq->nr_running > rq->nr_preferred_running)
		return remote;
	return all;
}
#else
static inline enum fbq_type fbq_classify_group(struct sg_lb_stats *sgs)
{
	return all;
}

static inline enum fbq_type fbq_classify_rq(struct rq *rq)
{
	return regular;
}
#endif /* CONFIG_NUMA_BALANCING */

#define lb_sd_parent(sd) \
	(sd->parent && sd->parent->groups != sd->parent->groups->next)

/**
 * update_sd_lb_stats - Update sched_domain's statistics for load balancing.
 * @env: The load balancing environment.
 * @sds: variable to hold the statistics for this sched_domain.
 */
static inline void update_sd_lb_stats(struct lb_env *env, struct sd_lb_stats *sds)
{
	struct sched_domain *child = env->sd->child;
	struct sched_group *sg = env->sd->groups;
	struct sg_lb_stats tmp_sgs;
	int load_idx, prefer_sibling = 0;
	bool overload = false, overutilized = false;

	if (child && child->flags & SD_PREFER_SIBLING)
		prefer_sibling = 1;

	load_idx = get_sd_load_idx(env->sd, env->idle);

	do {
		struct sg_lb_stats *sgs = &tmp_sgs;
		int local_group;

		local_group = cpumask_test_cpu(env->dst_cpu, sched_group_cpus(sg));
		if (local_group) {
			sds->local = sg;
			sgs = &sds->local_stat;

			if (env->idle != CPU_NEWLY_IDLE ||
			    time_after_eq(jiffies, sg->sgc->next_update))
				update_group_capacity(env->sd, env->dst_cpu);
		}

		update_sg_lb_stats(env, sg, load_idx, local_group, sgs,
						&overload, &overutilized);

		if (local_group)
			goto next_group;

		/*
		 * In case the child domain prefers tasks go to siblings
		 * first, lower the sg capacity so that we'll try
		 * and move all the excess tasks away. We lower the capacity
		 * of a group only if the local group has the capacity to fit
		 * these excess tasks. The extra check prevents the case where
		 * you always pull from the heaviest group when it is already
		 * under-utilized (possible with a large weight task outweighs
		 * the tasks on the system).
		 */
		if (prefer_sibling && sds->local &&
		    group_has_capacity(env, &sds->local_stat) &&
		    (sgs->sum_nr_running > 1)) {
			sgs->group_no_capacity = 1;
			sgs->group_type = group_classify(sg, sgs, env);
		}

		/*
		 * Ignore task groups with misfit tasks if local group has no
		 * capacity or if per-cpu capacity isn't higher.
		 */
		if (energy_aware() &&
		    sgs->group_type == group_misfit_task &&
		    (!group_has_capacity(env, &sds->local_stat) ||
		     !group_smaller_cpu_capacity(sg, sds->local)))
			sgs->group_type = group_other;

		if (update_sd_pick_busiest(env, sds, sg, sgs)) {
			sds->busiest = sg;
			sds->busiest_stat = *sgs;
			env->busiest_nr_running = sgs->sum_nr_running;
			env->busiest_grp_capacity = sgs->group_capacity;
		}

next_group:
		/* Now, start updating sd_lb_stats */
		sds->total_load += sgs->group_load;
		sds->total_capacity += sgs->group_capacity;

		sg = sg->next;
	} while (sg != env->sd->groups);

	if (env->sd->flags & SD_NUMA)
		env->fbq_type = fbq_classify_group(&sds->busiest_stat);

	env->src_grp_nr_running = sds->busiest_stat.sum_nr_running;

	if (!lb_sd_parent(env->sd)) {
		/* update overload indicator if we are at root domain */
		if (env->dst_rq->rd->overload != overload)
			env->dst_rq->rd->overload = overload;

		/* Update over-utilization (tipping point, U >= 0) indicator */
		if (energy_aware() && env->dst_rq->rd->overutilized != overutilized) {
			env->dst_rq->rd->overutilized = overutilized;
			trace_sched_overutilized(overutilized);
		}
	} else {
		if (energy_aware() && !env->dst_rq->rd->overutilized && overutilized) {
			env->dst_rq->rd->overutilized = true;
			trace_sched_overutilized(true);
		}
	}

}

/**
 * check_asym_packing - Check to see if the group is packed into the
 *			sched doman.
 *
 * This is primarily intended to used at the sibling level.  Some
 * cores like POWER7 prefer to use lower numbered SMT threads.  In the
 * case of POWER7, it can move to lower SMT modes only when higher
 * threads are idle.  When in lower SMT modes, the threads will
 * perform better since they share less core resources.  Hence when we
 * have idle threads, we want them to be the higher ones.
 *
 * This packing function is run on idle threads.  It checks to see if
 * the busiest CPU in this domain (core in the P7 case) has a higher
 * CPU number than the packing function is being run on.  Here we are
 * assuming lower CPU number will be equivalent to lower a SMT thread
 * number.
 *
 * Return: 1 when packing is required and a task should be moved to
 * this CPU.  The amount of the imbalance is returned in *imbalance.
 *
 * @env: The load balancing environment.
 * @sds: Statistics of the sched_domain which is to be packed
 */
static int check_asym_packing(struct lb_env *env, struct sd_lb_stats *sds)
{
	int busiest_cpu;

	if (!(env->sd->flags & SD_ASYM_PACKING))
		return 0;

	if (!sds->busiest)
		return 0;

	busiest_cpu = group_first_cpu(sds->busiest);
	if (env->dst_cpu > busiest_cpu)
		return 0;

	env->imbalance = DIV_ROUND_CLOSEST(
		sds->busiest_stat.avg_load * sds->busiest_stat.group_capacity,
		SCHED_CAPACITY_SCALE);

	return 1;
}

/**
 * fix_small_imbalance - Calculate the minor imbalance that exists
 *			amongst the groups of a sched_domain, during
 *			load balancing.
 * @env: The load balancing environment.
 * @sds: Statistics of the sched_domain whose imbalance is to be calculated.
 */
static inline
void fix_small_imbalance(struct lb_env *env, struct sd_lb_stats *sds)
{
	unsigned long tmp, capa_now = 0, capa_move = 0;
	unsigned int imbn = 2;
	unsigned long scaled_busy_load_per_task;
	struct sg_lb_stats *local, *busiest;

	local = &sds->local_stat;
	busiest = &sds->busiest_stat;

	if (!local->sum_nr_running)
		local->load_per_task = cpu_avg_load_per_task(env->dst_cpu);
	else if (busiest->load_per_task > local->load_per_task)
		imbn = 1;

	scaled_busy_load_per_task =
		(busiest->load_per_task * SCHED_CAPACITY_SCALE) /
		busiest->group_capacity;

	if (busiest->avg_load + scaled_busy_load_per_task >=
	    local->avg_load + (scaled_busy_load_per_task * imbn)) {
		env->imbalance = busiest->load_per_task;
		return;
	}

	/*
	 * OK, we don't have enough imbalance to justify moving tasks,
	 * however we may be able to increase total CPU capacity used by
	 * moving them.
	 */

	capa_now += busiest->group_capacity *
			min(busiest->load_per_task, busiest->avg_load);
	capa_now += local->group_capacity *
			min(local->load_per_task, local->avg_load);
	capa_now /= SCHED_CAPACITY_SCALE;

	/* Amount of load we'd subtract */
	if (busiest->avg_load > scaled_busy_load_per_task) {
		capa_move += busiest->group_capacity *
			    min(busiest->load_per_task,
				busiest->avg_load - scaled_busy_load_per_task);
	}

	/* Amount of load we'd add */
	if (busiest->avg_load * busiest->group_capacity <
	    busiest->load_per_task * SCHED_CAPACITY_SCALE) {
		tmp = (busiest->avg_load * busiest->group_capacity) /
		      local->group_capacity;
	} else {
		tmp = (busiest->load_per_task * SCHED_CAPACITY_SCALE) /
		      local->group_capacity;
	}
	capa_move += local->group_capacity *
		    min(local->load_per_task, local->avg_load + tmp);
	capa_move /= SCHED_CAPACITY_SCALE;

	/* Move if we gain throughput */
	if (capa_move > capa_now)
		env->imbalance = busiest->load_per_task;
}

/**
 * calculate_imbalance - Calculate the amount of imbalance present within the
 *			 groups of a given sched_domain during load balance.
 * @env: load balance environment
 * @sds: statistics of the sched_domain whose imbalance is to be calculated.
 */
static inline void calculate_imbalance(struct lb_env *env, struct sd_lb_stats *sds)
{
	unsigned long max_pull, load_above_capacity = ~0UL;
	struct sg_lb_stats *local, *busiest;

	local = &sds->local_stat;
	busiest = &sds->busiest_stat;

	if (busiest->group_type == group_imbalanced) {
		/*
		 * In the group_imb case we cannot rely on group-wide averages
		 * to ensure cpu-load equilibrium, look at wider averages. XXX
		 */
		busiest->load_per_task =
			min(busiest->load_per_task, sds->avg_load);
	}

	/*
	 * In the presence of smp nice balancing, certain scenarios can have
	 * max load less than avg load(as we skip the groups at or below
	 * its cpu_capacity, while calculating max_load..)
	 */
	if (busiest->avg_load <= sds->avg_load ||
	    local->avg_load >= sds->avg_load) {
		if (energy_aware()) {
			/* Misfitting tasks should be migrated in any case */
			if (busiest->group_type == group_misfit_task) {
				env->imbalance = busiest->group_misfit_task;
				return;
			}

			/*
			 * Busiest group is overloaded, local is not, use the spare
			 * cycles to maximize throughput
			 */
			if (busiest->group_type == group_overloaded &&
			    local->group_type <= group_misfit_task) {
				env->imbalance = busiest->load_per_task;
				return;
			}
		}

		env->imbalance = 0;
		return fix_small_imbalance(env, sds);
	}

	/*
	 * If there aren't any idle cpus, avoid creating some.
	 */
	if (busiest->group_type == group_overloaded &&
	    local->group_type   == group_overloaded) {
		load_above_capacity = busiest->sum_nr_running *
					SCHED_LOAD_SCALE;
		if (load_above_capacity > busiest->group_capacity)
			load_above_capacity -= busiest->group_capacity;
		else
			load_above_capacity = ~0UL;
	}

	/*
	 * We're trying to get all the cpus to the average_load, so we don't
	 * want to push ourselves above the average load, nor do we wish to
	 * reduce the max loaded cpu below the average load. At the same time,
	 * we also don't want to reduce the group load below the group capacity
	 * (so that we can implement power-savings policies etc). Thus we look
	 * for the minimum possible imbalance.
	 */
	max_pull = min(busiest->avg_load - sds->avg_load, load_above_capacity);

	/* How much load to actually move to equalise the imbalance */
	env->imbalance = min(
		max_pull * busiest->group_capacity,
		(sds->avg_load - local->avg_load) * local->group_capacity
	) / SCHED_CAPACITY_SCALE;

	/* Boost imbalance to allow misfit task to be balanced. */
	if (energy_aware() && busiest->group_type == group_misfit_task)
		env->imbalance = max_t(long, env->imbalance,
				     busiest->group_misfit_task);

	/*
	 * if *imbalance is less than the average load per runnable task
	 * there is no guarantee that any tasks will be moved so we'll have
	 * a think about bumping its value to force at least one task to be
	 * moved
	 */
	if (env->imbalance < busiest->load_per_task)
		return fix_small_imbalance(env, sds);
}

/******* find_busiest_group() helpers end here *********************/

/**
 * find_busiest_group - Returns the busiest group within the sched_domain
 * if there is an imbalance. If there isn't an imbalance, and
 * the user has opted for power-savings, it returns a group whose
 * CPUs can be put to idle by rebalancing those tasks elsewhere, if
 * such a group exists.
 *
 * Also calculates the amount of weighted load which should be moved
 * to restore balance.
 *
 * @env: The load balancing environment.
 *
 * Return:	- The busiest group if imbalance exists.
 *		- If no imbalance and user has opted for power-savings balance,
 *		   return the least loaded group whose CPUs can be
 *		   put to idle by rebalancing its tasks onto our group.
 */
static struct sched_group *find_busiest_group(struct lb_env *env)
{
	struct sg_lb_stats *local, *busiest;
	struct sd_lb_stats sds;

	init_sd_lb_stats(&sds);

	/*
	 * Compute the various statistics relavent for load balancing at
	 * this level.
	 */
	update_sd_lb_stats(env, &sds);

	if (energy_aware() && !env->dst_rq->rd->overutilized)
		goto out_balanced;

	local = &sds.local_stat;
	busiest = &sds.busiest_stat;

	/* ASYM feature bypasses nice load balance check */
	if ((env->idle == CPU_IDLE || env->idle == CPU_NEWLY_IDLE) &&
	    check_asym_packing(env, &sds))
		return sds.busiest;

	/* There is no busy sibling group to pull tasks from */
	if (!sds.busiest || busiest->sum_nr_running == 0)
		goto out_balanced;

	if (env->flags & LBF_BIG_TASK_ACTIVE_BALANCE)
		goto force_balance;

	if (bail_inter_cluster_balance(env, &sds))
		goto out_balanced;

	sds.avg_load = (SCHED_CAPACITY_SCALE * sds.total_load)
						/ sds.total_capacity;

	/*
	 * If the busiest group is imbalanced the below checks don't
	 * work because they assume all things are equal, which typically
	 * isn't true due to cpus_allowed constraints and the like.
	 */
	if (busiest->group_type == group_imbalanced)
		goto force_balance;

	/*
	 * When dst_cpu is idle, prevent SMP nice and/or asymmetric group
	 * capacities from resulting in underutilization due to avg_load.
	 */
	if (env->idle != CPU_NOT_IDLE && group_has_capacity(env, local) &&
	    busiest->group_no_capacity)
		goto force_balance;

	/* Misfitting tasks should be dealt with regardless of the avg load */
	if (energy_aware() && busiest->group_type == group_misfit_task) {
		goto force_balance;
	}

	/*
	 * If the local group is busier than the selected busiest group
	 * don't try and pull any tasks.
	 */
	if (local->avg_load >= busiest->avg_load)
		goto out_balanced;

	/*
	 * Don't pull any tasks if this group is already above the domain
	 * average load.
	 */
	if (local->avg_load >= sds.avg_load)
		goto out_balanced;

	if (env->idle == CPU_IDLE) {
		/*
		 * This cpu is idle. If the busiest group is not overloaded
		 * and there is no imbalance between this and busiest group
		 * wrt idle cpus, it is balanced. The imbalance becomes
		 * significant if the diff is greater than 1 otherwise we
		 * might end up to just move the imbalance on another group
		 */
		if ((busiest->group_type != group_overloaded) &&
		    (local->idle_cpus <= (busiest->idle_cpus + 1)) &&
		    !group_smaller_cpu_capacity(sds.busiest, sds.local))
			goto out_balanced;
	} else {
		/*
		 * In the CPU_NEWLY_IDLE, CPU_NOT_IDLE cases, use
		 * imbalance_pct to be conservative.
		 */
		if (100 * busiest->avg_load <=
				env->sd->imbalance_pct * local->avg_load)
			goto out_balanced;
	}

force_balance:
	env->busiest_group_type = busiest->group_type;
	/* Looks like there is an imbalance. Compute it */
	calculate_imbalance(env, &sds);
	return sds.busiest;

out_balanced:
	env->imbalance = 0;
	return NULL;
}

#ifdef CONFIG_SCHED_HMP
static struct rq *find_busiest_queue_hmp(struct lb_env *env,
				     struct sched_group *group)
{
	struct rq *busiest = NULL, *busiest_big = NULL;
	u64 max_runnable_avg = 0, max_runnable_avg_big = 0;
	int max_nr_big = 0, nr_big;
	bool find_big = !!(env->flags & LBF_BIG_TASK_ACTIVE_BALANCE);
	int i;
	cpumask_t cpus;

	cpumask_andnot(&cpus, sched_group_cpus(group), cpu_isolated_mask);

	for_each_cpu(i, &cpus) {
		struct rq *rq = cpu_rq(i);
		u64 cumulative_runnable_avg =
				rq->hmp_stats.cumulative_runnable_avg;

		if (!cpumask_test_cpu(i, env->cpus))
			continue;


		if (find_big) {
			nr_big = nr_big_tasks(rq);
			if (nr_big > max_nr_big ||
			    (nr_big > 0 && nr_big == max_nr_big &&
			     cumulative_runnable_avg > max_runnable_avg_big)) {
				max_runnable_avg_big = cumulative_runnable_avg;
				busiest_big = rq;
				max_nr_big = nr_big;
				continue;
			}
		}

		if (cumulative_runnable_avg > max_runnable_avg) {
			max_runnable_avg = cumulative_runnable_avg;
			busiest = rq;
		}
	}

	if (busiest_big)
		return busiest_big;

	env->flags &= ~LBF_BIG_TASK_ACTIVE_BALANCE;
	return busiest;
}
#else
static inline struct rq *find_busiest_queue_hmp(struct lb_env *env,
                                    struct sched_group *group)
{
	return NULL;
}
#endif

/*
 * find_busiest_queue - find the busiest runqueue among the cpus in group.
 */
static struct rq *find_busiest_queue(struct lb_env *env,
				     struct sched_group *group)
{
	struct rq *busiest = NULL, *rq;
	unsigned long busiest_load = 0, busiest_capacity = 1;
	int i;

#ifdef CONFIG_SCHED_HMP
	return find_busiest_queue_hmp(env, group);
#endif

	for_each_cpu_and(i, sched_group_cpus(group), env->cpus) {
		unsigned long capacity, wl;
		enum fbq_type rt;

		rq = cpu_rq(i);
		rt = fbq_classify_rq(rq);

		/*
		 * We classify groups/runqueues into three groups:
		 *  - regular: there are !numa tasks
		 *  - remote:  there are numa tasks that run on the 'wrong' node
		 *  - all:     there is no distinction
		 *
		 * In order to avoid migrating ideally placed numa tasks,
		 * ignore those when there's better options.
		 *
		 * If we ignore the actual busiest queue to migrate another
		 * task, the next balance pass can still reduce the busiest
		 * queue by moving tasks around inside the node.
		 *
		 * If we cannot move enough load due to this classification
		 * the next pass will adjust the group classification and
		 * allow migration of more tasks.
		 *
		 * Both cases only affect the total convergence complexity.
		 */
		if (rt > env->fbq_type)
			continue;

		capacity = capacity_of(i);

		wl = weighted_cpuload(i);

		/*
		 * When comparing with imbalance, use weighted_cpuload()
		 * which is not scaled with the cpu capacity.
		 */

		if (rq->nr_running == 1 && wl > env->imbalance &&
		    !check_cpu_capacity(rq, env->sd) &&
		    env->busiest_group_type != group_misfit_task)
			continue;

		/*
		 * For the load comparisons with the other cpu's, consider
		 * the weighted_cpuload() scaled with the cpu capacity, so
		 * that the load can be moved away from the cpu that is
		 * potentially running at a lower capacity.
		 *
		 * Thus we're looking for max(wl_i / capacity_i), crosswise
		 * multiplication to rid ourselves of the division works out
		 * to: wl_i * capacity_j > wl_j * capacity_i;  where j is
		 * our previous maximum.
		 */
		if (wl * busiest_capacity > busiest_load * capacity) {
			busiest_load = wl;
			busiest_capacity = capacity;
			busiest = rq;
		}
	}

	return busiest;
}

/*
 * Max backoff if we encounter pinned tasks. Pretty arbitrary value, but
 * so long as it is large enough.
 */
#define MAX_PINNED_INTERVAL	16

/* Working cpumask for load_balance and load_balance_newidle. */
DEFINE_PER_CPU(cpumask_var_t, load_balance_mask);

#define NEED_ACTIVE_BALANCE_THRESHOLD 10

static int need_active_balance(struct lb_env *env)
{
	struct sched_domain *sd = env->sd;

	if (env->flags & LBF_BIG_TASK_ACTIVE_BALANCE)
		return 1;

	if (env->idle == CPU_NEWLY_IDLE) {

		/*
		 * ASYM_PACKING needs to force migrate tasks from busy but
		 * higher numbered CPUs in order to pack all tasks in the
		 * lowest numbered CPUs.
		 */
		if ((sd->flags & SD_ASYM_PACKING) && env->src_cpu > env->dst_cpu)
			return 1;
	}

	/*
	 * The dst_cpu is idle and the src_cpu CPU has only 1 CFS task.
	 * It's worth migrating the task if the src_cpu's capacity is reduced
	 * because of other sched_class or IRQs if more capacity stays
	 * available on dst_cpu.
	 */
	if ((env->idle != CPU_NOT_IDLE) &&
	    (env->src_rq->cfs.h_nr_running == 1)) {
		if ((check_cpu_capacity(env->src_rq, sd)) &&
		    (capacity_of(env->src_cpu)*sd->imbalance_pct < capacity_of(env->dst_cpu)*100))
			return 1;
	}

	if (energy_aware() &&
	    (capacity_of(env->src_cpu) < capacity_of(env->dst_cpu)) &&
	    ((capacity_orig_of(env->src_cpu) < capacity_orig_of(env->dst_cpu))) &&
				env->src_rq->cfs.h_nr_running == 1 &&
				cpu_overutilized(env->src_cpu) &&
				!cpu_overutilized(env->dst_cpu)) {
			return 1;
	}

	return unlikely(sd->nr_balance_failed >
			sd->cache_nice_tries + NEED_ACTIVE_BALANCE_THRESHOLD);
}

static int group_balance_cpu_not_isolated(struct sched_group *sg)
{
	cpumask_t cpus;

	cpumask_and(&cpus, sched_group_cpus(sg), sched_group_mask(sg));
	cpumask_andnot(&cpus, &cpus, cpu_isolated_mask);
	return cpumask_first(&cpus);
}

static int should_we_balance(struct lb_env *env)
{
	struct sched_group *sg = env->sd->groups;
	struct cpumask *sg_cpus, *sg_mask;
	int cpu, balance_cpu = -1;

	/*
	 * In the newly idle case, we will allow all the cpu's
	 * to do the newly idle load balance.
	 */
	if (env->idle == CPU_NEWLY_IDLE)
		return 1;

	sg_cpus = sched_group_cpus(sg);
	sg_mask = sched_group_mask(sg);
	/* Try to find first idle cpu */
	for_each_cpu_and(cpu, sg_cpus, env->cpus) {
		if (!cpumask_test_cpu(cpu, sg_mask) || !idle_cpu(cpu) ||
		    cpu_isolated(cpu))
			continue;

		balance_cpu = cpu;
		break;
	}

	if (balance_cpu == -1)
		balance_cpu = group_balance_cpu_not_isolated(sg);

	/*
	 * First idle cpu or the first cpu(busiest) in this sched group
	 * is eligible for doing load balancing at this and above domains.
	 */
	return balance_cpu == env->dst_cpu;
}

/*
 * Check this_cpu to ensure it is balanced within domain. Attempt to move
 * tasks if there is an imbalance.
 */
static int load_balance(int this_cpu, struct rq *this_rq,
			struct sched_domain *sd, enum cpu_idle_type idle,
			int *continue_balancing)
{
	int ld_moved = 0, cur_ld_moved, active_balance = 0;
	struct sched_domain *sd_parent = lb_sd_parent(sd) ? sd->parent : NULL;
	struct sched_group *group = NULL;
	struct rq *busiest = NULL;
	unsigned long flags;
	struct cpumask *cpus = this_cpu_cpumask_var_ptr(load_balance_mask);

	struct lb_env env = {
		.sd			= sd,
		.dst_cpu		= this_cpu,
		.dst_rq			= this_rq,
		.dst_grpmask		= sched_group_cpus(sd->groups),
		.idle			= idle,
		.loop_break		= sched_nr_migrate_break,
		.cpus			= cpus,
		.fbq_type		= all,
		.tasks			= LIST_HEAD_INIT(env.tasks),
		.imbalance		= 0,
		.flags			= 0,
		.loop			= 0,
		.busiest_nr_running     = 0,
		.busiest_grp_capacity   = 0,
		.boost_policy		= sched_boost_policy(),
	};

	/*
	 * For NEWLY_IDLE load_balancing, we don't need to consider
	 * other cpus in our group
	 */
	if (idle == CPU_NEWLY_IDLE)
		env.dst_grpmask = NULL;

	cpumask_copy(cpus, cpu_active_mask);

	schedstat_inc(sd, lb_count[idle]);

redo:
	if (!should_we_balance(&env)) {
		*continue_balancing = 0;
		goto out_balanced;
	}

	group = find_busiest_group(&env);
	if (!group) {
		schedstat_inc(sd, lb_nobusyg[idle]);
		goto out_balanced;
	}

	busiest = find_busiest_queue(&env, group);
	if (!busiest) {
		schedstat_inc(sd, lb_nobusyq[idle]);
		goto out_balanced;
	}

	BUG_ON(busiest == env.dst_rq);

	schedstat_add(sd, lb_imbalance[idle], env.imbalance);

	env.src_cpu = busiest->cpu;
	env.src_rq = busiest;

	ld_moved = 0;
	if (busiest->nr_running > 1) {
		/*
		 * Attempt to move tasks. If find_busiest_group has found
		 * an imbalance but busiest->nr_running <= 1, the group is
		 * still unbalanced. ld_moved simply stays zero, so it is
		 * correctly treated as an imbalance.
		 */
		env.flags |= LBF_ALL_PINNED;
		env.loop_max  = min(sysctl_sched_nr_migrate, busiest->nr_running);

more_balance:
		raw_spin_lock_irqsave(&busiest->lock, flags);
		update_rq_clock(busiest);

		/* The world might have changed. Validate assumptions */
		if (busiest->nr_running <= 1) {
			raw_spin_unlock_irqrestore(&busiest->lock, flags);
			env.flags &= ~LBF_ALL_PINNED;
			goto no_move;
		}

		/*
		 * cur_ld_moved - load moved in current iteration
		 * ld_moved     - cumulative load moved across iterations
		 */
		cur_ld_moved = detach_tasks(&env);
		/*
		 * We want to potentially lower env.src_cpu's OPP.
		 */
		if (cur_ld_moved)
			update_capacity_of(env.src_cpu);

		/*
		 * We've detached some tasks from busiest_rq. Every
		 * task is masked "TASK_ON_RQ_MIGRATING", so we can safely
		 * unlock busiest->lock, and we are able to be sure
		 * that nobody can manipulate the tasks in parallel.
		 * See task_rq_lock() family for the details.
		 */

		raw_spin_unlock(&busiest->lock);

		if (cur_ld_moved) {
			attach_tasks(&env);
			ld_moved += cur_ld_moved;
		}

		local_irq_restore(flags);

		if (env.flags & LBF_NEED_BREAK) {
			env.flags &= ~LBF_NEED_BREAK;
			goto more_balance;
		}

		/*
		 * Revisit (affine) tasks on src_cpu that couldn't be moved to
		 * us and move them to an alternate dst_cpu in our sched_group
		 * where they can run. The upper limit on how many times we
		 * iterate on same src_cpu is dependent on number of cpus in our
		 * sched_group.
		 *
		 * This changes load balance semantics a bit on who can move
		 * load to a given_cpu. In addition to the given_cpu itself
		 * (or a ilb_cpu acting on its behalf where given_cpu is
		 * nohz-idle), we now have balance_cpu in a position to move
		 * load to given_cpu. In rare situations, this may cause
		 * conflicts (balance_cpu and given_cpu/ilb_cpu deciding
		 * _independently_ and at _same_ time to move some load to
		 * given_cpu) causing exceess load to be moved to given_cpu.
		 * This however should not happen so much in practice and
		 * moreover subsequent load balance cycles should correct the
		 * excess load moved.
		 */
		if ((env.flags & LBF_DST_PINNED) && env.imbalance > 0) {

			/* Prevent to re-select dst_cpu via env's cpus */
			cpumask_clear_cpu(env.dst_cpu, env.cpus);

			env.dst_rq	 = cpu_rq(env.new_dst_cpu);
			env.dst_cpu	 = env.new_dst_cpu;
			env.flags	&= ~LBF_DST_PINNED;
			env.loop	 = 0;
			env.loop_break	 = sched_nr_migrate_break;

			/*
			 * Go back to "more_balance" rather than "redo" since we
			 * need to continue with same src_cpu.
			 */
			goto more_balance;
		}

		/*
		 * We failed to reach balance because of affinity.
		 */
		if (sd_parent) {
			int *group_imbalance = &sd_parent->groups->sgc->imbalance;

			if ((env.flags & LBF_SOME_PINNED) && env.imbalance > 0)
				*group_imbalance = 1;
		}

		/* All tasks on this runqueue were pinned by CPU affinity */
		if (unlikely(env.flags & LBF_ALL_PINNED)) {
			cpumask_clear_cpu(cpu_of(busiest), cpus);
			if (!cpumask_empty(cpus)) {
				env.loop = 0;
				env.loop_break = sched_nr_migrate_break;
				goto redo;
			}
			goto out_all_pinned;
		}
	}

no_move:
	if (!ld_moved) {
		if (!(env.flags & LBF_BIG_TASK_ACTIVE_BALANCE))
			schedstat_inc(sd, lb_failed[idle]);

		/*
		 * Increment the failure counter only on periodic balance.
		 * We do not want newidle balance, which can be very
		 * frequent, pollute the failure counter causing
		 * excessive cache_hot migrations and active balances.
		 */
		if (idle != CPU_NEWLY_IDLE &&
		    !(env.flags & LBF_BIG_TASK_ACTIVE_BALANCE)) {
		    	if (env.src_grp_nr_running > 1)
				sd->nr_balance_failed++;
		}

		if (need_active_balance(&env)) {
			raw_spin_lock_irqsave(&busiest->lock, flags);

			/* don't kick the active_load_balance_cpu_stop,
			 * if the curr task on busiest cpu can't be
			 * moved to this_cpu
			 */
			if (!cpumask_test_cpu(this_cpu,
					tsk_cpus_allowed(busiest->curr))) {
				raw_spin_unlock_irqrestore(&busiest->lock,
							    flags);
				env.flags |= LBF_ALL_PINNED;
				goto out_one_pinned;
			}

			/*
			 * ->active_balance synchronizes accesses to
			 * ->active_balance_work.  Once set, it's cleared
			 * only after active load balance is finished.
			 */
			if (!busiest->active_balance &&
			    !cpu_isolated(cpu_of(busiest))) {
				busiest->active_balance = 1;
				busiest->push_cpu = this_cpu;
				active_balance = 1;
			}
			raw_spin_unlock_irqrestore(&busiest->lock, flags);

			if (active_balance) {
				stop_one_cpu_nowait(cpu_of(busiest),
					active_load_balance_cpu_stop, busiest,
					&busiest->active_balance_work);
				*continue_balancing = 0;
			}

			/*
			 * We've kicked active balancing, reset the failure
			 * counter.
			 */
			sd->nr_balance_failed =
			    sd->cache_nice_tries +
			    NEED_ACTIVE_BALANCE_THRESHOLD - 1;
		}
	} else {
		sd->nr_balance_failed = 0;

		/* Assumes one 'busiest' cpu that we pulled tasks from */
		if (!same_freq_domain(this_cpu, cpu_of(busiest))) {
			int check_groups = !!(env.flags &
					 LBF_MOVED_RELATED_THREAD_GROUP_TASK);

			check_for_freq_change(this_rq, false, check_groups);
			check_for_freq_change(busiest, false, check_groups);
		} else {
			check_for_freq_change(this_rq, true, false);
		}
	}
	if (likely(!active_balance)) {
		/* We were unbalanced, so reset the balancing interval */
		sd->balance_interval = sd->min_interval;
	} else {
		/*
		 * If we've begun active balancing, start to back off. This
		 * case may not be covered by the all_pinned logic if there
		 * is only 1 task on the busy runqueue (because we don't call
		 * detach_tasks).
		 */
		if (sd->balance_interval < sd->max_interval)
			sd->balance_interval *= 2;
	}

	goto out;

out_balanced:
	/*
	 * We reach balance although we may have faced some affinity
	 * constraints. Clear the imbalance flag if it was set.
	 */
	if (sd_parent) {
		int *group_imbalance = &sd_parent->groups->sgc->imbalance;

		if (*group_imbalance)
			*group_imbalance = 0;
	}

out_all_pinned:
	/*
	 * We reach balance because all tasks are pinned at this level so
	 * we can't migrate them. Let the imbalance flag set so parent level
	 * can try to migrate them.
	 */
	schedstat_inc(sd, lb_balanced[idle]);

	sd->nr_balance_failed = 0;

out_one_pinned:
	/* tune up the balancing interval */
	if (((env.flags & LBF_ALL_PINNED) &&
			sd->balance_interval < MAX_PINNED_INTERVAL) ||
			(sd->balance_interval < sd->max_interval))
		sd->balance_interval *= 2;

	ld_moved = 0;
out:
	trace_sched_load_balance(this_cpu, idle, *continue_balancing,
				 group ? group->cpumask[0] : 0,
				 busiest ? busiest->nr_running : 0,
				 env.imbalance, env.flags, ld_moved,
				 sd->balance_interval);
	return ld_moved;
}

static inline unsigned long
get_sd_balance_interval(struct sched_domain *sd, int cpu_busy)
{
	unsigned long interval = sd->balance_interval;

	if (cpu_busy)
		interval *= sd->busy_factor;

	/* scale ms to jiffies */
	interval = msecs_to_jiffies(interval);
	interval = clamp(interval, 1UL, max_load_balance_interval);

	return interval;
}

static inline void
update_next_balance(struct sched_domain *sd, int cpu_busy, unsigned long *next_balance)
{
	unsigned long interval, next;

	interval = get_sd_balance_interval(sd, cpu_busy);
	next = sd->last_balance + interval;

	if (time_after(*next_balance, next))
		*next_balance = next;
}

/*
 * idle_balance is called by schedule() if this_cpu is about to become
 * idle. Attempts to pull tasks from other CPUs.
 */
static int idle_balance(struct rq *this_rq)
{
	unsigned long next_balance = jiffies + HZ;
	int this_cpu = this_rq->cpu;
	struct sched_domain *sd;
	int pulled_task = 0;
	u64 curr_cost = 0;
	long removed_util=0;

	if (cpu_isolated(this_cpu))
		return 0;

	idle_enter_fair(this_rq);

	/*
	 * We must set idle_stamp _before_ calling idle_balance(), such that we
	 * measure the duration of idle_balance() as idle time.
	 */
	this_rq->idle_stamp = rq_clock(this_rq);

	if (!energy_aware() &&
	    (this_rq->avg_idle < sysctl_sched_migration_cost ||
	     !this_rq->rd->overload)) {
		rcu_read_lock();
		sd = rcu_dereference_check_sched_domain(this_rq->sd);
		if (sd)
			update_next_balance(sd, 0, &next_balance);
		rcu_read_unlock();

		goto out;
	}

	raw_spin_unlock(&this_rq->lock);

	/*
	 * If removed_util_avg is !0 we most probably migrated some task away
	 * from this_cpu. In this case we might be willing to trigger an OPP
	 * update, but we want to do so if we don't find anybody else to pull
	 * here (we will trigger an OPP update with the pulled task's enqueue
	 * anyway).
	 *
	 * Record removed_util before calling update_blocked_averages, and use
	 * it below (before returning) to see if an OPP update is required.
	 */
	removed_util = atomic_long_read(&(this_rq->cfs).removed_util_avg);
	update_blocked_averages(this_cpu);
	rcu_read_lock();
	for_each_domain(this_cpu, sd) {
		int continue_balancing = 1;
		u64 t0, domain_cost;

		if (!(sd->flags & SD_LOAD_BALANCE))
			continue;

		if (this_rq->avg_idle < curr_cost + sd->max_newidle_lb_cost) {
			update_next_balance(sd, 0, &next_balance);
			break;
		}

		if (sd->flags & SD_BALANCE_NEWIDLE) {
			t0 = sched_clock_cpu(this_cpu);

			pulled_task = load_balance(this_cpu, this_rq,
						   sd, CPU_NEWLY_IDLE,
						   &continue_balancing);

			domain_cost = sched_clock_cpu(this_cpu) - t0;
			if (domain_cost > sd->max_newidle_lb_cost)
				sd->max_newidle_lb_cost = domain_cost;

			curr_cost += domain_cost;
		}

		update_next_balance(sd, 0, &next_balance);

		/*
		 * Stop searching for tasks to pull if there are
		 * now runnable tasks on the balance rq or if
		 * continue_balancing has been unset (only possible
		 * due to active migration).
		 */
		if (pulled_task || this_rq->nr_running > 0 ||
						!continue_balancing)
			break;
	}
	rcu_read_unlock();

	raw_spin_lock(&this_rq->lock);

	if (curr_cost > this_rq->max_idle_balance_cost)
		this_rq->max_idle_balance_cost = curr_cost;

	/*
	 * While browsing the domains, we released the rq lock, a task could
	 * have been enqueued in the meantime. Since we're not going idle,
	 * pretend we pulled a task.
	 */
	if (this_rq->cfs.h_nr_running && !pulled_task)
		pulled_task = 1;

out:
	/* Move the next balance forward */
	if (time_after(this_rq->next_balance, next_balance))
		this_rq->next_balance = next_balance;

	/* Is there a task of a high priority class? */
	if (this_rq->nr_running != this_rq->cfs.h_nr_running)
		pulled_task = -1;

	if (pulled_task) {
		idle_exit_fair(this_rq);
		this_rq->idle_stamp = 0;
	} else if (removed_util) {
		/*
		 * No task pulled and someone has been migrated away.
		 * Good case to trigger an OPP update.
		 */
		update_capacity_of(this_cpu);
	}

	return pulled_task;
}

/*
 * active_load_balance_cpu_stop is run by cpu stopper. It pushes
 * running tasks off the busiest CPU onto idle CPUs. It requires at
 * least 1 task to be running on each physical CPU where possible, and
 * avoids physical / logical imbalances.
 */
static int active_load_balance_cpu_stop(void *data)
{
	struct rq *busiest_rq = data;
	int busiest_cpu = cpu_of(busiest_rq);
	int target_cpu = busiest_rq->push_cpu;
	struct rq *target_rq = cpu_rq(target_cpu);
	struct sched_domain *sd = NULL;
	struct task_struct *p = NULL;
	struct task_struct *push_task;
	int push_task_detached = 0;
	struct lb_env env = {
		.sd			= sd,
		.dst_cpu		= target_cpu,
		.dst_rq			= target_rq,
		.src_cpu		= busiest_rq->cpu,
		.src_rq			= busiest_rq,
		.idle			= CPU_IDLE,
		.busiest_nr_running 	= 0,
		.busiest_grp_capacity 	= 0,
		.flags			= 0,
		.loop			= 0,
		.boost_policy		= sched_boost_policy(),
	};
	bool moved = false;

	raw_spin_lock_irq(&busiest_rq->lock);

	/* make sure the requested cpu hasn't gone down in the meantime */
	if (unlikely(busiest_cpu != smp_processor_id() ||
		     !busiest_rq->active_balance))
		goto out_unlock;

	/* Is there any task to move? */
	if (busiest_rq->nr_running <= 1)
		goto out_unlock;

	/*
	 * This condition is "impossible", if it occurs
	 * we need to fix it. Originally reported by
	 * Bjorn Helgaas on a 128-cpu setup.
	 */
	BUG_ON(busiest_rq == target_rq);

	push_task = busiest_rq->push_task;
	target_cpu = busiest_rq->push_cpu;
	if (push_task) {
		if (task_on_rq_queued(push_task) &&
			push_task->state == TASK_RUNNING &&
			task_cpu(push_task) == busiest_cpu &&
					cpu_online(target_cpu)) {
			detach_task(push_task, &env);
			push_task_detached = 1;
			moved = true;
		}
		goto out_unlock;
	}

	/* Search for an sd spanning us and the target CPU. */
	rcu_read_lock();
	for_each_domain(target_cpu, sd) {
		if ((sd->flags & SD_LOAD_BALANCE) &&
		    cpumask_test_cpu(busiest_cpu, sched_domain_span(sd)))
				break;
	}

	if (likely(sd)) {
		env.sd = sd;
		schedstat_inc(sd, alb_count);
		update_rq_clock(busiest_rq);

		p = detach_one_task(&env);
		if (p) {
			schedstat_inc(sd, alb_pushed);
			/*
			 * We want to potentially lower env.src_cpu's OPP.
			 */
			update_capacity_of(env.src_cpu);
			moved = true;
		} else {
			schedstat_inc(sd, alb_failed);
		}
	}
	rcu_read_unlock();
out_unlock:
	busiest_rq->active_balance = 0;
	push_task = busiest_rq->push_task;
	target_cpu = busiest_rq->push_cpu;

	if (push_task)
		busiest_rq->push_task = NULL;

	raw_spin_unlock(&busiest_rq->lock);

	if (push_task) {
		if (push_task_detached)
			attach_one_task(target_rq, push_task);
		put_task_struct(push_task);
		clear_reserved(target_cpu);
	}

	if (p)
		attach_one_task(target_rq, p);

	local_irq_enable();

	if (moved && !same_freq_domain(busiest_cpu, target_cpu)) {
		int check_groups = !!(env.flags &
					 LBF_MOVED_RELATED_THREAD_GROUP_TASK);
		check_for_freq_change(busiest_rq, false, check_groups);
		check_for_freq_change(target_rq, false, check_groups);
	} else if (moved) {
		check_for_freq_change(target_rq, true, false);
	}

	return 0;
}

static inline int on_null_domain(struct rq *rq)
{
	return unlikely(!rcu_dereference_sched(rq->sd));
}

#ifdef CONFIG_NO_HZ_COMMON
/*
 * idle load balancing details
 * - When one of the busy CPUs notice that there may be an idle rebalancing
 *   needed, they will kick the idle load balancer, which then does idle
 *   load balancing for all the idle CPUs.
 */

#ifdef CONFIG_SCHED_HMP
static inline int find_new_hmp_ilb(int type)
{
	int call_cpu = raw_smp_processor_id();
	struct sched_domain *sd;
	int ilb;

	rcu_read_lock();

	/* Pick an idle cpu "closest" to call_cpu */
	for_each_domain(call_cpu, sd) {
		for_each_cpu_and(ilb, nohz.idle_cpus_mask,
						sched_domain_span(sd)) {
			if (idle_cpu(ilb) && (type != NOHZ_KICK_RESTRICT ||
					cpu_max_power_cost(ilb) <=
					cpu_max_power_cost(call_cpu))) {
				rcu_read_unlock();
				reset_balance_interval(ilb);
				return ilb;
			}
		}
	}

	rcu_read_unlock();
	return nr_cpu_ids;
}
#else	/* CONFIG_SCHED_HMP */
static inline int find_new_hmp_ilb(int type)
{
	return 0;
}
#endif	/* CONFIG_SCHED_HMP */

static inline int find_new_ilb(int type)
{
	int ilb;

#ifdef CONFIG_SCHED_HMP
	return find_new_hmp_ilb(type);
#endif

	ilb = cpumask_first(nohz.idle_cpus_mask);

	if (ilb < nr_cpu_ids && idle_cpu(ilb))
		return ilb;

	return nr_cpu_ids;
}

/*
 * Kick a CPU to do the nohz balancing, if it is time for it. We pick the
 * nohz_load_balancer CPU (if there is one) otherwise fallback to any idle
 * CPU (if there is one).
 */
static void nohz_balancer_kick(int type)
{
	int ilb_cpu;

	nohz.next_balance++;

	ilb_cpu = find_new_ilb(type);

	if (ilb_cpu >= nr_cpu_ids)
		return;

	if (test_and_set_bit(NOHZ_BALANCE_KICK, nohz_flags(ilb_cpu)))
		return;
	/*
	 * Use smp_send_reschedule() instead of resched_cpu().
	 * This way we generate a sched IPI on the target cpu which
	 * is idle. And the softirq performing nohz idle load balance
	 * will be run before returning from the IPI.
	 */
	smp_send_reschedule(ilb_cpu);
	return;
}

void nohz_balance_clear_nohz_mask(int cpu)
{
	if (likely(cpumask_test_cpu(cpu, nohz.idle_cpus_mask))) {
		cpumask_clear_cpu(cpu, nohz.idle_cpus_mask);
		atomic_dec(&nohz.nr_cpus);
	}
}

static inline void nohz_balance_exit_idle(int cpu)
{
	if (unlikely(test_bit(NOHZ_TICK_STOPPED, nohz_flags(cpu)))) {
		/*
		 * Completely isolated CPUs don't ever set, so we must test.
		 */
		nohz_balance_clear_nohz_mask(cpu);
		clear_bit(NOHZ_TICK_STOPPED, nohz_flags(cpu));
	}
}

static inline void set_cpu_sd_state_busy(void)
{
	struct sched_domain *sd;
	int cpu = smp_processor_id();

	rcu_read_lock();
	sd = rcu_dereference(per_cpu(sd_busy, cpu));

	if (!sd || !sd->nohz_idle)
		goto unlock;
	sd->nohz_idle = 0;

	atomic_inc(&sd->groups->sgc->nr_busy_cpus);
unlock:
	rcu_read_unlock();
}

void set_cpu_sd_state_idle(void)
{
	struct sched_domain *sd;
	int cpu = smp_processor_id();

	rcu_read_lock();
	sd = rcu_dereference(per_cpu(sd_busy, cpu));

	if (!sd || sd->nohz_idle)
		goto unlock;
	sd->nohz_idle = 1;

	atomic_dec(&sd->groups->sgc->nr_busy_cpus);
unlock:
	rcu_read_unlock();
}

/*
 * This routine will record that the cpu is going idle with tick stopped.
 * This info will be used in performing idle load balancing in the future.
 */
void nohz_balance_enter_idle(int cpu)
{
	/*
	 * If this cpu is going down, then nothing needs to be done.
	 */
	if (!cpu_active(cpu))
		return;

	if (test_bit(NOHZ_TICK_STOPPED, nohz_flags(cpu)))
		return;

	/*
	 * If we're a completely isolated CPU, we don't play.
	 */
	if (on_null_domain(cpu_rq(cpu)) || cpu_isolated(cpu))
		return;

	cpumask_set_cpu(cpu, nohz.idle_cpus_mask);
	atomic_inc(&nohz.nr_cpus);
	set_bit(NOHZ_TICK_STOPPED, nohz_flags(cpu));
}

static int sched_ilb_notifier(struct notifier_block *nfb,
					unsigned long action, void *hcpu)
{
	switch (action & ~CPU_TASKS_FROZEN) {
	case CPU_DYING:
		nohz_balance_exit_idle(smp_processor_id());
		return NOTIFY_OK;
	default:
		return NOTIFY_DONE;
	}
}
#endif

static DEFINE_SPINLOCK(balancing);

/*
 * Scale the max load_balance interval with the number of CPUs in the system.
 * This trades load-balance latency on larger machines for less cross talk.
 */
void update_max_interval(void)
{
	cpumask_t avail_mask;
	unsigned int available_cpus;

	cpumask_andnot(&avail_mask, cpu_online_mask, cpu_isolated_mask);
	available_cpus = cpumask_weight(&avail_mask);

	max_load_balance_interval = HZ*available_cpus/10;
}

/*
 * It checks each scheduling domain to see if it is due to be balanced,
 * and initiates a balancing operation if so.
 *
 * Balancing parameters are set up in init_sched_domains.
 */
static void rebalance_domains(struct rq *rq, enum cpu_idle_type idle)
{
	int continue_balancing = 1;
	int cpu = rq->cpu;
	unsigned long interval;
	struct sched_domain *sd;
	/* Earliest time when we have to do rebalance again */
	unsigned long next_balance = jiffies + 60*HZ;
	int update_next_balance = 0;
	int need_serialize, need_decay = 0;
	u64 max_cost = 0;

	update_blocked_averages(cpu);

	rcu_read_lock();
	for_each_domain(cpu, sd) {
		/*
		 * Decay the newidle max times here because this is a regular
		 * visit to all the domains. Decay ~1% per second.
		 */
		if (time_after(jiffies, sd->next_decay_max_lb_cost)) {
			sd->max_newidle_lb_cost =
				(sd->max_newidle_lb_cost * 253) / 256;
			sd->next_decay_max_lb_cost = jiffies + HZ;
			need_decay = 1;
		}
		max_cost += sd->max_newidle_lb_cost;

		if (!(sd->flags & SD_LOAD_BALANCE))
			continue;

		/*
		 * Stop the load balance at this level. There is another
		 * CPU in our sched group which is doing load balancing more
		 * actively.
		 */
		if (!continue_balancing) {
			if (need_decay)
				continue;
			break;
		}

		interval = get_sd_balance_interval(sd, idle != CPU_IDLE);

		need_serialize = sd->flags & SD_SERIALIZE;
		if (need_serialize) {
			if (!spin_trylock(&balancing))
				goto out;
		}

		if (time_after_eq(jiffies, sd->last_balance + interval)) {
			if (load_balance(cpu, rq, sd, idle, &continue_balancing)) {
				/*
				 * The LBF_DST_PINNED logic could have changed
				 * env->dst_cpu, so we can't know our idle
				 * state even if we migrated tasks. Update it.
				 */
				idle = idle_cpu(cpu) ? CPU_IDLE : CPU_NOT_IDLE;
			}
			sd->last_balance = jiffies;
			interval = get_sd_balance_interval(sd, idle != CPU_IDLE);
		}
		if (need_serialize)
			spin_unlock(&balancing);
out:
		if (time_after(next_balance, sd->last_balance + interval)) {
			next_balance = sd->last_balance + interval;
			update_next_balance = 1;
		}
	}
	if (need_decay) {
		/*
		 * Ensure the rq-wide value also decays but keep it at a
		 * reasonable floor to avoid funnies with rq->avg_idle.
		 */
		rq->max_idle_balance_cost =
			max((u64)sysctl_sched_migration_cost, max_cost);
	}
	rcu_read_unlock();

	/*
	 * next_balance will be updated only when there is a need.
	 * When the cpu is attached to null domain for ex, it will not be
	 * updated.
	 */
	if (likely(update_next_balance)) {
		rq->next_balance = next_balance;

#ifdef CONFIG_NO_HZ_COMMON
		/*
		 * If this CPU has been elected to perform the nohz idle
		 * balance. Other idle CPUs have already rebalanced with
		 * nohz_idle_balance() and nohz.next_balance has been
		 * updated accordingly. This CPU is now running the idle load
		 * balance for itself and we need to update the
		 * nohz.next_balance accordingly.
		 */
		if ((idle == CPU_IDLE) && time_after(nohz.next_balance, rq->next_balance))
			nohz.next_balance = rq->next_balance;
#endif
	}
}

#ifdef CONFIG_NO_HZ_COMMON
/*
 * In CONFIG_NO_HZ_COMMON case, the idle balance kickee will do the
 * rebalancing for all the cpus for whom scheduler ticks are stopped.
 */
static void nohz_idle_balance(struct rq *this_rq, enum cpu_idle_type idle)
{
	int this_cpu = this_rq->cpu;
	struct rq *rq;
	int balance_cpu;
	/* Earliest time when we have to do rebalance again */
	unsigned long next_balance = jiffies + 60*HZ;
	int update_next_balance = 0;
	cpumask_t cpus;

	if (idle != CPU_IDLE ||
	    !test_bit(NOHZ_BALANCE_KICK, nohz_flags(this_cpu)))
		goto end;

	cpumask_andnot(&cpus, nohz.idle_cpus_mask, cpu_isolated_mask);

	for_each_cpu(balance_cpu, &cpus) {
		if (balance_cpu == this_cpu || !idle_cpu(balance_cpu))
			continue;

		/*
		 * If this cpu gets work to do, stop the load balancing
		 * work being done for other cpus. Next load
		 * balancing owner will pick it up.
		 */
		if (need_resched())
			break;

		rq = cpu_rq(balance_cpu);

		/*
		 * If time for next balance is due,
		 * do the balance.
		 */
		if (time_after_eq(jiffies, rq->next_balance)) {
			raw_spin_lock_irq(&rq->lock);
			update_rq_clock(rq);
			update_idle_cpu_load(rq);
			raw_spin_unlock_irq(&rq->lock);
			rebalance_domains(rq, CPU_IDLE);
		}

		if (time_after(next_balance, rq->next_balance)) {
			next_balance = rq->next_balance;
			update_next_balance = 1;
		}
	}

	/*
	 * next_balance will be updated only when there is a need.
	 * When the CPU is attached to null domain for ex, it will not be
	 * updated.
	 */
	if (likely(update_next_balance))
		nohz.next_balance = next_balance;
end:
	clear_bit(NOHZ_BALANCE_KICK, nohz_flags(this_cpu));
}

#ifdef CONFIG_SCHED_HMP
static inline int _nohz_kick_needed_hmp(struct rq *rq, int cpu, int *type)
{
	struct sched_domain *sd;
	int i;

	if (rq->nr_running < 2)
		return 0;

	if (!sysctl_sched_restrict_cluster_spill ||
			sched_boost_policy() == SCHED_BOOST_ON_ALL)
		return 1;

	if (cpu_max_power_cost(cpu) == max_power_cost)
		return 1;

	rcu_read_lock();
	sd = rcu_dereference_check_sched_domain(rq->sd);
	if (!sd) {
		rcu_read_unlock();
		return 0;
	}

	for_each_cpu(i, sched_domain_span(sd)) {
		if (cpu_load(i) < sched_spill_load &&
				cpu_rq(i)->nr_running <
				sysctl_sched_spill_nr_run) {
			/* Change the kick type to limit to CPUs that
			 * are of equal or lower capacity.
			 */
			*type = NOHZ_KICK_RESTRICT;
			break;
		}
	}
	rcu_read_unlock();
	return 1;
}
#else
static inline int _nohz_kick_needed_hmp(struct rq *rq, int cpu, int *type)
{
	return 0;
}
#endif

static inline int _nohz_kick_needed(struct rq *rq, int cpu, int *type)
{
	unsigned long now = jiffies;

	/*
	 * None are in tickless mode and hence no need for NOHZ idle load
	 * balancing.
	 */
	if (likely(!atomic_read(&nohz.nr_cpus)))
		return 0;

#ifdef CONFIG_SCHED_HMP
	return _nohz_kick_needed_hmp(rq, cpu, type);
#endif

	if (time_before(now, nohz.next_balance))
		return 0;

	if (rq->nr_running >= 2 &&
	    (!energy_aware() || cpu_overutilized(cpu)))
	    	return true;

	/* Do idle load balance if there have misfit task */
	if (energy_aware())
		return rq->misfit_task;

	return (rq->nr_running >= 2);
}

/*
 * Current heuristic for kicking the idle load balancer in the presence
 * of an idle cpu in the system.
 *   - This rq has more than one task.
 *   - This rq has at least one CFS task and the capacity of the CPU is
 *     significantly reduced because of RT tasks or IRQs.
 *   - At parent of LLC scheduler domain level, this cpu's scheduler group has
 *     multiple busy cpu.
 *   - For SD_ASYM_PACKING, if the lower numbered cpu's in the scheduler
 *     domain span are idle.
 */
static inline bool nohz_kick_needed(struct rq *rq, int *type)
{
#ifndef CONFIG_SCHED_HMP
	struct sched_domain *sd;
	struct sched_group_capacity *sgc;
	int nr_busy;
#endif
	int cpu = rq->cpu;
	bool kick = false;

	if (unlikely(rq->idle_balance))
		return false;

       /*
	* We may be recently in ticked or tickless idle mode. At the first
	* busy tick after returning from idle, we will update the busy stats.
	*/
	set_cpu_sd_state_busy();
	nohz_balance_exit_idle(cpu);

	if (_nohz_kick_needed(rq, cpu, type))
		return true;

#ifndef CONFIG_SCHED_HMP
	rcu_read_lock();
	sd = rcu_dereference(per_cpu(sd_busy, cpu));
	if (sd) {
		sgc = sd->groups->sgc;
		nr_busy = atomic_read(&sgc->nr_busy_cpus);

		if (nr_busy > 1) {
			kick = true;
			goto unlock;
		}

	}

	sd = rcu_dereference(rq->sd);
	if (sd) {
		if ((rq->cfs.h_nr_running >= 1) &&
				check_cpu_capacity(rq, sd)) {
			kick = true;
			goto unlock;
		}
	}

	sd = rcu_dereference(per_cpu(sd_asym, cpu));
	if (sd && (cpumask_first_and(nohz.idle_cpus_mask,
				  sched_domain_span(sd)) < cpu)) {
		kick = true;
		goto unlock;
	}

unlock:
	rcu_read_unlock();
#endif
	return kick;
}
#else
static void nohz_idle_balance(struct rq *this_rq, enum cpu_idle_type idle) { }
#endif

/*
 * run_rebalance_domains is triggered when needed from the scheduler tick.
 * Also triggered for nohz idle balancing (with nohz_balancing_kick set).
 */
static void run_rebalance_domains(struct softirq_action *h)
{
	struct rq *this_rq = this_rq();
	enum cpu_idle_type idle = this_rq->idle_balance ?
						CPU_IDLE : CPU_NOT_IDLE;

	/*
	 * If this cpu has a pending nohz_balance_kick, then do the
	 * balancing on behalf of the other idle cpus whose ticks are
	 * stopped. Do nohz_idle_balance *before* rebalance_domains to
	 * give the idle cpus a chance to load balance. Else we may
	 * load balance only within the local sched_domain hierarchy
	 * and abort nohz_idle_balance altogether if we pull some load.
	 */
	nohz_idle_balance(this_rq, idle);
	rebalance_domains(this_rq, idle);
}

/*
 * Trigger the SCHED_SOFTIRQ if it is time to do periodic load balancing.
 */
void trigger_load_balance(struct rq *rq)
{
	int type = NOHZ_KICK_ANY;

	/* Don't need to rebalance while attached to NULL domain or
	 * cpu is isolated.
	 */
	if (unlikely(on_null_domain(rq)) || cpu_isolated(cpu_of(rq)))
		return;

	if (time_after_eq(jiffies, rq->next_balance))
		raise_softirq(SCHED_SOFTIRQ);
#ifdef CONFIG_NO_HZ_COMMON
	if (nohz_kick_needed(rq, &type))
		nohz_balancer_kick(type);
#endif
}

static void rq_online_fair(struct rq *rq)
{
	update_sysctl();

	update_runtime_enabled(rq);
}

static void rq_offline_fair(struct rq *rq)
{
	update_sysctl();

	/* Ensure any throttled groups are reachable by pick_next_task */
	unthrottle_offline_cfs_rqs(rq);
}

#endif /* CONFIG_SMP */

/*
 * scheduler tick hitting a task of our scheduling class:
 */
static void task_tick_fair(struct rq *rq, struct task_struct *curr, int queued)
{
	struct cfs_rq *cfs_rq;
	struct sched_entity *se = &curr->se;

	for_each_sched_entity(se) {
		cfs_rq = cfs_rq_of(se);
		entity_tick(cfs_rq, se, queued);
	}

	if (static_branch_unlikely(&sched_numa_balancing))
		task_tick_numa(rq, curr);

#ifdef CONFIG_SMP
	if (energy_aware() &&
	    !rq->rd->overutilized && cpu_overutilized(task_cpu(curr))) {
		rq->rd->overutilized = true;
		trace_sched_overutilized(true);
	}

	rq->misfit_task = !task_fits_max(curr, rq->cpu);
#endif

}

/*
 * called on fork with the child task as argument from the parent's context
 *  - child not yet on the tasklist
 *  - preemption disabled
 */
static void task_fork_fair(struct task_struct *p)
{
	struct cfs_rq *cfs_rq;
	struct sched_entity *se = &p->se, *curr;
	struct rq *rq = this_rq();

	raw_spin_lock(&rq->lock);
	update_rq_clock(rq);

	cfs_rq = task_cfs_rq(current);
	curr = cfs_rq->curr;
	if (curr) {
		update_curr(cfs_rq);
		se->vruntime = curr->vruntime;
	}
	place_entity(cfs_rq, se, 1);

	if (sysctl_sched_child_runs_first && curr && entity_before(curr, se)) {
		/*
		 * Upon rescheduling, sched_class::put_prev_task() will place
		 * 'current' within the tree based on its new key value.
		 */
		swap(curr->vruntime, se->vruntime);
		resched_curr(rq);
	}

	se->vruntime -= cfs_rq->min_vruntime;
	raw_spin_unlock(&rq->lock);
}

/*
 * Priority of the task has changed. Check to see if we preempt
 * the current task.
 */
static void
prio_changed_fair(struct rq *rq, struct task_struct *p, int oldprio)
{
	if (!task_on_rq_queued(p))
		return;

	/*
	 * Reschedule if we are currently running on this runqueue and
	 * our priority decreased, or if we are not currently running on
	 * this runqueue and our priority is higher than the current's
	 */
	if (rq->curr == p) {
		if (p->prio > oldprio)
			resched_curr(rq);
	} else
		check_preempt_curr(rq, p, 0);
}

static inline bool vruntime_normalized(struct task_struct *p)
{
	struct sched_entity *se = &p->se;

	/*
	 * In both the TASK_ON_RQ_QUEUED and TASK_ON_RQ_MIGRATING cases,
	 * the dequeue_entity(.flags=0) will already have normalized the
	 * vruntime.
	 */
	if (p->on_rq)
		return true;

	/*
	 * When !on_rq, vruntime of the task has usually NOT been normalized.
	 * But there are some cases where it has already been normalized:
	 *
	 * - A forked child which is waiting for being woken up by
	 *   wake_up_new_task().
	 * - A task which has been woken up by try_to_wake_up() and
	 *   waiting for actually being woken up by sched_ttwu_pending().
	 */
	if (!se->sum_exec_runtime || p->state == TASK_WAKING)
		return true;

	return false;
}

#ifdef CONFIG_FAIR_GROUP_SCHED
/*
 * Propagate the changes of the sched_entity across the tg tree to make it
 * visible to the root
 */
static void propagate_entity_cfs_rq(struct sched_entity *se)
{
	struct cfs_rq *cfs_rq;

	/* Start to propagate at parent */
	se = se->parent;

	for_each_sched_entity(se) {
		cfs_rq = cfs_rq_of(se);

		if (cfs_rq_throttled(cfs_rq))
			break;

		update_load_avg(se, UPDATE_TG);
	}
}
#else
static void propagate_entity_cfs_rq(struct sched_entity *se) { }
#endif

static void detach_entity_cfs_rq(struct sched_entity *se)
{
	struct cfs_rq *cfs_rq = cfs_rq_of(se);

	/* Catch up with the cfs_rq and remove our load when we leave */
	update_load_avg(se, 0);
	detach_entity_load_avg(cfs_rq, se);
	update_tg_load_avg(cfs_rq, false);
	propagate_entity_cfs_rq(se);
}

static void attach_entity_cfs_rq(struct sched_entity *se)
{
	struct cfs_rq *cfs_rq = cfs_rq_of(se);

#ifdef CONFIG_FAIR_GROUP_SCHED
	/*
	 * Since the real-depth could have been changed (only FAIR
	 * class maintain depth value), reset depth properly.
	 */
	se->depth = se->parent ? se->parent->depth + 1 : 0;
#endif

	/* Synchronize entity with its cfs_rq */
	update_load_avg(se, sched_feat(ATTACH_AGE_LOAD) ? 0 : SKIP_AGE_LOAD);
	attach_entity_load_avg(cfs_rq, se);
	update_tg_load_avg(cfs_rq, false);
	propagate_entity_cfs_rq(se);
}

static void detach_task_cfs_rq(struct task_struct *p)
{
	struct sched_entity *se = &p->se;
	struct cfs_rq *cfs_rq = cfs_rq_of(se);

	if (!vruntime_normalized(p)) {
		/*
		 * Fix up our vruntime so that the current sleep doesn't
		 * cause 'unlimited' sleep bonus.
		 */
		place_entity(cfs_rq, se, 0);
		se->vruntime -= cfs_rq->min_vruntime;
	}

	detach_entity_cfs_rq(se);
}

static void attach_task_cfs_rq(struct task_struct *p)
{
	struct sched_entity *se = &p->se;
	struct cfs_rq *cfs_rq = cfs_rq_of(se);

	attach_entity_cfs_rq(se);

	if (!vruntime_normalized(p))
		se->vruntime += cfs_rq->min_vruntime;
}

static void switched_from_fair(struct rq *rq, struct task_struct *p)
{
	detach_task_cfs_rq(p);
}

static void switched_to_fair(struct rq *rq, struct task_struct *p)
{
	attach_task_cfs_rq(p);

	if (task_on_rq_queued(p)) {
		/*
		 * We were most likely switched from sched_rt, so
		 * kick off the schedule if running, otherwise just see
		 * if we can still preempt the current task.
		 */
		if (rq->curr == p)
			resched_curr(rq);
		else
			check_preempt_curr(rq, p, 0);
	}
}

/* Account for a task changing its policy or group.
 *
 * This routine is mostly called to set cfs_rq->curr field when a task
 * migrates between groups/classes.
 */
static void set_curr_task_fair(struct rq *rq)
{
	struct sched_entity *se = &rq->curr->se;

	for_each_sched_entity(se) {
		struct cfs_rq *cfs_rq = cfs_rq_of(se);

		set_next_entity(cfs_rq, se);
		/* ensure bandwidth has been allocated on our new cfs_rq */
		account_cfs_rq_runtime(cfs_rq, 0);
	}
}

void init_cfs_rq(struct cfs_rq *cfs_rq)
{
	cfs_rq->tasks_timeline = RB_ROOT;
	cfs_rq->min_vruntime = (u64)(-(1LL << 20));
#ifndef CONFIG_64BIT
	cfs_rq->min_vruntime_copy = cfs_rq->min_vruntime;
#endif
#ifdef CONFIG_SMP
#ifdef CONFIG_FAIR_GROUP_SCHED
	cfs_rq->propagate_avg = 0;
#endif
	atomic_long_set(&cfs_rq->removed_load_avg, 0);
	atomic_long_set(&cfs_rq->removed_util_avg, 0);
#endif
}

#ifdef CONFIG_FAIR_GROUP_SCHED
static void task_set_group_fair(struct task_struct *p)
{
	struct sched_entity *se = &p->se;

	set_task_rq(p, task_cpu(p));
	se->depth = se->parent ? se->parent->depth + 1 : 0;
}

static void task_move_group_fair(struct task_struct *p)
{
	detach_task_cfs_rq(p);
	set_task_rq(p, task_cpu(p));

#ifdef CONFIG_SMP
	/* Tell se's cfs_rq has been changed -- migrated */
	p->se.avg.last_update_time = 0;
#endif
	attach_task_cfs_rq(p);
}

static void task_change_group_fair(struct task_struct *p, int type)
{
	switch (type) {
	case TASK_SET_GROUP:
		task_set_group_fair(p);
		break;

	case TASK_MOVE_GROUP:
		task_move_group_fair(p);
		break;
	}
}

void free_fair_sched_group(struct task_group *tg)
{
	int i;

	destroy_cfs_bandwidth(tg_cfs_bandwidth(tg));

	for_each_possible_cpu(i) {
		if (tg->cfs_rq)
			kfree(tg->cfs_rq[i]);
		if (tg->se)
			kfree(tg->se[i]);
	}

	kfree(tg->cfs_rq);
	kfree(tg->se);
}

int alloc_fair_sched_group(struct task_group *tg, struct task_group *parent)
{
	struct sched_entity *se;
	struct cfs_rq *cfs_rq;
	struct rq *rq;
	int i;

	tg->cfs_rq = kzalloc(sizeof(cfs_rq) * nr_cpu_ids, GFP_KERNEL);
	if (!tg->cfs_rq)
		goto err;
	tg->se = kzalloc(sizeof(se) * nr_cpu_ids, GFP_KERNEL);
	if (!tg->se)
		goto err;

	tg->shares = NICE_0_LOAD;

	init_cfs_bandwidth(tg_cfs_bandwidth(tg));

	for_each_possible_cpu(i) {
		rq = cpu_rq(i);

		cfs_rq = kzalloc_node(sizeof(struct cfs_rq),
				      GFP_KERNEL, cpu_to_node(i));
		if (!cfs_rq)
			goto err;

		se = kzalloc_node(sizeof(struct sched_entity),
				  GFP_KERNEL, cpu_to_node(i));
		if (!se)
			goto err_free_rq;

		init_cfs_rq(cfs_rq);
		init_tg_cfs_entry(tg, cfs_rq, se, i, parent->se[i]);
		init_entity_runnable_average(se);

		raw_spin_lock_irq(&rq->lock);
		post_init_entity_util_avg(se);
		raw_spin_unlock_irq(&rq->lock);
	}

	return 1;

err_free_rq:
	kfree(cfs_rq);
err:
	return 0;
}

void unregister_fair_sched_group(struct task_group *tg)
{
	unsigned long flags;
	struct rq *rq;
	int cpu;

	for_each_possible_cpu(cpu) {
		if (tg->se[cpu])
			remove_entity_load_avg(tg->se[cpu]);

		/*
		 * Only empty task groups can be destroyed; so we can speculatively
		 * check on_list without danger of it being re-added.
		 */
		if (!tg->cfs_rq[cpu]->on_list)
			continue;

		rq = cpu_rq(cpu);

		raw_spin_lock_irqsave(&rq->lock, flags);
		list_del_leaf_cfs_rq(tg->cfs_rq[cpu]);
		raw_spin_unlock_irqrestore(&rq->lock, flags);
	}
}

void init_tg_cfs_entry(struct task_group *tg, struct cfs_rq *cfs_rq,
			struct sched_entity *se, int cpu,
			struct sched_entity *parent)
{
	struct rq *rq = cpu_rq(cpu);

	cfs_rq->tg = tg;
	cfs_rq->rq = rq;
	init_cfs_rq_runtime(cfs_rq);

	tg->cfs_rq[cpu] = cfs_rq;
	tg->se[cpu] = se;

	/* se could be NULL for root_task_group */
	if (!se)
		return;

	if (!parent) {
		se->cfs_rq = &rq->cfs;
		se->depth = 0;
	} else {
		se->cfs_rq = parent->my_q;
		se->depth = parent->depth + 1;
	}

	se->my_q = cfs_rq;
	/* guarantee group entities always have weight */
	update_load_set(&se->load, NICE_0_LOAD);
	se->parent = parent;
}

static DEFINE_MUTEX(shares_mutex);

int sched_group_set_shares(struct task_group *tg, unsigned long shares)
{
	int i;
	unsigned long flags;

	/*
	 * We can't change the weight of the root cgroup.
	 */
	if (!tg->se[0])
		return -EINVAL;

	shares = clamp(shares, scale_load(MIN_SHARES), scale_load(MAX_SHARES));

	mutex_lock(&shares_mutex);
	if (tg->shares == shares)
		goto done;

	tg->shares = shares;
	for_each_possible_cpu(i) {
		struct rq *rq = cpu_rq(i);
		struct sched_entity *se;

		se = tg->se[i];
		/* Propagate contribution to hierarchy */
		raw_spin_lock_irqsave(&rq->lock, flags);

		/* Possible calls to update_curr() need rq clock */
		update_rq_clock(rq);
		for_each_sched_entity(se) {
			update_load_avg(se, UPDATE_TG);
			update_cfs_shares(se);
		}
		raw_spin_unlock_irqrestore(&rq->lock, flags);
	}

done:
	mutex_unlock(&shares_mutex);
	return 0;
}
#else /* CONFIG_FAIR_GROUP_SCHED */

void free_fair_sched_group(struct task_group *tg) { }

int alloc_fair_sched_group(struct task_group *tg, struct task_group *parent)
{
	return 1;
}

void unregister_fair_sched_group(struct task_group *tg) { }

#endif /* CONFIG_FAIR_GROUP_SCHED */


static unsigned int get_rr_interval_fair(struct rq *rq, struct task_struct *task)
{
	struct sched_entity *se = &task->se;
	unsigned int rr_interval = 0;

	/*
	 * Time slice is 0 for SCHED_OTHER tasks that are on an otherwise
	 * idle runqueue:
	 */
	if (rq->cfs.load.weight)
		rr_interval = NS_TO_JIFFIES(sched_slice(cfs_rq_of(se), se));

	return rr_interval;
}

/*
 * All the scheduling class methods:
 */
const struct sched_class fair_sched_class = {
	.next			= &idle_sched_class,
	.enqueue_task		= enqueue_task_fair,
	.dequeue_task		= dequeue_task_fair,
	.yield_task		= yield_task_fair,
	.yield_to_task		= yield_to_task_fair,

	.check_preempt_curr	= check_preempt_wakeup,

	.pick_next_task		= pick_next_task_fair,
	.put_prev_task		= put_prev_task_fair,

#ifdef CONFIG_SMP
	.select_task_rq		= select_task_rq_fair,
	.migrate_task_rq	= migrate_task_rq_fair,

	.rq_online		= rq_online_fair,
	.rq_offline		= rq_offline_fair,

	.task_waking		= task_waking_fair,
	.task_dead		= task_dead_fair,
	.set_cpus_allowed	= set_cpus_allowed_common,
#endif

	.set_curr_task          = set_curr_task_fair,
	.task_tick		= task_tick_fair,
	.task_fork		= task_fork_fair,

	.prio_changed		= prio_changed_fair,
	.switched_from		= switched_from_fair,
	.switched_to		= switched_to_fair,

	.get_rr_interval	= get_rr_interval_fair,

	.update_curr		= update_curr_fair,

#ifdef CONFIG_FAIR_GROUP_SCHED
	.task_change_group	= task_change_group_fair,
#endif
#ifdef CONFIG_SCHED_HMP
	.inc_hmp_sched_stats	= inc_hmp_sched_stats_fair,
	.dec_hmp_sched_stats	= dec_hmp_sched_stats_fair,
	.fixup_hmp_sched_stats	= fixup_hmp_sched_stats_fair,
#endif
};

#ifdef CONFIG_SCHED_DEBUG
void print_cfs_stats(struct seq_file *m, int cpu)
{
	struct cfs_rq *cfs_rq;

	rcu_read_lock();
	for_each_leaf_cfs_rq(cpu_rq(cpu), cfs_rq)
		print_cfs_rq(m, cpu, cfs_rq);
	rcu_read_unlock();
}

#ifdef CONFIG_NUMA_BALANCING
void show_numa_stats(struct task_struct *p, struct seq_file *m)
{
	int node;
	unsigned long tsf = 0, tpf = 0, gsf = 0, gpf = 0;

	for_each_online_node(node) {
		if (p->numa_faults) {
			tsf = p->numa_faults[task_faults_idx(NUMA_MEM, node, 0)];
			tpf = p->numa_faults[task_faults_idx(NUMA_MEM, node, 1)];
		}
		if (p->numa_group) {
			gsf = p->numa_group->faults[task_faults_idx(NUMA_MEM, node, 0)],
			gpf = p->numa_group->faults[task_faults_idx(NUMA_MEM, node, 1)];
		}
		print_numa_stats(m, node, tsf, tpf, gsf, gpf);
	}
}
#endif /* CONFIG_NUMA_BALANCING */
#endif /* CONFIG_SCHED_DEBUG */

__init void init_sched_fair_class(void)
{
#ifdef CONFIG_SMP
	open_softirq(SCHED_SOFTIRQ, run_rebalance_domains);

#ifdef CONFIG_NO_HZ_COMMON
	nohz.next_balance = jiffies;
	zalloc_cpumask_var(&nohz.idle_cpus_mask, GFP_NOWAIT);
	cpu_notifier(sched_ilb_notifier, 0);
#endif
#endif /* SMP */

}<|MERGE_RESOLUTION|>--- conflicted
+++ resolved
@@ -7918,22 +7918,16 @@
 	int want_affine = 0;
 	int sync = wake_flags & WF_SYNC;
 
-<<<<<<< HEAD
 #ifdef CONFIG_SCHED_HMP
 	return select_best_cpu(p, prev_cpu, 0, sync);
 #endif
 
-	if (sd_flag & SD_BALANCE_WAKE)
-		want_affine = !wake_wide(p) && !wake_cap(p, cpu, prev_cpu)
-			      && cpumask_test_cpu(cpu, tsk_cpus_allowed(p));
-=======
 	if (sd_flag & SD_BALANCE_WAKE) {
 		record_wakee(p);
 		want_affine = !wake_wide(p, sibling_count_hint) &&
 			      !wake_cap(p, cpu, prev_cpu) &&
 			      cpumask_test_cpu(cpu, &p->cpus_allowed);
 	}
->>>>>>> ceee5bdd
 
 	if (energy_aware() && !(cpu_rq(prev_cpu)->rd->overutilized))
 		return select_energy_cpu_brute(p, prev_cpu, sync);
