/*
 * Only give sleepers 50% of their service deficit. This allows
 * them to run sooner, but does not allow tons of sleepers to
 * rip the spread apart.
 */
SCHED_FEAT(GENTLE_FAIR_SLEEPERS, true)

/*
 * Place new tasks ahead so that they do not starve already running
 * tasks
 */
SCHED_FEAT(START_DEBIT, true)

/*
 * Prefer to schedule the task we woke last (assuming it failed
 * wakeup-preemption), since its likely going to consume data we
 * touched, increases cache locality.
 */
SCHED_FEAT(NEXT_BUDDY, false)

/*
 * Prefer to schedule the task that ran last (when we did
 * wake-preempt) as that likely will touch the same data, increases
 * cache locality.
 */
SCHED_FEAT(LAST_BUDDY, true)

/*
 * Consider buddies to be cache hot, decreases the likelyness of a
 * cache buddy being migrated away, increases cache locality.
 */
SCHED_FEAT(CACHE_HOT_BUDDY, true)

/*
 * Allow wakeup-time preemption of the current task:
 */
SCHED_FEAT(WAKEUP_PREEMPTION, true)

SCHED_FEAT(HRTICK, false)
SCHED_FEAT(DOUBLE_TICK, false)
SCHED_FEAT(LB_BIAS, true)

/*
 * Decrement CPU capacity based on time not spent running tasks
 */
SCHED_FEAT(NONTASK_CAPACITY, true)

/*
 * Queue remote wakeups on the target CPU and process them
 * using the scheduler IPI. Reduces rq->lock contention/bounces.
 */
SCHED_FEAT(TTWU_QUEUE, false)

#ifdef HAVE_RT_PUSH_IPI
/*
 * In order to avoid a thundering herd attack of CPUs that are
 * lowering their priorities at the same time, and there being
 * a single CPU that has an RT task that can migrate and is waiting
 * to run, where the other CPUs will try to take that CPUs
 * rq lock and possibly create a large contention, sending an
 * IPI to that CPU and let that CPU push the RT task to where
 * it should go may be a better scenario.
 */
SCHED_FEAT(RT_PUSH_IPI, true)
#endif

SCHED_FEAT(FORCE_SD_OVERLAP, false)
SCHED_FEAT(RT_RUNTIME_SHARE, true)
SCHED_FEAT(LB_MIN, false)
<<<<<<< HEAD
SCHED_FEAT(ATTACH_AGE_LOAD, true)
=======
SCHED_FEAT(ATTACH_AGE_LOAD, true)

/*
 * Energy aware scheduling. Use platform energy model to guide scheduling
 * decisions optimizing for energy efficiency.
 */
SCHED_FEAT(ENERGY_AWARE, false)
>>>>>>> f7add618
<|MERGE_RESOLUTION|>--- conflicted
+++ resolved
@@ -67,14 +67,10 @@
 SCHED_FEAT(FORCE_SD_OVERLAP, false)
 SCHED_FEAT(RT_RUNTIME_SHARE, true)
 SCHED_FEAT(LB_MIN, false)
-<<<<<<< HEAD
-SCHED_FEAT(ATTACH_AGE_LOAD, true)
-=======
 SCHED_FEAT(ATTACH_AGE_LOAD, true)
 
 /*
  * Energy aware scheduling. Use platform energy model to guide scheduling
  * decisions optimizing for energy efficiency.
  */
-SCHED_FEAT(ENERGY_AWARE, false)
->>>>>>> f7add618
+SCHED_FEAT(ENERGY_AWARE, false)