/* Copyright (c) 2015-2017, The Linux Foundation. All rights reserved.
 *
 * This program is free software; you can redistribute it and/or modify
 * it under the terms of the GNU General Public License version 2 and
 * only version 2 as published by the Free Software Foundation.
 *
 * This program is distributed in the hope that it will be useful,
 * but WITHOUT ANY WARRANTY; without even the implied warranty of
 * MERCHANTABILITY or FITNESS FOR A PARTICULAR PURPOSE.  See the
 * GNU General Public License for more details.
 */
#include <linux/mfd/wcd9xxx/core.h>
#include <linux/of.h>
#include <sound/core.h>
#include <sound/soc.h>
#include <sound/soc-dapm.h>
#include <sound/pcm.h>
#include <sound/pcm_params.h>
#include "qdsp6v2/msm-pcm-routing-v2.h"
#include "../codecs/wcd9335.h"
#include "../codecs/madera.h"
#include "sdm660-common.h"
#include "sdm660-external.h"

#ifdef CONFIG_MODS_USE_EXTCODEC_MI2S
#include <linux/mods/modbus_ext.h>
#endif

#define DEV_NAME_STR_LEN            32
#define __CHIPSET__ "SDM660 "
#define MSM_DAILINK_NAME(name) (__CHIPSET__#name)

#define WCN_CDC_SLIM_RX_CH_MAX 2
#define WCN_CDC_SLIM_TX_CH_MAX 3

#define CS35L35_MCLK_RATE	12288000
#define CS35L35_SCLK_RATE	1536000

static struct snd_soc_card snd_soc_card_msm_card_tavil;
static struct snd_soc_card snd_soc_card_msm_card_tasha;
static struct snd_soc_card snd_soc_card_msm_card_madera;

static struct snd_soc_ops msm_ext_slimbus_be_ops = {
	.hw_params = msm_snd_hw_params,
};

static struct snd_soc_ops msm_ext_cpe_ops = {
	.hw_params = msm_snd_cpe_hw_params,
};

static struct snd_soc_ops msm_ext_slimbus_2_be_ops = {
	.hw_params = msm_ext_slimbus_2_hw_params,
};

static struct snd_soc_ops msm_mi2s_be_ops = {
	.startup = msm_mi2s_snd_startup,
	.shutdown = msm_mi2s_snd_shutdown,
};

static struct snd_soc_ops msm_aux_pcm_be_ops = {
	.startup = msm_aux_pcm_snd_startup,
	.shutdown = msm_aux_pcm_snd_shutdown,
};

static int msm_wcn_init(struct snd_soc_pcm_runtime *rtd)
{
	unsigned int rx_ch[WCN_CDC_SLIM_RX_CH_MAX] = {157, 158};
	unsigned int tx_ch[WCN_CDC_SLIM_TX_CH_MAX]  = {159, 160, 161};
	struct snd_soc_dai *codec_dai = rtd->codec_dai;

	return snd_soc_dai_set_channel_map(codec_dai, ARRAY_SIZE(tx_ch),
					   tx_ch, ARRAY_SIZE(rx_ch), rx_ch);
}

static int msm_wcn_hw_params(struct snd_pcm_substream *substream,
			     struct snd_pcm_hw_params *params)
{
	struct snd_soc_pcm_runtime *rtd = substream->private_data;
	struct snd_soc_dai *codec_dai = rtd->codec_dai;
	struct snd_soc_dai *cpu_dai = rtd->cpu_dai;
	struct snd_soc_dai_link *dai_link = rtd->dai_link;
	u32 rx_ch[WCN_CDC_SLIM_RX_CH_MAX], tx_ch[WCN_CDC_SLIM_TX_CH_MAX];
	u32 rx_ch_cnt = 0, tx_ch_cnt = 0;
	int ret;

	dev_dbg(rtd->dev, "%s: %s_tx_dai_id_%d\n", __func__,
		 codec_dai->name, codec_dai->id);
	ret = snd_soc_dai_get_channel_map(codec_dai,
				 &tx_ch_cnt, tx_ch, &rx_ch_cnt, rx_ch);
	if (ret) {
		dev_err(rtd->dev,
			"%s: failed to get BTFM codec chan map\n, err:%d\n",
			__func__, ret);
		goto exit;
	}

	dev_dbg(rtd->dev, "%s: tx_ch_cnt(%d) be_id %d\n",
		__func__, tx_ch_cnt, dai_link->be_id);

	ret = snd_soc_dai_set_channel_map(cpu_dai,
					  tx_ch_cnt, tx_ch, rx_ch_cnt, rx_ch);
	if (ret)
		dev_err(rtd->dev, "%s: failed to set cpu chan map, err:%d\n",
			__func__, ret);

exit:
	return ret;
}

static struct snd_soc_ops msm_wcn_ops = {
	.hw_params = msm_wcn_hw_params,
};

#ifdef CONFIG_SND_SOC_QCOM_TDM
/*TDM default offset currently only supporting TDM_RX_0 and TDM_TX_0 */
static unsigned int tdm_slot_offset[TDM_PORT_MAX][TDM_SLOT_OFFSET_MAX] = {
	{0, 4, 8, 12, 16, 20, 24, 28},/* TX_0 | RX_0 */
	{AFE_SLOT_MAPPING_OFFSET_INVALID},/* TX_1 | RX_1 */
	{AFE_SLOT_MAPPING_OFFSET_INVALID},/* TX_2 | RX_2 */
	{AFE_SLOT_MAPPING_OFFSET_INVALID},/* TX_3 | RX_3 */
	{AFE_SLOT_MAPPING_OFFSET_INVALID},/* TX_4 | RX_4 */
	{AFE_SLOT_MAPPING_OFFSET_INVALID},/* TX_5 | RX_5 */
	{AFE_SLOT_MAPPING_OFFSET_INVALID},/* TX_6 | RX_6 */
	{AFE_SLOT_MAPPING_OFFSET_INVALID},/* TX_7 | RX_7 */
};

static unsigned int tdm_param_set_slot_mask(u16 port_id, int slot_width,
					    int slots)
{
	unsigned int slot_mask = 0;
	int i, j;
	unsigned int *slot_offset;

	for (i = TDM_0; i < TDM_PORT_MAX; i++) {
		slot_offset = tdm_slot_offset[i];

		for (j = 0; j < TDM_SLOT_OFFSET_MAX; j++) {
			if (slot_offset[j] != AFE_SLOT_MAPPING_OFFSET_INVALID)
				slot_mask |=
				(1 << ((slot_offset[j] * 8) / slot_width));
			else
				break;
		}
	}

	return slot_mask;
}

static int msm_tdm_snd_hw_params(struct snd_pcm_substream *substream,
				     struct snd_pcm_hw_params *params)
{
	struct snd_soc_pcm_runtime *rtd = substream->private_data;
	struct snd_soc_dai *cpu_dai = rtd->cpu_dai;
	int ret = 0;
	int channels, slot_width, slots;
	unsigned int slot_mask;
	unsigned int *slot_offset;
	int offset_channels = 0;
	int i;

	pr_debug("%s: dai id = 0x%x\n", __func__, cpu_dai->id);

	channels = params_channels(params);
	switch (channels) {
	case 1:
	case 2:
	case 3:
	case 4:
	case 5:
	case 6:
	case 7:
	case 8:
		switch (params_format(params)) {
		case SNDRV_PCM_FORMAT_S32_LE:
		case SNDRV_PCM_FORMAT_S24_LE:
		case SNDRV_PCM_FORMAT_S16_LE:
		/*
		 * up to 8 channels HW config should
		 * use 32 bit slot width for max support of
		 * stream bit width. (slot_width > bit_width)
		 */
			slot_width = 32;
			break;
		default:
			pr_err("%s: invalid param format 0x%x\n",
				__func__, params_format(params));
			return -EINVAL;
		}
		slots = 8;
		slot_mask = tdm_param_set_slot_mask(cpu_dai->id,
						    slot_width,
						    slots);
		if (!slot_mask) {
			pr_err("%s: invalid slot_mask 0x%x\n",
				__func__, slot_mask);
			return -EINVAL;
		}
		break;
	default:
		pr_err("%s: invalid param channels %d\n",
			__func__, channels);
		return -EINVAL;
	}
	/* currently only supporting TDM_RX_0 and TDM_TX_0 */
	switch (cpu_dai->id) {
	case AFE_PORT_ID_PRIMARY_TDM_RX:
	case AFE_PORT_ID_SECONDARY_TDM_RX:
	case AFE_PORT_ID_TERTIARY_TDM_RX:
	case AFE_PORT_ID_QUATERNARY_TDM_RX:
	case AFE_PORT_ID_PRIMARY_TDM_TX:
	case AFE_PORT_ID_SECONDARY_TDM_TX:
	case AFE_PORT_ID_TERTIARY_TDM_TX:
	case AFE_PORT_ID_QUATERNARY_TDM_TX:
		slot_offset = tdm_slot_offset[TDM_0];
		break;
	default:
		pr_err("%s: dai id 0x%x not supported\n",
			__func__, cpu_dai->id);
		return -EINVAL;
	}

	for (i = 0; i < TDM_SLOT_OFFSET_MAX; i++) {
		if (slot_offset[i] != AFE_SLOT_MAPPING_OFFSET_INVALID)
			offset_channels++;
		else
			break;
	}

	if (offset_channels == 0) {
		pr_err("%s: slot offset not supported, offset_channels %d\n",
			__func__, offset_channels);
		return -EINVAL;
	}

	if (channels > offset_channels) {
		pr_err("%s: channels %d exceed offset_channels %d\n",
			__func__, channels, offset_channels);
		return -EINVAL;
	}

	if (substream->stream == SNDRV_PCM_STREAM_PLAYBACK) {
		ret = snd_soc_dai_set_tdm_slot(cpu_dai, 0, slot_mask,
					       slots, slot_width);
		if (ret < 0) {
			pr_err("%s: failed to set tdm slot, err:%d\n",
				__func__, ret);
			goto end;
		}

		ret = snd_soc_dai_set_channel_map(cpu_dai, 0, NULL,
						  channels, slot_offset);
		if (ret < 0) {
			pr_err("%s: failed to set channel map, err:%d\n",
				__func__, ret);
			goto end;
		}
	} else {
		ret = snd_soc_dai_set_tdm_slot(cpu_dai, slot_mask, 0,
					       slots, slot_width);
		if (ret < 0) {
			pr_err("%s: failed to set tdm slot, err:%d\n",
				__func__, ret);
			goto end;
		}

		ret = snd_soc_dai_set_channel_map(cpu_dai, channels,
						  slot_offset, 0, NULL);
		if (ret < 0) {
			pr_err("%s: failed to set channel map, err:%d\n",
				__func__, ret);
			goto end;
		}
	}
end:
	return ret;
}

static struct snd_soc_ops msm_tdm_be_ops = {
	.hw_params = msm_tdm_snd_hw_params
};
#endif

static struct snd_soc_dai_link msm_ext_madera_fe_dai[] = {
	{
		.name = LPASS_BE_SLIMBUS_4_TX,
		.stream_name = "Slimbus4 Capture",
		.cpu_dai_name = "msm-dai-q6-dev.16393",
		.platform_name = "msm-pcm-hostless",
#ifdef CONFIG_SND_SOC_CS47L90
		.codec_name = "cs47l90-codec",
		.codec_dai_name = "cs47l90-slim1",
#else
		.codec_name = "cs47l35-codec",
		.codec_dai_name = "cs47l35-slim1",
#endif
		.be_id = MSM_BACKEND_DAI_SLIMBUS_4_TX,
		.be_hw_params_fixup = msm_ext_be_hw_params_fixup,
		.ops = &msm_ext_slimbus_be_ops,
		.no_host_mode = SND_SOC_DAI_LINK_NO_HOST,
		.ignore_suspend = 1,
	},
	/* Ultrasound RX DAI Link */
	{
		.name = "SLIMBUS_2 Hostless Playback",
		.stream_name = "SLIMBUS_2 Hostless Playback",
		.cpu_dai_name = "msm-dai-q6-dev.16388",
		.platform_name = "msm-pcm-hostless",
#ifdef CONFIG_SND_SOC_CS47L90
		.codec_name = "cs47l90-codec",
		.codec_dai_name = "cs47l90-slim1",
#else
		.codec_name = "cs47l35-codec",
		.codec_dai_name = "cs47l35-slim1",
#endif
		.ignore_suspend = 1,
		.no_host_mode = SND_SOC_DAI_LINK_NO_HOST,
		.ops = &msm_ext_slimbus_2_be_ops,
	},
	/* Ultrasound TX DAI Link */
	{
		.name = "SLIMBUS_2 Hostless Capture",
		.stream_name = "SLIMBUS_2 Hostless Capture",
		.cpu_dai_name = "msm-dai-q6-dev.16389",
		.platform_name = "msm-pcm-hostless",
#ifdef CONFIG_SND_SOC_CS47L90
		.codec_name = "cs47l90-codec",
		.codec_dai_name = "cs47l90-slim1",
#else
		.codec_name = "cs47l35-codec",
		.codec_dai_name = "cs47l35-slim1",
#endif
		.ignore_suspend = 1,
		.no_host_mode = SND_SOC_DAI_LINK_NO_HOST,
		.ops = &msm_ext_slimbus_2_be_ops,
	},
	{
		.name = "SLIMBUS_6 Hostless Playback",
		.stream_name = "SLIMBUS_6 Hostless",
		.cpu_dai_name = "SLIMBUS6_HOSTLESS",
		.platform_name = "msm-pcm-hostless",
		.dynamic = 1,
		.dpcm_playback = 1,
		.dpcm_capture = 1,
		.trigger = {SND_SOC_DPCM_TRIGGER_POST,
			    SND_SOC_DPCM_TRIGGER_POST},
		.no_host_mode = SND_SOC_DAI_LINK_NO_HOST,
		.ignore_suspend = 1,
		 /* this dailink has playback support */
		.ignore_pmdown_time = 1,
		.codec_dai_name = "snd-soc-dummy-dai",
		.codec_name = "snd-soc-dummy",
	},
#ifdef CONFIG_SND_SOC_CS47L90
	/* TBD: cs47l90 CPU-DSP dai */
#else
	{
		.name = "CPU-DSP Voice Control",
		.stream_name = "CPU-DSP Voice Control",
		.cpu_dai_name = "cs47l35-cpu-voicectrl",
		.platform_name = "cs47l35-codec",
		.codec_dai_name = "cs47l35-dsp-voicectrl",
		.codec_name = "cs47l35-codec",
		.ignore_suspend = 1,
		.dynamic = 0,
	},
	{
		.name = "CPU-DSP Trace",
		.stream_name = "CPU-DSP Voice Trace",
		.cpu_dai_name = "cs47l35-cpu-trace",
		.platform_name = "cs47l35-codec",
		.codec_dai_name = "cs47l35-dsp-trace",
		.codec_name = "cs47l35-codec",
		.ignore_suspend = 1,
		.dynamic = 0,
	},
	{
		.name = "CPU-DSP2 Text",
		.stream_name = "CPU-DSP2 Text",
		.cpu_dai_name = "cs47l35-dsp2-cpu-txt",
		.platform_name = "cs47l35-codec",
		.codec_dai_name = "cs47l35-dsp2-txt",
		.codec_name = "cs47l35-codec",
		.ignore_suspend = 1,
		.dynamic = 0,
	},
	{
		.name = "CPU-DSP3 Text",
		.stream_name = "CPU-DSP3 Text",
		.cpu_dai_name = "cs47l35-dsp3-cpu-txt",
		.platform_name = "cs47l35-codec",
		.codec_dai_name = "cs47l35-dsp3-txt",
		.codec_name = "cs47l35-codec",
		.ignore_suspend = 1,
		.dynamic = 0,
	},
	{
		.name = "CPU-DSP1 Text",
		.stream_name = "CPU-DSP1 Text",
		.cpu_dai_name = "cs47l35-dsp1-cpu-txt",
		.platform_name = "cs47l35-codec",
		.codec_dai_name = "cs47l35-dsp1-txt",
		.codec_name = "cs47l35-codec",
		.ignore_suspend = 1,
		.dynamic = 0,
	}
#endif
};

static struct snd_soc_dai_link msm_ext_tasha_fe_dai[] = {
	/* tasha_vifeedback for speaker protection */
	{
		.name = LPASS_BE_SLIMBUS_4_TX,
		.stream_name = "Slimbus4 Capture",
		.cpu_dai_name = "msm-dai-q6-dev.16393",
		.platform_name = "msm-pcm-hostless",
		.codec_name = "tasha_codec",
		.codec_dai_name = "tasha_vifeedback",
		.be_id = MSM_BACKEND_DAI_SLIMBUS_4_TX,
		.be_hw_params_fixup = msm_ext_be_hw_params_fixup,
		.ops = &msm_ext_slimbus_be_ops,
		.no_host_mode = SND_SOC_DAI_LINK_NO_HOST,
		.ignore_suspend = 1,
	},
	/* Ultrasound RX DAI Link */
	{
		.name = "SLIMBUS_2 Hostless Playback",
		.stream_name = "SLIMBUS_2 Hostless Playback",
		.cpu_dai_name = "msm-dai-q6-dev.16388",
		.platform_name = "msm-pcm-hostless",
		.codec_name = "tasha_codec",
		.codec_dai_name = "tasha_rx2",
		.ignore_suspend = 1,
		.dpcm_playback = 1,
		.dpcm_capture = 1,
		.no_host_mode = SND_SOC_DAI_LINK_NO_HOST,
		.ops = &msm_ext_slimbus_2_be_ops,
	},
	/* Ultrasound TX DAI Link */
	{
		.name = "SLIMBUS_2 Hostless Capture",
		.stream_name = "SLIMBUS_2 Hostless Capture",
		.cpu_dai_name = "msm-dai-q6-dev.16389",
		.platform_name = "msm-pcm-hostless",
		.codec_name = "tasha_codec",
		.codec_dai_name = "tasha_tx2",
		.ignore_suspend = 1,
		.dpcm_capture = 1,
		.no_host_mode = SND_SOC_DAI_LINK_NO_HOST,
		.ops = &msm_ext_slimbus_2_be_ops,
	},
	/* CPE LSM direct dai-link */
	{
		.name = "CPE Listen service",
		.stream_name = "CPE Listen Audio Service",
		.cpu_dai_name = "msm-dai-slim",
		.platform_name = "msm-cpe-lsm",
		.trigger = {SND_SOC_DPCM_TRIGGER_POST,
			SND_SOC_DPCM_TRIGGER_POST},
		.no_host_mode = SND_SOC_DAI_LINK_NO_HOST,
		.ignore_suspend = 1,
		.dpcm_capture = 1,
		.ignore_pmdown_time = 1,
		.codec_dai_name = "tasha_mad1",
		.codec_name = "tasha_codec",
		.ops = &msm_ext_cpe_ops,
	},
	{
		.name = "SLIMBUS_6 Hostless Playback",
		.stream_name = "SLIMBUS_6 Hostless",
		.cpu_dai_name = "SLIMBUS6_HOSTLESS",
		.platform_name = "msm-pcm-hostless",
		.dynamic = 1,
		.dpcm_playback = 1,
		.trigger = {SND_SOC_DPCM_TRIGGER_POST,
			    SND_SOC_DPCM_TRIGGER_POST},
		.no_host_mode = SND_SOC_DAI_LINK_NO_HOST,
		.ignore_suspend = 1,
		 /* this dailink has playback support */
		.ignore_pmdown_time = 1,
		.codec_dai_name = "snd-soc-dummy-dai",
		.codec_name = "snd-soc-dummy",
	},
	/* CPE LSM EC PP direct dai-link */
	{
		.name = "CPE Listen service ECPP",
		.stream_name = "CPE Listen Audio Service ECPP",
		.cpu_dai_name = "CPE_LSM_NOHOST",
		.platform_name = "msm-cpe-lsm.3",
		.trigger = {SND_SOC_DPCM_TRIGGER_POST,
			    SND_SOC_DPCM_TRIGGER_POST},
		.no_host_mode = SND_SOC_DAI_LINK_NO_HOST,
		.ignore_suspend = 1,
		.ignore_pmdown_time = 1,
		.codec_dai_name = "tasha_cpe",
		.codec_name = "tasha_codec",
	},
};

static struct snd_soc_dai_link msm_ext_tavil_fe_dai[] = {
	{
		.name = LPASS_BE_SLIMBUS_4_TX,
		.stream_name = "Slimbus4 Capture",
		.cpu_dai_name = "msm-dai-q6-dev.16393",
		.platform_name = "msm-pcm-hostless",
		.codec_name = "tavil_codec",
		.codec_dai_name = "tavil_vifeedback",
		.be_id = MSM_BACKEND_DAI_SLIMBUS_4_TX,
		.be_hw_params_fixup = msm_ext_be_hw_params_fixup,
		.ops = &msm_ext_slimbus_be_ops,
		.no_host_mode = SND_SOC_DAI_LINK_NO_HOST,
		.ignore_suspend = 1,
	},
	/* Ultrasound RX DAI Link */
	{
		.name = "SLIMBUS_2 Hostless Playback",
		.stream_name = "SLIMBUS_2 Hostless Playback",
		.cpu_dai_name = "msm-dai-q6-dev.16388",
		.platform_name = "msm-pcm-hostless",
		.codec_name = "tavil_codec",
		.codec_dai_name = "tavil_rx2",
		.ignore_suspend = 1,
		.no_host_mode = SND_SOC_DAI_LINK_NO_HOST,
		.ops = &msm_ext_slimbus_2_be_ops,
	},
	/* Ultrasound TX DAI Link */
	{
		.name = "SLIMBUS_2 Hostless Capture",
		.stream_name = "SLIMBUS_2 Hostless Capture",
		.cpu_dai_name = "msm-dai-q6-dev.16389",
		.platform_name = "msm-pcm-hostless",
		.codec_name = "tavil_codec",
		.codec_dai_name = "tavil_tx2",
		.ignore_suspend = 1,
		.no_host_mode = SND_SOC_DAI_LINK_NO_HOST,
		.ops = &msm_ext_slimbus_2_be_ops,
	},
};

static const struct snd_soc_pcm_stream cs35l35_params = {
	.formats = SNDRV_PCM_FMTBIT_S16_LE,
	.rate_min = 48000,
	.rate_max = 48000,
	.channels_min = 1,
	.channels_max = 2,
};

static int cs35l35_dai_init(struct snd_soc_pcm_runtime *rtd)
{
	int ret;
	int codec_clock = CS35L35_MCLK_RATE;
	struct snd_soc_codec *codec = rtd->codec;
	struct snd_soc_dapm_context *dapm = snd_soc_codec_get_dapm(codec);
	struct snd_soc_dai *aif1_dai = rtd->cpu_dai;
	struct snd_soc_dai *cs35l35_dai = rtd->codec_dai;

	ret = snd_soc_dai_set_sysclk(aif1_dai, MADERA_CLK_SYSCLK, 0, 0);
	if (ret != 0) {
		dev_err(codec->dev, "Failed to set SYSCLK %d\n", ret);
		return ret;
	}

	ret = snd_soc_dai_set_sysclk(cs35l35_dai, 0, CS35L35_SCLK_RATE, 0);
	if (ret != 0) {
		dev_err(codec->dev, "Failed to set SCLK %d\n", ret);
		return ret;
	}

#ifdef CONFIG_SND_SOC_CS35L36
	codec_clock = CS35L35_SCLK_RATE;
#endif
	ret = snd_soc_codec_set_sysclk(codec, 0, 0, codec_clock, 0);
	if (ret != 0) {
		dev_err(codec->dev, "Failed to set MCLK %d\n", ret);
		return ret;
	}
	snd_soc_dapm_ignore_suspend(dapm, "AMP Playback");
	snd_soc_dapm_sync(dapm);
	return 0;
}

#ifndef CONFIG_SND_SOC_CS35L36
static const struct snd_soc_pcm_stream cs35l35_pdm_params = {
	.formats = SNDRV_PCM_FMTBIT_S16_LE,
	.rate_min = 96000,
	.rate_max = 96000,
	.channels_min = 1,
	.channels_max = 2,
};
#endif

<<<<<<< HEAD
=======
#ifdef CONFIG_MODS_USE_EXTCODEC_MI2S
static void cs47l90_aif2_enable(bool enable)
{
	struct modbus_ext_status modbus_status;
	modbus_status.proto = MODBUS_PROTO_I2S;
	modbus_status.active = enable;
	modbus_ext_set_state(&modbus_status);
}

static int cs47l90_aif2_snd_startup(struct snd_pcm_substream *substream)
{
	cs47l90_aif2_enable(true);
	return 0;
}

static void cs47l90_aif2_snd_shutdown(struct snd_pcm_substream *substream)
{
	cs47l90_aif2_enable(false);
}

static struct snd_soc_ops cs47l90_aif2_mods_be_ops = {
	.startup = cs47l90_aif2_snd_startup,
	.shutdown = cs47l90_aif2_snd_shutdown,
};
#endif

>>>>>>> 3947cf7d
static struct snd_soc_dai_link msm_ext_madera_be_dai[] = {
	/* Backend DAI Links */
	{
		.name = LPASS_BE_SLIMBUS_0_RX,
		.stream_name = "Slimbus Playback",
		.cpu_dai_name = "msm-dai-q6-dev.16384",
		.platform_name = "msm-pcm-routing",
#ifdef CONFIG_SND_SOC_CS47L90
		.codec_name = "cs47l90-codec",
		.codec_dai_name = "cs47l90-slim1",
#else
		.codec_name = "cs47l35-codec",
		.codec_dai_name = "cs47l35-slim1",
#endif
		.no_pcm = 1,
		.dpcm_playback = 1,
		.be_id = MSM_BACKEND_DAI_SLIMBUS_0_RX,
		.init = &msm_cs47l35_init,
		.be_hw_params_fixup = msm_ext_be_hw_params_fixup,
		/* this dainlink has playback support */
		.ignore_pmdown_time = 1,
		.ignore_suspend = 1,
		.ops = &msm_ext_slimbus_be_ops,
	},
	{
		.name = LPASS_BE_SLIMBUS_0_TX,
		.stream_name = "Slimbus Capture",
		.cpu_dai_name = "msm-dai-q6-dev.16385",
		.platform_name = "msm-pcm-routing",
#ifdef CONFIG_SND_SOC_CS47L90
		.codec_name = "cs47l90-codec",
		.codec_dai_name = "cs47l90-slim1",
#else
		.codec_name = "cs47l35-codec",
		.codec_dai_name = "cs47l35-slim1",
#endif
		.no_pcm = 1,
		.dpcm_capture = 1,
		.be_id = MSM_BACKEND_DAI_SLIMBUS_0_TX,
		.be_hw_params_fixup = msm_ext_be_hw_params_fixup,
		.ignore_suspend = 1,
		.ops = &msm_ext_slimbus_be_ops,
	},
	{
		.name = LPASS_BE_SLIMBUS_1_RX,
		.stream_name = "Slimbus1 Playback",
		.cpu_dai_name = "msm-dai-q6-dev.16386",
		.platform_name = "msm-pcm-routing",
#ifdef CONFIG_SND_SOC_CS47L90
		.codec_name = "cs47l90-codec",
		.codec_dai_name = "cs47l90-slim2",
#else
		.codec_name = "cs47l35-codec",
		.codec_dai_name = "cs47l35-slim2",
#endif
		.no_pcm = 1,
		.dpcm_playback = 1,
		.be_id = MSM_BACKEND_DAI_SLIMBUS_1_RX,
		.be_hw_params_fixup = msm_ext_be_hw_params_fixup,
		.ops = &msm_ext_slimbus_be_ops,
		/* dai link has playback support */
		.ignore_pmdown_time = 1,
		.ignore_suspend = 1,
	},
	{
		.name = LPASS_BE_SLIMBUS_1_TX,
		.stream_name = "Slimbus1 Capture",
		.cpu_dai_name = "msm-dai-q6-dev.16387",
		.platform_name = "msm-pcm-hostless",
#ifdef CONFIG_SND_SOC_CS47L90
		.codec_name = "cs47l90-codec",
		.codec_dai_name = "cs47l90-slim2",
#else
		.codec_name = "cs47l35-codec",
		.codec_dai_name = "cs47l35-slim2",
#endif
		.dpcm_capture = 1,
		.be_id = MSM_BACKEND_DAI_SLIMBUS_1_TX,
		.be_hw_params_fixup = msm_ext_be_hw_params_fixup,
		.ops = &msm_ext_slimbus_be_ops,
		.no_host_mode = SND_SOC_DAI_LINK_NO_HOST,
		.ignore_suspend = 1,
	},
	{
		.name = LPASS_BE_SLIMBUS_2_RX,
		.stream_name = "Slimbus2 Playback",
		.cpu_dai_name = "msm-dai-q6-dev.16388",
		.platform_name = "msm-pcm-routing",
#ifdef CONFIG_SND_SOC_CS47L90
		.codec_name = "cs47l90-codec",
		.codec_dai_name = "cs47l90-slim1",
#else
		.codec_name = "cs47l35-codec",
		.codec_dai_name = "cs47l35-slim1",
#endif
		.no_pcm = 1,
		.dpcm_playback = 1,
		.be_id = MSM_BACKEND_DAI_SLIMBUS_2_RX,
		.be_hw_params_fixup = msm_ext_be_hw_params_fixup,
		.ops = &msm_ext_slimbus_be_ops,
		/* dai link has playback support */
		.ignore_pmdown_time = 1,
		.ignore_suspend = 1,
	},

	{
		.name = LPASS_BE_SLIMBUS_3_RX,
		.stream_name = "Slimbus3 Playback",
		.cpu_dai_name = "msm-dai-q6-dev.16390",
		.platform_name = "msm-pcm-routing",
#ifdef CONFIG_SND_SOC_CS47L90
		.codec_name = "cs47l90-codec",
		.codec_dai_name = "cs47l90-slim1",
#else
		.codec_name = "cs47l35-codec",
		.codec_dai_name = "cs47l35-slim1",
#endif
		.no_pcm = 1,
		.dpcm_playback = 1,
		.be_id = MSM_BACKEND_DAI_SLIMBUS_3_RX,
		.be_hw_params_fixup = msm_ext_be_hw_params_fixup,
		.ops = &msm_ext_slimbus_be_ops,
		/* dai link has playback support */
		.ignore_pmdown_time = 1,
		.ignore_suspend = 1,
	},
	{
		.name = LPASS_BE_SLIMBUS_3_TX,
		.stream_name = "Slimbus3 Capture",
		.cpu_dai_name = "msm-dai-q6-dev.16391",
		.platform_name = "msm-pcm-routing",
#ifdef CONFIG_SND_SOC_CS47L90
		.codec_name = "cs47l90-codec",
		.codec_dai_name = "cs47l90-slim1",
#else
		.codec_name = "cs47l35-codec",
		.codec_dai_name = "cs47l35-slim1",
#endif
		.no_pcm = 1,
		.dpcm_capture = 1,
		.dpcm_playback = 1,
		.be_id = MSM_BACKEND_DAI_SLIMBUS_3_TX,
		.be_hw_params_fixup = msm_ext_be_hw_params_fixup,
		.ops = &msm_ext_slimbus_be_ops,
		.ignore_suspend = 1,
	},
	{
		.name = LPASS_BE_SLIMBUS_4_RX,
		.stream_name = "Slimbus4 Playback",
		.cpu_dai_name = "msm-dai-q6-dev.16392",
		.platform_name = "msm-pcm-routing",
#ifdef CONFIG_SND_SOC_CS47L90
		.codec_name = "cs47l90-codec",
		.codec_dai_name = "cs47l90-slim1",
#else
		.codec_name = "cs47l35-codec",
		.codec_dai_name = "cs47l35-slim1",
#endif
		.no_pcm = 1,
		.dpcm_playback = 1,
		.be_id = MSM_BACKEND_DAI_SLIMBUS_4_RX,
		.be_hw_params_fixup = msm_ext_be_hw_params_fixup,
		.ops = &msm_ext_slimbus_be_ops,
		/* dai link has playback support */
		.ignore_pmdown_time = 1,
		.ignore_suspend = 1,
	},
	{
		.name = LPASS_BE_SLIMBUS_5_RX,
		.stream_name = "Slimbus5 Playback",
		.cpu_dai_name = "msm-dai-q6-dev.16394",
		.platform_name = "msm-pcm-routing",
#ifdef CONFIG_SND_SOC_CS47L90
		.codec_name = "cs47l90-codec",
		.codec_dai_name = "cs47l90-slim2",
#else
		.codec_name = "cs47l35-codec",
		.codec_dai_name = "cs47l35-slim2",
#endif
		.no_pcm = 1,
		.dpcm_playback = 1,
		.be_id = MSM_BACKEND_DAI_SLIMBUS_5_RX,
		.be_hw_params_fixup = msm_ext_be_hw_params_fixup,
		.ops = &msm_ext_slimbus_be_ops,
		/* dai link has playback support */
		.ignore_pmdown_time = 1,
		.ignore_suspend = 1,
	},
	{
		.name = LPASS_BE_SLIMBUS_6_RX,
		.stream_name = "Slimbus6 Playback",
		.cpu_dai_name = "msm-dai-q6-dev.16396",
		.platform_name = "msm-pcm-routing",
#ifdef CONFIG_SND_SOC_CS47L90
		.codec_name = "cs47l90-codec",
		.codec_dai_name = "cs47l90-slim2",
#else
		.codec_name = "cs47l35-codec",
		.codec_dai_name = "cs47l35-slim2",
#endif
		.no_pcm = 1,
		.dpcm_playback = 1,
		.be_id = MSM_BACKEND_DAI_SLIMBUS_6_RX,
		.be_hw_params_fixup = msm_ext_be_hw_params_fixup,
		.ops = &msm_ext_slimbus_be_ops,
		/* dai link has playback support */
		.ignore_pmdown_time = 1,
		.ignore_suspend = 1,
	},
#if defined(CONFIG_SND_SOC_CS47L35) && defined(CONFIG_SND_SOC_CS35L35)
	{ /* codec to amp link */
		.name = "MADERA-AMP",
		.stream_name = "MADERA-AMP Playback",
		.cpu_name = "cs47l35-codec",
		.cpu_dai_name = "cs47l35-aif1",
		.codec_name = "cs35l35.2-0040",
		.codec_dai_name = "cs35l35-pcm",
		.init = cs35l35_dai_init,
		.dai_fmt = SND_SOC_DAIFMT_I2S | SND_SOC_DAIFMT_NB_NF |
			SND_SOC_DAIFMT_CBS_CFS,
		.no_pcm = 1,
		.ignore_pmdown_time = 1,
		.ignore_suspend = 1,
		.params = &cs35l35_params,
	},
	{ /* codec to amp link */
		.name = "MADERA-PDM",
		.stream_name = "MADERA-PDM Playback",
		.cpu_name = "cs47l35-codec",
		.cpu_dai_name = "cs47l35-pdm",
		.codec_name = "cs35l35.2-0040",
		.codec_dai_name = "cs35l35-pdm",
		.dai_fmt = SND_SOC_DAIFMT_PDM | SND_SOC_DAIFMT_NB_NF |
			SND_SOC_DAIFMT_CBS_CFS,
		.no_pcm = 1,
		.ignore_pmdown_time = 1,
		.ignore_suspend = 1,
		.params = &cs35l35_pdm_params,
	}
<<<<<<< HEAD
=======
#elif defined(CONFIG_SND_SOC_CS47L35) && defined(CONFIG_SND_SOC_CS35L36)
	{ /* codec to amp link */
		.name = "MADERA-AMP",
		.stream_name = "MADERA-AMP Playback",
		.cpu_name = "cs47l35-codec",
		.cpu_dai_name = "cs47l35-aif1",
		.codec_name = "cs35l36.2-0040",
		.codec_dai_name = "cs35l36-pcm",
		.init = cs35l35_dai_init,
		.dai_fmt = SND_SOC_DAIFMT_I2S | SND_SOC_DAIFMT_NB_NF |
			SND_SOC_DAIFMT_CBS_CFS,
		.no_pcm = 1,
		.ignore_pmdown_time = 1,
		.ignore_suspend = 1,
		.params = &cs35l35_params,
	},

>>>>>>> 3947cf7d
#else
	{ /* codec to amp link */
		.name = "MADERA-AMP",
		.stream_name = "MADERA-AMP Playback",
		.cpu_name = "cs47l90-codec",
		.cpu_dai_name = "cs47l90-aif1",
		.codec_name = "cs35l36.2-0040",
		.codec_dai_name = "cs35l36-pcm",
		.init = cs35l35_dai_init,
		.dai_fmt = SND_SOC_DAIFMT_I2S | SND_SOC_DAIFMT_NB_NF |
			SND_SOC_DAIFMT_CBS_CFS,
		.no_pcm = 1,
		.ignore_pmdown_time = 1,
		.ignore_suspend = 1,
		.params = &cs35l35_params,
<<<<<<< HEAD
	}
#endif
=======
	},
#ifdef CONFIG_MODS_USE_EXTCODEC_MI2S
	{ /* codec to mods */
		.name = "MADERA-MODS",
		.stream_name = "MADERA-MODS Audio",
		.platform_name = "cs47l90-codec",
		.cpu_dai_name = "cs47l90-aif2",
		.codec_name = "mods_codec_shim",
		.codec_dai_name = "mods_codec_shim_dai",
		.dai_fmt = SND_SOC_DAIFMT_I2S | SND_SOC_DAIFMT_NB_NF |
			SND_SOC_DAIFMT_CBS_CFS,
		.no_host_mode = SND_SOC_DAI_LINK_NO_HOST,
		.ignore_pmdown_time = 1,
		.ignore_suspend = 1,
		.ops = &cs47l90_aif2_mods_be_ops,
	}
#endif
#endif
>>>>>>> 3947cf7d
};

static struct snd_soc_dai_link msm_ext_tasha_be_dai[] = {
	/* Backend DAI Links */
	{
		.name = LPASS_BE_SLIMBUS_0_RX,
		.stream_name = "Slimbus Playback",
		.cpu_dai_name = "msm-dai-q6-dev.16384",
		.platform_name = "msm-pcm-routing",
		.codec_name = "tasha_codec",
		.codec_dai_name = "tasha_mix_rx1",
		.no_pcm = 1,
		.dpcm_playback = 1,
		.be_id = MSM_BACKEND_DAI_SLIMBUS_0_RX,
		.init = &msm_audrx_init,
		.be_hw_params_fixup = msm_ext_be_hw_params_fixup,
		/* this dainlink has playback support */
		.ignore_pmdown_time = 1,
		.ignore_suspend = 1,
		.ops = &msm_ext_slimbus_be_ops,
	},
	{
		.name = LPASS_BE_SLIMBUS_0_TX,
		.stream_name = "Slimbus Capture",
		.cpu_dai_name = "msm-dai-q6-dev.16385",
		.platform_name = "msm-pcm-routing",
		.codec_name = "tasha_codec",
		.codec_dai_name = "tasha_tx1",
		.no_pcm = 1,
		.dpcm_capture = 1,
		.be_id = MSM_BACKEND_DAI_SLIMBUS_0_TX,
		.be_hw_params_fixup = msm_ext_be_hw_params_fixup,
		.ignore_suspend = 1,
		.ops = &msm_ext_slimbus_be_ops,
	},
	{
		.name = LPASS_BE_SLIMBUS_1_RX,
		.stream_name = "Slimbus1 Playback",
		.cpu_dai_name = "msm-dai-q6-dev.16386",
		.platform_name = "msm-pcm-routing",
		.codec_name = "tasha_codec",
		.codec_dai_name = "tasha_mix_rx1",
		.no_pcm = 1,
		.dpcm_playback = 1,
		.be_id = MSM_BACKEND_DAI_SLIMBUS_1_RX,
		.be_hw_params_fixup = msm_ext_be_hw_params_fixup,
		.ops = &msm_ext_slimbus_be_ops,
		/* dai link has playback support */
		.ignore_pmdown_time = 1,
		.ignore_suspend = 1,
	},
	{
		.name = LPASS_BE_SLIMBUS_1_TX,
		.stream_name = "Slimbus1 Capture",
		.cpu_dai_name = "msm-dai-q6-dev.16387",
		.platform_name = "msm-pcm-routing",
		.codec_name = "tasha_codec",
		.codec_dai_name = "tasha_tx3",
		.no_pcm = 1,
		.dpcm_capture = 1,
		.be_id = MSM_BACKEND_DAI_SLIMBUS_1_TX,
		.be_hw_params_fixup = msm_ext_be_hw_params_fixup,
		.ops = &msm_ext_slimbus_be_ops,
		.ignore_suspend = 1,
	},
	{
		.name = LPASS_BE_SLIMBUS_3_RX,
		.stream_name = "Slimbus3 Playback",
		.cpu_dai_name = "msm-dai-q6-dev.16390",
		.platform_name = "msm-pcm-routing",
		.codec_name = "tasha_codec",
		.codec_dai_name = "tasha_mix_rx1",
		.no_pcm = 1,
		.dpcm_playback = 1,
		.be_id = MSM_BACKEND_DAI_SLIMBUS_3_RX,
		.be_hw_params_fixup = msm_ext_be_hw_params_fixup,
		.ops = &msm_ext_slimbus_be_ops,
		/* dai link has playback support */
		.ignore_pmdown_time = 1,
		.ignore_suspend = 1,
	},
	{
		.name = LPASS_BE_SLIMBUS_3_TX,
		.stream_name = "Slimbus3 Capture",
		.cpu_dai_name = "msm-dai-q6-dev.16391",
		.platform_name = "msm-pcm-routing",
		.codec_name = "tasha_codec",
		.codec_dai_name = "tasha_tx1",
		.no_pcm = 1,
		.dpcm_capture = 1,
		.dpcm_playback = 1,
		.be_id = MSM_BACKEND_DAI_SLIMBUS_3_TX,
		.be_hw_params_fixup = msm_ext_be_hw_params_fixup,
		.ops = &msm_ext_slimbus_be_ops,
		.ignore_suspend = 1,
	},
	{
		.name = LPASS_BE_SLIMBUS_4_RX,
		.stream_name = "Slimbus4 Playback",
		.cpu_dai_name = "msm-dai-q6-dev.16392",
		.platform_name = "msm-pcm-routing",
		.codec_name = "tasha_codec",
		.codec_dai_name = "tasha_mix_rx1",
		.no_pcm = 1,
		.dpcm_playback = 1,
		.be_id = MSM_BACKEND_DAI_SLIMBUS_4_RX,
		.be_hw_params_fixup = msm_ext_be_hw_params_fixup,
		.ops = &msm_ext_slimbus_be_ops,
		/* dai link has playback support */
		.ignore_pmdown_time = 1,
		.ignore_suspend = 1,
	},
	{
		.name = LPASS_BE_SLIMBUS_5_RX,
		.stream_name = "Slimbus5 Playback",
		.cpu_dai_name = "msm-dai-q6-dev.16394",
		.platform_name = "msm-pcm-routing",
		.codec_name = "tasha_codec",
		.codec_dai_name = "tasha_rx3",
		.no_pcm = 1,
		.dpcm_playback = 1,
		.be_id = MSM_BACKEND_DAI_SLIMBUS_5_RX,
		.be_hw_params_fixup = msm_ext_be_hw_params_fixup,
		.ops = &msm_ext_slimbus_be_ops,
		/* dai link has playback support */
		.ignore_pmdown_time = 1,
		.ignore_suspend = 1,
	},
	/* MAD BE */
	{
		.name = LPASS_BE_SLIMBUS_5_TX,
		.stream_name = "Slimbus5 Capture",
		.cpu_dai_name = "msm-dai-q6-dev.16395",
		.platform_name = "msm-pcm-routing",
		.codec_name = "tasha_codec",
		.codec_dai_name = "tasha_mad1",
		.no_pcm = 1,
		.dpcm_capture = 1,
		.be_id = MSM_BACKEND_DAI_SLIMBUS_5_TX,
		.be_hw_params_fixup = msm_ext_be_hw_params_fixup,
		.ops = &msm_ext_slimbus_be_ops,
		.ignore_suspend = 1,
	},
	{
		.name = LPASS_BE_SLIMBUS_6_RX,
		.stream_name = "Slimbus6 Playback",
		.cpu_dai_name = "msm-dai-q6-dev.16396",
		.platform_name = "msm-pcm-routing",
		.codec_name = "tasha_codec",
		.codec_dai_name = "tasha_rx4",
		.no_pcm = 1,
		.dpcm_playback = 1,
		.be_id = MSM_BACKEND_DAI_SLIMBUS_6_RX,
		.be_hw_params_fixup = msm_ext_be_hw_params_fixup,
		.ops = &msm_ext_slimbus_be_ops,
		/* dai link has playback support */
		.ignore_pmdown_time = 1,
		.ignore_suspend = 1,
	},
};

static struct snd_soc_dai_link msm_ext_tavil_be_dai[] = {
	{
		.name = LPASS_BE_SLIMBUS_0_RX,
		.stream_name = "Slimbus Playback",
		.cpu_dai_name = "msm-dai-q6-dev.16384",
		.platform_name = "msm-pcm-routing",
		.codec_name = "tavil_codec",
		.codec_dai_name = "tavil_rx1",
		.no_pcm = 1,
		.dpcm_playback = 1,
		.be_id = MSM_BACKEND_DAI_SLIMBUS_0_RX,
		.init = &msm_audrx_init,
		.be_hw_params_fixup = msm_ext_be_hw_params_fixup,
		/* this dainlink has playback support */
		.ignore_pmdown_time = 1,
		.ignore_suspend = 1,
		.ops = &msm_ext_slimbus_be_ops,
	},
	{
		.name = LPASS_BE_SLIMBUS_0_TX,
		.stream_name = "Slimbus Capture",
		.cpu_dai_name = "msm-dai-q6-dev.16385",
		.platform_name = "msm-pcm-routing",
		.codec_name = "tavil_codec",
		.codec_dai_name = "tavil_tx1",
		.no_pcm = 1,
		.dpcm_capture = 1,
		.be_id = MSM_BACKEND_DAI_SLIMBUS_0_TX,
		.be_hw_params_fixup = msm_ext_be_hw_params_fixup,
		.ignore_suspend = 1,
		.ops = &msm_ext_slimbus_be_ops,
	},
	{
		.name = LPASS_BE_SLIMBUS_1_RX,
		.stream_name = "Slimbus1 Playback",
		.cpu_dai_name = "msm-dai-q6-dev.16386",
		.platform_name = "msm-pcm-routing",
		.codec_name = "tavil_codec",
		.codec_dai_name = "tavil_rx1",
		.no_pcm = 1,
		.dpcm_playback = 1,
		.be_id = MSM_BACKEND_DAI_SLIMBUS_1_RX,
		.be_hw_params_fixup = msm_ext_be_hw_params_fixup,
		.ops = &msm_ext_slimbus_be_ops,
		/* dai link has playback support */
		.ignore_pmdown_time = 1,
		.ignore_suspend = 1,
	},
	{
		.name = LPASS_BE_SLIMBUS_1_TX,
		.stream_name = "Slimbus1 Capture",
		.cpu_dai_name = "msm-dai-q6-dev.16387",
		.platform_name = "msm-pcm-routing",
		.codec_name = "tavil_codec",
		.codec_dai_name = "tavil_tx3",
		.no_pcm = 1,
		.dpcm_capture = 1,
		.be_id = MSM_BACKEND_DAI_SLIMBUS_1_TX,
		.be_hw_params_fixup = msm_ext_be_hw_params_fixup,
		.ops = &msm_ext_slimbus_be_ops,
		.ignore_suspend = 1,
	},
	{
		.name = LPASS_BE_SLIMBUS_2_RX,
		.stream_name = "Slimbus2 Playback",
		.cpu_dai_name = "msm-dai-q6-dev.16388",
		.platform_name = "msm-pcm-routing",
		.codec_name = "tavil_codec",
		.codec_dai_name = "tavil_rx2",
		.no_pcm = 1,
		.dpcm_playback = 1,
		.be_id = MSM_BACKEND_DAI_SLIMBUS_2_RX,
		.be_hw_params_fixup = msm_ext_be_hw_params_fixup,
		.ops = &msm_ext_slimbus_be_ops,
		.ignore_pmdown_time = 1,
		.ignore_suspend = 1,
	},
	{
		.name = LPASS_BE_SLIMBUS_3_RX,
		.stream_name = "Slimbus3 Playback",
		.cpu_dai_name = "msm-dai-q6-dev.16390",
		.platform_name = "msm-pcm-routing",
		.codec_name = "tavil_codec",
		.codec_dai_name = "tavil_rx1",
		.no_pcm = 1,
		.dpcm_playback = 1,
		.be_id = MSM_BACKEND_DAI_SLIMBUS_3_RX,
		.be_hw_params_fixup = msm_ext_be_hw_params_fixup,
		.ops = &msm_ext_slimbus_be_ops,
		/* dai link has playback support */
		.ignore_pmdown_time = 1,
		.ignore_suspend = 1,
	},
	{
		.name = LPASS_BE_SLIMBUS_3_TX,
		.stream_name = "Slimbus3 Capture",
		.cpu_dai_name = "msm-dai-q6-dev.16391",
		.platform_name = "msm-pcm-routing",
		.codec_name = "tavil_codec",
		.codec_dai_name = "tavil_tx1",
		.no_pcm = 1,
		.dpcm_capture = 1,
		.be_id = MSM_BACKEND_DAI_SLIMBUS_3_TX,
		.be_hw_params_fixup = msm_ext_be_hw_params_fixup,
		.ops = &msm_ext_slimbus_be_ops,
		.ignore_suspend = 1,
	},
	{
		.name = LPASS_BE_SLIMBUS_4_RX,
		.stream_name = "Slimbus4 Playback",
		.cpu_dai_name = "msm-dai-q6-dev.16392",
		.platform_name = "msm-pcm-routing",
		.codec_name = "tavil_codec",
		.codec_dai_name = "tavil_rx1",
		.no_pcm = 1,
		.dpcm_playback = 1,
		.be_id = MSM_BACKEND_DAI_SLIMBUS_4_RX,
		.be_hw_params_fixup = msm_ext_be_hw_params_fixup,
		.ops = &msm_ext_slimbus_be_ops,
		/* dai link has playback support */
		.ignore_pmdown_time = 1,
		.ignore_suspend = 1,
	},
	{
		.name = LPASS_BE_SLIMBUS_5_RX,
		.stream_name = "Slimbus5 Playback",
		.cpu_dai_name = "msm-dai-q6-dev.16394",
		.platform_name = "msm-pcm-routing",
		.codec_name = "tavil_codec",
		.codec_dai_name = "tavil_rx3",
		.no_pcm = 1,
		.dpcm_playback = 1,
		.be_id = MSM_BACKEND_DAI_SLIMBUS_5_RX,
		.be_hw_params_fixup = msm_ext_be_hw_params_fixup,
		.ops = &msm_ext_slimbus_be_ops,
		/* dai link has playback support */
		.ignore_pmdown_time = 1,
		.ignore_suspend = 1,
	},
	/* MAD BE */
	{
		.name = LPASS_BE_SLIMBUS_5_TX,
		.stream_name = "Slimbus5 Capture",
		.cpu_dai_name = "msm-dai-q6-dev.16395",
		.platform_name = "msm-pcm-routing",
		.codec_name = "tavil_codec",
		.codec_dai_name = "tavil_mad1",
		.no_pcm = 1,
		.dpcm_capture = 1,
		.be_id = MSM_BACKEND_DAI_SLIMBUS_5_TX,
		.be_hw_params_fixup = msm_ext_be_hw_params_fixup,
		.ops = &msm_ext_slimbus_be_ops,
		.ignore_suspend = 1,
	},
	{
		.name = LPASS_BE_SLIMBUS_6_RX,
		.stream_name = "Slimbus6 Playback",
		.cpu_dai_name = "msm-dai-q6-dev.16396",
		.platform_name = "msm-pcm-routing",
		.codec_name = "tavil_codec",
		.codec_dai_name = "tavil_rx4",
		.no_pcm = 1,
		.dpcm_playback = 1,
		.be_id = MSM_BACKEND_DAI_SLIMBUS_6_RX,
		.be_hw_params_fixup = msm_ext_be_hw_params_fixup,
		.ops = &msm_ext_slimbus_be_ops,
		/* dai link has playback support */
		.ignore_pmdown_time = 1,
		.ignore_suspend = 1,
	},
};

static struct snd_soc_dai_link msm_ext_common_fe_dai[] = {
	/* FrontEnd DAI Links */
	{/* hw:x,0 */
		.name = MSM_DAILINK_NAME(Media1),
		.stream_name = "MultiMedia1",
		.cpu_dai_name	= "MultiMedia1",
		.platform_name  = "msm-pcm-dsp.0",
		.dynamic = 1,
		.trigger = {SND_SOC_DPCM_TRIGGER_POST,
			SND_SOC_DPCM_TRIGGER_POST},
		.codec_dai_name = "snd-soc-dummy-dai",
		.codec_name = "snd-soc-dummy",
		.ignore_suspend = 1,
		.dpcm_playback = 1,
		.dpcm_capture = 1,
		/* this dai link has playback support */
		.ignore_pmdown_time = 1,
		.be_id = MSM_FRONTEND_DAI_MULTIMEDIA1
	},
	{/* hw:x,1 */
		.name = MSM_DAILINK_NAME(Media2),
		.stream_name = "MultiMedia2",
		.cpu_dai_name   = "MultiMedia2",
		.platform_name  = "msm-pcm-dsp.0",
		.dynamic = 1,
		.dpcm_playback = 1,
		.dpcm_capture = 1,
		.codec_dai_name = "snd-soc-dummy-dai",
		.codec_name = "snd-soc-dummy",
		.trigger = {SND_SOC_DPCM_TRIGGER_POST,
			SND_SOC_DPCM_TRIGGER_POST},
		.ignore_suspend = 1,
		/* this dai link has playback support */
		.ignore_pmdown_time = 1,
		.be_id = MSM_FRONTEND_DAI_MULTIMEDIA2,
	},
	{/* hw:x,2 */
		.name = "VoiceMMode1",
		.stream_name = "VoiceMMode1",
		.cpu_dai_name = "VoiceMMode1",
		.platform_name = "msm-pcm-voice",
		.dynamic = 1,
		.dpcm_capture = 1,
		.dpcm_playback = 1,
		.trigger = {SND_SOC_DPCM_TRIGGER_POST,
			SND_SOC_DPCM_TRIGGER_POST},
		.no_host_mode = SND_SOC_DAI_LINK_NO_HOST,
		.ignore_suspend = 1,
		.ignore_pmdown_time = 1,
		.codec_dai_name = "snd-soc-dummy-dai",
		.codec_name = "snd-soc-dummy",
		.be_id = MSM_FRONTEND_DAI_VOICEMMODE1,
	},
	{/* hw:x,3 */
		.name = "MSM VoIP",
		.stream_name = "VoIP",
		.cpu_dai_name	= "VoIP",
		.platform_name  = "msm-voip-dsp",
		.dynamic = 1,
		.dpcm_playback = 1,
		.dpcm_capture = 1,
		.trigger = {SND_SOC_DPCM_TRIGGER_POST,
			SND_SOC_DPCM_TRIGGER_POST},
		.codec_dai_name = "snd-soc-dummy-dai",
		.codec_name = "snd-soc-dummy",
		.ignore_suspend = 1,
		/* this dai link has playback support */
		.ignore_pmdown_time = 1,
		.be_id = MSM_FRONTEND_DAI_VOIP,
	},
	{/* hw:x,4 */
		.name = MSM_DAILINK_NAME(ULL),
		.stream_name = "ULL",
		.cpu_dai_name	= "MultiMedia3",
		.platform_name  = "msm-pcm-dsp.2",
		.dynamic = 1,
		.dpcm_playback = 1,
		.trigger = {SND_SOC_DPCM_TRIGGER_POST,
			SND_SOC_DPCM_TRIGGER_POST},
		.codec_dai_name = "snd-soc-dummy-dai",
		.codec_name = "snd-soc-dummy",
		.ignore_suspend = 1,
		/* this dai link has playback support */
		.ignore_pmdown_time = 1,
		.be_id = MSM_FRONTEND_DAI_MULTIMEDIA3,
	},
	/* Hostless PCM purpose */
	{/* hw:x,5 */
		.name = "SLIMBUS_0 Hostless",
		.stream_name = "SLIMBUS_0 Hostless",
		.cpu_dai_name = "SLIMBUS0_HOSTLESS",
		.platform_name	= "msm-pcm-hostless",
		.dynamic = 1,
		.dpcm_capture = 1,
		.dpcm_playback = 1,
		.trigger = {SND_SOC_DPCM_TRIGGER_POST,
			    SND_SOC_DPCM_TRIGGER_POST},
		.no_host_mode = SND_SOC_DAI_LINK_NO_HOST,
		.ignore_suspend = 1,
		.ignore_pmdown_time = 1,
		 /* This dai link has MI2S support */
		.codec_dai_name = "snd-soc-dummy-dai",
		.codec_name = "snd-soc-dummy",
	},
	{/* hw:x,6 */
		.name = "MSM AFE-PCM RX",
		.stream_name = "AFE-PROXY RX",
		.cpu_dai_name = "msm-dai-q6-dev.241",
		.codec_name = "msm-stub-codec.1",
		.codec_dai_name = "msm-stub-rx",
		.platform_name  = "msm-pcm-afe",
		.ignore_suspend = 1,
		/* this dai link has playback support */
		.ignore_pmdown_time = 1,
	},
	{/* hw:x,7 */
		.name = "MSM AFE-PCM TX",
		.stream_name = "AFE-PROXY TX",
		.cpu_dai_name = "msm-dai-q6-dev.240",
		.codec_name = "msm-stub-codec.1",
		.codec_dai_name = "msm-stub-tx",
		.platform_name  = "msm-pcm-afe",
		.ignore_suspend = 1,
	},
	{/* hw:x,8 */
		.name = MSM_DAILINK_NAME(Compress1),
		.stream_name = "Compress1",
		.cpu_dai_name	= "MultiMedia4",
		.platform_name  = "msm-compress-dsp",
		.async_ops = ASYNC_DPCM_SND_SOC_HW_PARAMS,
		.dynamic = 1,
		.dpcm_capture = 1,
		.dpcm_playback = 1,
		.trigger = {SND_SOC_DPCM_TRIGGER_POST,
			 SND_SOC_DPCM_TRIGGER_POST},
		.codec_dai_name = "snd-soc-dummy-dai",
		.codec_name = "snd-soc-dummy",
		.ignore_suspend = 1,
		.ignore_pmdown_time = 1,
		 /* this dai link has playback support */
		.be_id = MSM_FRONTEND_DAI_MULTIMEDIA4,
	},
	{/* hw:x,9*/
		.name = "AUXPCM Hostless",
		.stream_name = "AUXPCM Hostless",
		.cpu_dai_name   = "AUXPCM_HOSTLESS",
		.platform_name  = "msm-pcm-hostless",
		.dynamic = 1,
		.dpcm_capture = 1,
		.dpcm_playback = 1,
		.trigger = {SND_SOC_DPCM_TRIGGER_POST,
			SND_SOC_DPCM_TRIGGER_POST},
		.no_host_mode = SND_SOC_DAI_LINK_NO_HOST,
		.ignore_suspend = 1,
		/* this dai link has playback support */
		.ignore_pmdown_time = 1,
		.codec_dai_name = "snd-soc-dummy-dai",
		.codec_name = "snd-soc-dummy",
	},
	{/* hw:x,10 */
		.name = "SLIMBUS_1 Hostless",
		.stream_name = "SLIMBUS_1 Hostless",
		.cpu_dai_name = "SLIMBUS1_HOSTLESS",
		.platform_name = "msm-pcm-hostless",
		.dynamic = 1,
		.dpcm_capture = 1,
		.dpcm_playback = 1,
		.trigger = {SND_SOC_DPCM_TRIGGER_POST,
			    SND_SOC_DPCM_TRIGGER_POST},
		.no_host_mode = SND_SOC_DAI_LINK_NO_HOST,
		.ignore_suspend = 1,
		.ignore_pmdown_time = 1, /* dai link has playback support */
		.codec_dai_name = "snd-soc-dummy-dai",
		.codec_name = "snd-soc-dummy",
	},
	{/* hw:x,11 */
		.name = "SLIMBUS_3 Hostless",
		.stream_name = "SLIMBUS_3 Hostless",
		.cpu_dai_name = "SLIMBUS3_HOSTLESS",
		.platform_name = "msm-pcm-hostless",
		.dynamic = 1,
		.dpcm_capture = 1,
		.dpcm_playback = 1,
		.trigger = {SND_SOC_DPCM_TRIGGER_POST,
			    SND_SOC_DPCM_TRIGGER_POST},
		.no_host_mode = SND_SOC_DAI_LINK_NO_HOST,
		.ignore_suspend = 1,
		.ignore_pmdown_time = 1, /* dai link has playback support */
		.codec_dai_name = "snd-soc-dummy-dai",
		.codec_name = "snd-soc-dummy",
	},
	{/* hw:x,12 */
		.name = "SLIMBUS_4 Hostless",
		.stream_name = "SLIMBUS_4 Hostless",
		.cpu_dai_name = "SLIMBUS4_HOSTLESS",
		.platform_name = "msm-pcm-hostless",
		.dynamic = 1,
		.dpcm_capture = 1,
		.dpcm_playback = 1,
		.trigger = {SND_SOC_DPCM_TRIGGER_POST,
			    SND_SOC_DPCM_TRIGGER_POST},
		.no_host_mode = SND_SOC_DAI_LINK_NO_HOST,
		.ignore_suspend = 1,
		.ignore_pmdown_time = 1, /* dai link has playback support */
		.codec_dai_name = "snd-soc-dummy-dai",
		.codec_name = "snd-soc-dummy",
	},
	{/* hw:x,13 */
		.name = MSM_DAILINK_NAME(LowLatency),
		.stream_name = "MultiMedia5",
		.cpu_dai_name   = "MultiMedia5",
		.platform_name  = "msm-pcm-dsp.1",
		.dynamic = 1,
		.dpcm_capture = 1,
		.dpcm_playback = 1,
		.codec_dai_name = "snd-soc-dummy-dai",
		.codec_name = "snd-soc-dummy",
		.trigger = {SND_SOC_DPCM_TRIGGER_POST,
				SND_SOC_DPCM_TRIGGER_POST},
		.ignore_suspend = 1,
		/* this dai link has playback support */
		.ignore_pmdown_time = 1,
		.be_id = MSM_FRONTEND_DAI_MULTIMEDIA5,
	},
	/* LSM FE */
	{/* hw:x,14 */
		.name = "Listen 1 Audio Service",
		.stream_name = "Listen 1 Audio Service",
		.cpu_dai_name = "LSM1",
		.platform_name = "msm-lsm-client",
		.dynamic = 1,
		.dpcm_capture = 1,
		.trigger = {SND_SOC_DPCM_TRIGGER_POST,
			    SND_SOC_DPCM_TRIGGER_POST },
		.no_host_mode = SND_SOC_DAI_LINK_NO_HOST,
		.ignore_suspend = 1,
		.ignore_pmdown_time = 1,
		.codec_dai_name = "snd-soc-dummy-dai",
		.codec_name = "snd-soc-dummy",
		.be_id = MSM_FRONTEND_DAI_LSM1,
	},
	{/* hw:x,15 */
		.name = MSM_DAILINK_NAME(Compress2),
		.stream_name = "Compress2",
		.cpu_dai_name   = "MultiMedia7",
		.platform_name  = "msm-compress-dsp",
		.dynamic = 1,
		.dpcm_capture = 1,
		.dpcm_playback = 1,
		.codec_dai_name = "snd-soc-dummy-dai",
		.codec_name = "snd-soc-dummy",
		.trigger = {SND_SOC_DPCM_TRIGGER_POST,
				SND_SOC_DPCM_TRIGGER_POST},
		.ignore_suspend = 1,
		/* this dai link has playback support */
		.ignore_pmdown_time = 1,
		.be_id = MSM_FRONTEND_DAI_MULTIMEDIA7,
	},
	{/* hw:x,16 */
		.name = MSM_DAILINK_NAME(Compress3),
		.stream_name = "Compress3",
		.cpu_dai_name	= "MultiMedia10",
		.platform_name  = "msm-compress-dsp",
		.dynamic = 1,
		.dpcm_capture = 1,
		.dpcm_playback = 1,
		.trigger = {SND_SOC_DPCM_TRIGGER_POST,
			 SND_SOC_DPCM_TRIGGER_POST},
		.codec_dai_name = "snd-soc-dummy-dai",
		.codec_name = "snd-soc-dummy",
		.ignore_suspend = 1,
		.ignore_pmdown_time = 1,
		 /* this dai link has playback support */
		.be_id = MSM_FRONTEND_DAI_MULTIMEDIA10,
	},
	{/* hw:x,17 */
		.name = MSM_DAILINK_NAME(ULL_NOIRQ),
		.stream_name = "MM_NOIRQ",
		.cpu_dai_name	= "MultiMedia8",
		.platform_name  = "msm-pcm-dsp-noirq",
		.dynamic = 1,
		.dpcm_capture = 1,
		.dpcm_playback = 1,
		.trigger = {SND_SOC_DPCM_TRIGGER_POST,
			 SND_SOC_DPCM_TRIGGER_POST},
		.codec_dai_name = "snd-soc-dummy-dai",
		.codec_name = "snd-soc-dummy",
		.ignore_suspend = 1,
		.ignore_pmdown_time = 1,
		 /* this dai link has playback support */
		.be_id = MSM_FRONTEND_DAI_MULTIMEDIA8,
	},
	{/* hw:x,18 */
		.name = "HDMI_RX_HOSTLESS",
		.stream_name = "HDMI_RX_HOSTLESS",
		.cpu_dai_name	= "HDMI_HOSTLESS",
		.platform_name  = "msm-pcm-hostless",
		.dynamic = 1,
		.dpcm_playback = 1,
		.trigger = {SND_SOC_DPCM_TRIGGER_POST,
			 SND_SOC_DPCM_TRIGGER_POST},
		.no_host_mode = SND_SOC_DAI_LINK_NO_HOST,
		.ignore_suspend = 1,
		.ignore_pmdown_time = 1,
		.codec_dai_name = "snd-soc-dummy-dai",
		.codec_name = "snd-soc-dummy",
	},
	{/* hw:x,19 */
		.name = "VoiceMMode2",
		.stream_name = "VoiceMMode2",
		.cpu_dai_name = "VoiceMMode2",
		.platform_name = "msm-pcm-voice",
		.dynamic = 1,
		.dpcm_capture = 1,
		.dpcm_playback = 1,
		.trigger = {SND_SOC_DPCM_TRIGGER_POST,
			SND_SOC_DPCM_TRIGGER_POST},
		.no_host_mode = SND_SOC_DAI_LINK_NO_HOST,
		.ignore_suspend = 1,
		.ignore_pmdown_time = 1,
		.codec_dai_name = "snd-soc-dummy-dai",
		.codec_name = "snd-soc-dummy",
		.be_id = MSM_FRONTEND_DAI_VOICEMMODE2,
	},
	{/* hw:x,20 */
		.name = "Listen 2 Audio Service",
		.stream_name = "Listen 2 Audio Service",
		.cpu_dai_name = "LSM2",
		.platform_name = "msm-lsm-client",
		.dynamic = 1,
		.dpcm_capture = 1,
		.trigger = {SND_SOC_DPCM_TRIGGER_POST,
				SND_SOC_DPCM_TRIGGER_POST },
		.no_host_mode = SND_SOC_DAI_LINK_NO_HOST,
		.ignore_suspend = 1,
		.ignore_pmdown_time = 1,
		.codec_dai_name = "snd-soc-dummy-dai",
		.codec_name = "snd-soc-dummy",
		.be_id = MSM_FRONTEND_DAI_LSM2,
	},
	{/* hw:x,21 */
		.name = "Listen 3 Audio Service",
		.stream_name = "Listen 3 Audio Service",
		.cpu_dai_name = "LSM3",
		.platform_name = "msm-lsm-client",
		.dynamic = 1,
		.dpcm_capture = 1,
		.trigger = {SND_SOC_DPCM_TRIGGER_POST,
				SND_SOC_DPCM_TRIGGER_POST },
		.no_host_mode = SND_SOC_DAI_LINK_NO_HOST,
		.ignore_suspend = 1,
		.ignore_pmdown_time = 1,
		.codec_dai_name = "snd-soc-dummy-dai",
		.codec_name = "snd-soc-dummy",
		.be_id = MSM_FRONTEND_DAI_LSM3,
	},
	{/* hw:x,22 */
		.name = "Listen 4 Audio Service",
		.stream_name = "Listen 4 Audio Service",
		.cpu_dai_name = "LSM4",
		.platform_name = "msm-lsm-client",
		.dynamic = 1,
		.dpcm_capture = 1,
		.trigger = {SND_SOC_DPCM_TRIGGER_POST,
				SND_SOC_DPCM_TRIGGER_POST },
		.no_host_mode = SND_SOC_DAI_LINK_NO_HOST,
		.ignore_suspend = 1,
		.ignore_pmdown_time = 1,
		.codec_dai_name = "snd-soc-dummy-dai",
		.codec_name = "snd-soc-dummy",
		.be_id = MSM_FRONTEND_DAI_LSM4,
	},
	{/* hw:x,23 */
		.name = "Listen 5 Audio Service",
		.stream_name = "Listen 5 Audio Service",
		.cpu_dai_name = "LSM5",
		.platform_name = "msm-lsm-client",
		.dynamic = 1,
		.dpcm_capture = 1,
		.trigger = {SND_SOC_DPCM_TRIGGER_POST,
				SND_SOC_DPCM_TRIGGER_POST },
		.no_host_mode = SND_SOC_DAI_LINK_NO_HOST,
		.ignore_suspend = 1,
		.ignore_pmdown_time = 1,
		.codec_dai_name = "snd-soc-dummy-dai",
		.codec_name = "snd-soc-dummy",
		.be_id = MSM_FRONTEND_DAI_LSM5,
	},
	{/* hw:x,24 */
		.name = "Listen 6 Audio Service",
		.stream_name = "Listen 6 Audio Service",
		.cpu_dai_name = "LSM6",
		.platform_name = "msm-lsm-client",
		.dynamic = 1,
		.dpcm_capture = 1,
		.trigger = {SND_SOC_DPCM_TRIGGER_POST,
				SND_SOC_DPCM_TRIGGER_POST },
		.no_host_mode = SND_SOC_DAI_LINK_NO_HOST,
		.ignore_suspend = 1,
		.ignore_pmdown_time = 1,
		.codec_dai_name = "snd-soc-dummy-dai",
		.codec_name = "snd-soc-dummy",
		.be_id = MSM_FRONTEND_DAI_LSM6
	},
	{/* hw:x,25 */
		.name = "Listen 7 Audio Service",
		.stream_name = "Listen 7 Audio Service",
		.cpu_dai_name = "LSM7",
		.platform_name = "msm-lsm-client",
		.dynamic = 1,
		.dpcm_capture = 1,
		.trigger = {SND_SOC_DPCM_TRIGGER_POST,
				SND_SOC_DPCM_TRIGGER_POST },
		.no_host_mode = SND_SOC_DAI_LINK_NO_HOST,
		.ignore_suspend = 1,
		.ignore_pmdown_time = 1,
		.codec_dai_name = "snd-soc-dummy-dai",
		.codec_name = "snd-soc-dummy",
		.be_id = MSM_FRONTEND_DAI_LSM7,
	},
	{/* hw:x,26 */
		.name = "Listen 8 Audio Service",
		.stream_name = "Listen 8 Audio Service",
		.cpu_dai_name = "LSM8",
		.platform_name = "msm-lsm-client",
		.dynamic = 1,
		.dpcm_capture = 1,
		.trigger = {SND_SOC_DPCM_TRIGGER_POST,
				SND_SOC_DPCM_TRIGGER_POST },
		.no_host_mode = SND_SOC_DAI_LINK_NO_HOST,
		.ignore_suspend = 1,
		.ignore_pmdown_time = 1,
		.codec_dai_name = "snd-soc-dummy-dai",
		.codec_name = "snd-soc-dummy",
		.be_id = MSM_FRONTEND_DAI_LSM8,
	},
	{/* hw:x,27 */
		.name = MSM_DAILINK_NAME(Media9),
		.stream_name = "MultiMedia9",
		.cpu_dai_name	= "MultiMedia9",
		.platform_name  = "msm-pcm-dsp.0",
		.dynamic = 1,
		.dpcm_capture = 1,
		.dpcm_playback = 1,
		.trigger = {SND_SOC_DPCM_TRIGGER_POST,
			 SND_SOC_DPCM_TRIGGER_POST},
		.codec_dai_name = "snd-soc-dummy-dai",
		.codec_name = "snd-soc-dummy",
		.ignore_suspend = 1,
		.ignore_pmdown_time = 1,
		 /* this dai link has playback support */
		.be_id = MSM_FRONTEND_DAI_MULTIMEDIA9,
	},
	{/* hw:x,28 */
		.name = MSM_DAILINK_NAME(Compress4),
		.stream_name = "Compress4",
		.cpu_dai_name	= "MultiMedia11",
		.platform_name  = "msm-compress-dsp",
		.dynamic = 1,
		.dpcm_capture = 1,
		.dpcm_playback = 1,
		.trigger = {SND_SOC_DPCM_TRIGGER_POST,
			 SND_SOC_DPCM_TRIGGER_POST},
		.codec_dai_name = "snd-soc-dummy-dai",
		.codec_name = "snd-soc-dummy",
		.ignore_suspend = 1,
		.ignore_pmdown_time = 1,
		 /* this dai link has playback support */
		.be_id = MSM_FRONTEND_DAI_MULTIMEDIA11,
	},
	{/* hw:x,29 */
		.name = MSM_DAILINK_NAME(Compress5),
		.stream_name = "Compress5",
		.cpu_dai_name	= "MultiMedia12",
		.platform_name  = "msm-compress-dsp",
		.dynamic = 1,
		.dpcm_capture = 1,
		.dpcm_playback = 1,
		.trigger = {SND_SOC_DPCM_TRIGGER_POST,
			 SND_SOC_DPCM_TRIGGER_POST},
		.codec_dai_name = "snd-soc-dummy-dai",
		.codec_name = "snd-soc-dummy",
		.ignore_suspend = 1,
		.ignore_pmdown_time = 1,
		 /* this dai link has playback support */
		.be_id = MSM_FRONTEND_DAI_MULTIMEDIA12,
	},
	{/* hw:x,30 */
		.name = MSM_DAILINK_NAME(Compress6),
		.stream_name = "Compress6",
		.cpu_dai_name	= "MultiMedia13",
		.platform_name  = "msm-compress-dsp",
		.dynamic = 1,
		.dpcm_capture = 1,
		.dpcm_playback = 1,
		.trigger = {SND_SOC_DPCM_TRIGGER_POST,
			 SND_SOC_DPCM_TRIGGER_POST},
		.codec_dai_name = "snd-soc-dummy-dai",
		.codec_name = "snd-soc-dummy",
		.ignore_suspend = 1,
		.ignore_pmdown_time = 1,
		 /* this dai link has playback support */
		.be_id = MSM_FRONTEND_DAI_MULTIMEDIA13,
	},
	{/* hw:x,31 */
		.name = MSM_DAILINK_NAME(Compress7),
		.stream_name = "Compress7",
		.cpu_dai_name	= "MultiMedia14",
		.platform_name  = "msm-compress-dsp",
		.dynamic = 1,
		.dpcm_capture = 1,
		.dpcm_playback = 1,
		.trigger = {SND_SOC_DPCM_TRIGGER_POST,
			 SND_SOC_DPCM_TRIGGER_POST},
		.codec_dai_name = "snd-soc-dummy-dai",
		.codec_name = "snd-soc-dummy",
		.ignore_suspend = 1,
		.ignore_pmdown_time = 1,
		 /* this dai link has playback support */
		.be_id = MSM_FRONTEND_DAI_MULTIMEDIA14,
	},
	{/* hw:x,32 */
		.name = MSM_DAILINK_NAME(Compress8),
		.stream_name = "Compress8",
		.cpu_dai_name	= "MultiMedia15",
		.platform_name  = "msm-compress-dsp",
		.dynamic = 1,
		.dpcm_capture = 1,
		.dpcm_playback = 1,
		.trigger = {SND_SOC_DPCM_TRIGGER_POST,
			 SND_SOC_DPCM_TRIGGER_POST},
		.codec_dai_name = "snd-soc-dummy-dai",
		.codec_name = "snd-soc-dummy",
		.ignore_suspend = 1,
		.ignore_pmdown_time = 1,
		 /* this dai link has playback support */
		.be_id = MSM_FRONTEND_DAI_MULTIMEDIA15,
	},
	{/* hw:x,33 */
		.name = MSM_DAILINK_NAME(ULL_NOIRQ_2),
		.stream_name = "MM_NOIRQ_2",
		.cpu_dai_name	= "MultiMedia16",
		.platform_name  = "msm-pcm-dsp-noirq",
		.dynamic = 1,
		.dpcm_capture = 1,
		.dpcm_playback = 1,
		.trigger = {SND_SOC_DPCM_TRIGGER_POST,
			 SND_SOC_DPCM_TRIGGER_POST},
		.codec_dai_name = "snd-soc-dummy-dai",
		.codec_name = "snd-soc-dummy",
		.ignore_suspend = 1,
		.ignore_pmdown_time = 1,
		 /* this dai link has playback support */
		.be_id = MSM_FRONTEND_DAI_MULTIMEDIA16,
	},
	{/* hw:x,34 */
		.name = "SLIMBUS_8 Hostless",
		.stream_name = "SLIMBUS8_HOSTLESS Capture",
		.cpu_dai_name = "SLIMBUS8_HOSTLESS",
		.platform_name = "msm-pcm-hostless",
		.dynamic = 1,
		.dpcm_capture = 1,
		.trigger = {SND_SOC_DPCM_TRIGGER_POST,
			    SND_SOC_DPCM_TRIGGER_POST},
		.no_host_mode = SND_SOC_DAI_LINK_NO_HOST,
		.ignore_suspend = 1,
		.ignore_pmdown_time = 1,
		.codec_dai_name = "snd-soc-dummy-dai",
		.codec_name = "snd-soc-dummy",
	},
	{/* hw:x,35 */
		.name = "SLIMBUS7 Hostless",
		.stream_name = "SLIMBUS7 Hostless",
		.cpu_dai_name = "SLIMBUS7_HOSTLESS",
		.platform_name  = "msm-pcm-hostless",
		.dynamic = 1,
		.dpcm_playback = 1,
		.dpcm_capture = 1,
		.trigger = {SND_SOC_DPCM_TRIGGER_POST,
			    SND_SOC_DPCM_TRIGGER_POST},
		.no_host_mode = SND_SOC_DAI_LINK_NO_HOST,
		.ignore_suspend = 1,
		.ignore_pmdown_time = 1,
		.codec_dai_name = "snd-soc-dummy-dai",
		.codec_name = "snd-soc-dummy",
	},
	{/* hw:x,36 */
		.name = "SDM660 HFP TX",
		.stream_name = "MultiMedia6",
		.cpu_dai_name = "MultiMedia6",
		.platform_name  = "msm-pcm-loopback",
		.dynamic = 1,
		.dpcm_playback = 1,
		.dpcm_capture = 1,
		.codec_dai_name = "snd-soc-dummy-dai",
		.codec_name = "snd-soc-dummy",
		.trigger = {SND_SOC_DPCM_TRIGGER_POST,
			    SND_SOC_DPCM_TRIGGER_POST},
		.ignore_suspend = 1,
		.no_host_mode = SND_SOC_DAI_LINK_NO_HOST,
		.ignore_pmdown_time = 1,
		.be_id = MSM_FRONTEND_DAI_MULTIMEDIA6,
	},
};

static struct snd_soc_dai_link msm_ext_common_be_dai[] = {
	{
		.name = LPASS_BE_AFE_PCM_RX,
		.stream_name = "AFE Playback",
		.cpu_dai_name = "msm-dai-q6-dev.224",
		.platform_name = "msm-pcm-routing",
		.codec_name = "msm-stub-codec.1",
		.codec_dai_name = "msm-stub-rx",
		.no_pcm = 1,
		.dpcm_playback = 1,
		.be_id = MSM_BACKEND_DAI_AFE_PCM_RX,
		.be_hw_params_fixup = msm_common_be_hw_params_fixup,
		/* this dai link has playback support */
		.ignore_pmdown_time = 1,
		.ignore_suspend = 1,
	},
	{
		.name = LPASS_BE_AFE_PCM_TX,
		.stream_name = "AFE Capture",
		.cpu_dai_name = "msm-dai-q6-dev.225",
		.platform_name = "msm-pcm-routing",
		.codec_name = "msm-stub-codec.1",
		.codec_dai_name = "msm-stub-tx",
		.no_pcm = 1,
		.dpcm_capture = 1,
		.be_id = MSM_BACKEND_DAI_AFE_PCM_TX,
		.be_hw_params_fixup = msm_common_be_hw_params_fixup,
		.ignore_suspend = 1,
	},
	/* Incall Record Uplink BACK END DAI Link */
	{
		.name = LPASS_BE_INCALL_RECORD_TX,
		.stream_name = "Voice Uplink Capture",
		.cpu_dai_name = "msm-dai-q6-dev.32772",
		.platform_name = "msm-pcm-routing",
		.codec_name     = "msm-stub-codec.1",
		.codec_dai_name = "msm-stub-tx",
		.no_pcm = 1,
		.dpcm_capture = 1,
		.be_id = MSM_BACKEND_DAI_INCALL_RECORD_TX,
		.be_hw_params_fixup = msm_ext_be_hw_params_fixup,
		.ignore_suspend = 1,
	},
	/* Incall Record Downlink BACK END DAI Link */
	{
		.name = LPASS_BE_INCALL_RECORD_RX,
		.stream_name = "Voice Downlink Capture",
		.cpu_dai_name = "msm-dai-q6-dev.32771",
		.platform_name = "msm-pcm-routing",
		.codec_name     = "msm-stub-codec.1",
		.codec_dai_name = "msm-stub-tx",
		.no_pcm = 1,
		.dpcm_capture = 1,
		.be_id = MSM_BACKEND_DAI_INCALL_RECORD_RX,
		.be_hw_params_fixup = msm_ext_be_hw_params_fixup,
		.ignore_suspend = 1,
	},
	/* Incall Music BACK END DAI Link */
	{
		.name = LPASS_BE_VOICE_PLAYBACK_TX,
		.stream_name = "Voice Farend Playback",
		.cpu_dai_name = "msm-dai-q6-dev.32773",
		.platform_name = "msm-pcm-routing",
		.codec_name     = "msm-stub-codec.1",
		.codec_dai_name = "msm-stub-rx",
		.no_pcm = 1,
		.dpcm_playback = 1,
		.be_id = MSM_BACKEND_DAI_VOICE_PLAYBACK_TX,
		.be_hw_params_fixup = msm_ext_be_hw_params_fixup,
		.ignore_suspend = 1,
	},
	/* Incall Music 2 BACK END DAI Link */
	{
		.name = LPASS_BE_VOICE2_PLAYBACK_TX,
		.stream_name = "Voice2 Farend Playback",
		.cpu_dai_name = "msm-dai-q6-dev.32770",
		.platform_name = "msm-pcm-routing",
		.codec_name     = "msm-stub-codec.1",
		.codec_dai_name = "msm-stub-rx",
		.no_pcm = 1,
		.dpcm_playback = 1,
		.be_id = MSM_BACKEND_DAI_VOICE2_PLAYBACK_TX,
		.be_hw_params_fixup = msm_ext_be_hw_params_fixup,
		.ignore_suspend = 1,
	},
	{
		.name = LPASS_BE_USB_AUDIO_RX,
		.stream_name = "USB Audio Playback",
		.cpu_dai_name = "msm-dai-q6-dev.28672",
		.platform_name = "msm-pcm-routing",
		.codec_name = "msm-stub-codec.1",
		.codec_dai_name = "msm-stub-rx",
		.no_pcm = 1,
		.dpcm_playback = 1,
		.be_id = MSM_BACKEND_DAI_USB_RX,
		.be_hw_params_fixup = msm_common_be_hw_params_fixup,
		.ignore_pmdown_time = 1,
		.ignore_suspend = 1,
	},
	{
		.name = LPASS_BE_USB_AUDIO_TX,
		.stream_name = "USB Audio Capture",
		.cpu_dai_name = "msm-dai-q6-dev.28673",
		.platform_name = "msm-pcm-routing",
		.codec_name = "msm-stub-codec.1",
		.codec_dai_name = "msm-stub-tx",
		.no_pcm = 1,
		.dpcm_capture = 1,
		.be_id = MSM_BACKEND_DAI_USB_TX,
		.be_hw_params_fixup = msm_common_be_hw_params_fixup,
		.ignore_suspend = 1,
	},
#ifdef CONFIG_SND_SOC_QCOM_TDM
	{
		.name = LPASS_BE_PRI_TDM_RX_0,
		.stream_name = "Primary TDM0 Playback",
		.cpu_dai_name = "msm-dai-q6-tdm.36864",
		.platform_name = "msm-pcm-routing",
		.codec_name = "msm-stub-codec.1",
		.codec_dai_name = "msm-stub-rx",
		.no_pcm = 1,
		.dpcm_playback = 1,
		.be_id = MSM_BACKEND_DAI_PRI_TDM_RX_0,
		.be_hw_params_fixup = msm_common_be_hw_params_fixup,
		.ops = &msm_tdm_be_ops,
		.ignore_suspend = 1,
	},
	{
		.name = LPASS_BE_PRI_TDM_TX_0,
		.stream_name = "Primary TDM0 Capture",
		.cpu_dai_name = "msm-dai-q6-tdm.36865",
		.platform_name = "msm-pcm-routing",
		.codec_name = "msm-stub-codec.1",
		.codec_dai_name = "msm-stub-tx",
		.no_pcm = 1,
		.dpcm_capture = 1,
		.be_id = MSM_BACKEND_DAI_PRI_TDM_TX_0,
		.be_hw_params_fixup = msm_common_be_hw_params_fixup,
		.ops = &msm_tdm_be_ops,
		.ignore_suspend = 1,
	},
	{
		.name = LPASS_BE_SEC_TDM_RX_0,
		.stream_name = "Secondary TDM0 Playback",
		.cpu_dai_name = "msm-dai-q6-tdm.36880",
		.platform_name = "msm-pcm-routing",
		.codec_name = "msm-stub-codec.1",
		.codec_dai_name = "msm-stub-rx",
		.no_pcm = 1,
		.dpcm_playback = 1,
		.be_id = MSM_BACKEND_DAI_SEC_TDM_RX_0,
		.be_hw_params_fixup = msm_common_be_hw_params_fixup,
		.ops = &msm_tdm_be_ops,
		.ignore_suspend = 1,
	},
	{
		.name = LPASS_BE_SEC_TDM_TX_0,
		.stream_name = "Secondary TDM0 Capture",
		.cpu_dai_name = "msm-dai-q6-tdm.36881",
		.platform_name = "msm-pcm-routing",
		.codec_name = "msm-stub-codec.1",
		.codec_dai_name = "msm-stub-tx",
		.no_pcm = 1,
		.dpcm_capture = 1,
		.be_id = MSM_BACKEND_DAI_SEC_TDM_TX_0,
		.be_hw_params_fixup = msm_common_be_hw_params_fixup,
		.ops = &msm_tdm_be_ops,
		.ignore_suspend = 1,
	},
	{
		.name = LPASS_BE_TERT_TDM_RX_0,
		.stream_name = "Tertiary TDM0 Playback",
		.cpu_dai_name = "msm-dai-q6-tdm.36896",
		.platform_name = "msm-pcm-routing",
		.codec_name = "msm-stub-codec.1",
		.codec_dai_name = "msm-stub-rx",
		.no_pcm = 1,
		.dpcm_playback = 1,
		.be_id = MSM_BACKEND_DAI_TERT_TDM_RX_0,
		.be_hw_params_fixup = msm_common_be_hw_params_fixup,
		.ops = &msm_tdm_be_ops,
		.ignore_suspend = 1,
	},
	{
		.name = LPASS_BE_TERT_TDM_TX_0,
		.stream_name = "Tertiary TDM0 Capture",
		.cpu_dai_name = "msm-dai-q6-tdm.36897",
		.platform_name = "msm-pcm-routing",
		.codec_name = "msm-stub-codec.1",
		.codec_dai_name = "msm-stub-tx",
		.no_pcm = 1,
		.dpcm_capture = 1,
		.be_id = MSM_BACKEND_DAI_TERT_TDM_TX_0,
		.be_hw_params_fixup = msm_common_be_hw_params_fixup,
		.ops = &msm_tdm_be_ops,
		.ignore_suspend = 1,
	},
	{
		.name = LPASS_BE_QUAT_TDM_RX_0,
		.stream_name = "Quaternary TDM0 Playback",
		.cpu_dai_name = "msm-dai-q6-tdm.36912",
		.platform_name = "msm-pcm-routing",
		.codec_name = "msm-stub-codec.1",
		.codec_dai_name = "msm-stub-rx",
		.no_pcm = 1,
		.dpcm_playback = 1,
		.be_id = MSM_BACKEND_DAI_QUAT_TDM_RX_0,
		.be_hw_params_fixup = msm_common_be_hw_params_fixup,
		.ops = &msm_tdm_be_ops,
		.ignore_suspend = 1,
	},
	{
		.name = LPASS_BE_QUAT_TDM_TX_0,
		.stream_name = "Quaternary TDM0 Capture",
		.cpu_dai_name = "msm-dai-q6-tdm.36913",
		.platform_name = "msm-pcm-routing",
		.codec_name = "msm-stub-codec.1",
		.codec_dai_name = "msm-stub-tx",
		.no_pcm = 1,
		.dpcm_capture = 1,
		.be_id = MSM_BACKEND_DAI_QUAT_TDM_TX_0,
		.be_hw_params_fixup = msm_common_be_hw_params_fixup,
		.ops = &msm_tdm_be_ops,
		.ignore_suspend = 1,
	},
#endif
};

static struct snd_soc_dai_link msm_mi2s_be_dai_links[] = {
	{
		.name = LPASS_BE_PRI_MI2S_RX,
		.stream_name = "Primary MI2S Playback",
		.cpu_dai_name = "msm-dai-q6-mi2s.0",
		.platform_name = "msm-pcm-routing",
		.codec_name = "msm-stub-codec.1",
		.codec_dai_name = "msm-stub-rx",
		.no_pcm = 1,
		.dpcm_playback = 1,
		.be_id = MSM_BACKEND_DAI_PRI_MI2S_RX,
		.be_hw_params_fixup = msm_common_be_hw_params_fixup,
		.ops = &msm_mi2s_be_ops,
		.ignore_suspend = 1,
		.ignore_pmdown_time = 1,
	},
	{
		.name = LPASS_BE_PRI_MI2S_TX,
		.stream_name = "Primary MI2S Capture",
		.cpu_dai_name = "msm-dai-q6-mi2s.0",
		.platform_name = "msm-pcm-routing",
		.codec_name = "msm-stub-codec.1",
		.codec_dai_name = "msm-stub-tx",
		.no_pcm = 1,
		.dpcm_capture = 1,
		.be_id = MSM_BACKEND_DAI_PRI_MI2S_TX,
		.be_hw_params_fixup = msm_common_be_hw_params_fixup,
		.ops = &msm_mi2s_be_ops,
		.ignore_suspend = 1,
	},
	{
		.name = LPASS_BE_SEC_MI2S_RX,
		.stream_name = "Secondary MI2S Playback",
		.cpu_dai_name = "msm-dai-q6-mi2s.1",
		.platform_name = "msm-pcm-routing",
		.codec_name = "msm-stub-codec.1",
		.codec_dai_name = "msm-stub-rx",
		.no_pcm = 1,
		.dpcm_playback = 1,
		.be_id = MSM_BACKEND_DAI_SECONDARY_MI2S_RX,
		.be_hw_params_fixup = msm_common_be_hw_params_fixup,
		.ops = &msm_mi2s_be_ops,
		.ignore_suspend = 1,
		.ignore_pmdown_time = 1,
	},
	{
		.name = LPASS_BE_SEC_MI2S_TX,
		.stream_name = "Secondary MI2S Capture",
		.cpu_dai_name = "msm-dai-q6-mi2s.1",
		.platform_name = "msm-pcm-routing",
		.codec_name = "msm-stub-codec.1",
		.codec_dai_name = "msm-stub-tx",
		.no_pcm = 1,
		.dpcm_capture = 1,
		.be_id = MSM_BACKEND_DAI_SECONDARY_MI2S_TX,
		.be_hw_params_fixup = msm_common_be_hw_params_fixup,
		.ops = &msm_mi2s_be_ops,
		.ignore_suspend = 1,
	},
	{
		.name = LPASS_BE_TERT_MI2S_RX,
		.stream_name = "Tertiary MI2S Playback",
		.cpu_dai_name = "msm-dai-q6-mi2s.2",
		.platform_name = "msm-pcm-routing",
		.codec_name = "msm-stub-codec.1",
		.codec_dai_name = "msm-stub-rx",
		.no_pcm = 1,
		.dpcm_playback = 1,
		.be_id = MSM_BACKEND_DAI_TERTIARY_MI2S_RX,
		.be_hw_params_fixup = msm_common_be_hw_params_fixup,
		.ops = &msm_mi2s_be_ops,
		.ignore_suspend = 1,
		.ignore_pmdown_time = 1,
	},
	{
		.name = LPASS_BE_TERT_MI2S_TX,
		.stream_name = "Tertiary MI2S Capture",
		.cpu_dai_name = "msm-dai-q6-mi2s.2",
		.platform_name = "msm-pcm-routing",
		.codec_name = "msm-stub-codec.1",
		.codec_dai_name = "msm-stub-tx",
		.no_pcm = 1,
		.dpcm_capture = 1,
		.be_id = MSM_BACKEND_DAI_TERTIARY_MI2S_TX,
		.be_hw_params_fixup = msm_common_be_hw_params_fixup,
		.ops = &msm_mi2s_be_ops,
		.ignore_suspend = 1,
	},
	{
		.name = LPASS_BE_QUAT_MI2S_RX,
		.stream_name = "Quaternary MI2S Playback",
		.cpu_dai_name = "msm-dai-q6-mi2s.3",
		.platform_name = "msm-pcm-routing",
		.codec_name = "msm-stub-codec.1",
		.codec_dai_name = "msm-stub-rx",
		.no_pcm = 1,
		.dpcm_playback = 1,
		.be_id = MSM_BACKEND_DAI_QUATERNARY_MI2S_RX,
		.be_hw_params_fixup = msm_common_be_hw_params_fixup,
		.ops = &msm_mi2s_be_ops,
		.ignore_suspend = 1,
		.ignore_pmdown_time = 1,
	},
	{
		.name = LPASS_BE_QUAT_MI2S_TX,
		.stream_name = "Quaternary MI2S Capture",
		.cpu_dai_name = "msm-dai-q6-mi2s.3",
		.platform_name = "msm-pcm-routing",
		.codec_name = "msm-stub-codec.1",
		.codec_dai_name = "msm-stub-tx",
		.no_pcm = 1,
		.dpcm_capture = 1,
		.be_id = MSM_BACKEND_DAI_QUATERNARY_MI2S_TX,
		.be_hw_params_fixup = msm_common_be_hw_params_fixup,
		.ops = &msm_mi2s_be_ops,
		.ignore_suspend = 1,
	},
};

static struct snd_soc_dai_link msm_auxpcm_be_dai_links[] = {
	/* Primary AUX PCM Backend DAI Links */
	{
		.name = LPASS_BE_AUXPCM_RX,
		.stream_name = "AUX PCM Playback",
		.cpu_dai_name = "msm-dai-q6-auxpcm.1",
		.platform_name = "msm-pcm-routing",
		.codec_name = "msm-stub-codec.1",
		.codec_dai_name = "msm-stub-rx",
		.no_pcm = 1,
		.dpcm_playback = 1,
		.be_id = MSM_BACKEND_DAI_AUXPCM_RX,
		.be_hw_params_fixup = msm_common_be_hw_params_fixup,
		.ignore_pmdown_time = 1,
		.ignore_suspend = 1,
		.ops = &msm_aux_pcm_be_ops,
	},
	{
		.name = LPASS_BE_AUXPCM_TX,
		.stream_name = "AUX PCM Capture",
		.cpu_dai_name = "msm-dai-q6-auxpcm.1",
		.platform_name = "msm-pcm-routing",
		.codec_name = "msm-stub-codec.1",
		.codec_dai_name = "msm-stub-tx",
		.no_pcm = 1,
		.dpcm_capture = 1,
		.be_id = MSM_BACKEND_DAI_AUXPCM_TX,
		.be_hw_params_fixup = msm_common_be_hw_params_fixup,
		.ignore_pmdown_time = 1,
		.ignore_suspend = 1,
		.ops = &msm_aux_pcm_be_ops,
	},
	/* Secondary AUX PCM Backend DAI Links */
	{
		.name = LPASS_BE_SEC_AUXPCM_RX,
		.stream_name = "Sec AUX PCM Playback",
		.cpu_dai_name = "msm-dai-q6-auxpcm.2",
		.platform_name = "msm-pcm-routing",
		.codec_name = "msm-stub-codec.1",
		.codec_dai_name = "msm-stub-rx",
		.no_pcm = 1,
		.dpcm_playback = 1,
		.be_id = MSM_BACKEND_DAI_SEC_AUXPCM_RX,
		.be_hw_params_fixup = msm_common_be_hw_params_fixup,
		.ignore_pmdown_time = 1,
		.ignore_suspend = 1,
		.ops = &msm_aux_pcm_be_ops,
	},
	{
		.name = LPASS_BE_SEC_AUXPCM_TX,
		.stream_name = "Sec AUX PCM Capture",
		.cpu_dai_name = "msm-dai-q6-auxpcm.2",
		.platform_name = "msm-pcm-routing",
		.codec_name = "msm-stub-codec.1",
		.codec_dai_name = "msm-stub-tx",
		.no_pcm = 1,
		.dpcm_capture = 1,
		.be_id = MSM_BACKEND_DAI_SEC_AUXPCM_TX,
		.be_hw_params_fixup = msm_common_be_hw_params_fixup,
		.ignore_suspend = 1,
		.ignore_pmdown_time = 1,
		.ops = &msm_aux_pcm_be_ops,
	},
	/* Tertiary AUX PCM Backend DAI Links */
	{
		.name = LPASS_BE_TERT_AUXPCM_RX,
		.stream_name = "Tert AUX PCM Playback",
		.cpu_dai_name = "msm-dai-q6-auxpcm.3",
		.platform_name = "msm-pcm-routing",
		.codec_name = "msm-stub-codec.1",
		.codec_dai_name = "msm-stub-rx",
		.no_pcm = 1,
		.dpcm_playback = 1,
		.be_id = MSM_BACKEND_DAI_TERT_AUXPCM_RX,
		.be_hw_params_fixup = msm_common_be_hw_params_fixup,
		.ignore_pmdown_time = 1,
		.ignore_suspend = 1,
		.ops = &msm_aux_pcm_be_ops,
	},
	{
		.name = LPASS_BE_TERT_AUXPCM_TX,
		.stream_name = "Tert AUX PCM Capture",
		.cpu_dai_name = "msm-dai-q6-auxpcm.3",
		.platform_name = "msm-pcm-routing",
		.codec_name = "msm-stub-codec.1",
		.codec_dai_name = "msm-stub-tx",
		.no_pcm = 1,
		.dpcm_capture = 1,
		.be_id = MSM_BACKEND_DAI_TERT_AUXPCM_TX,
		.be_hw_params_fixup = msm_common_be_hw_params_fixup,
		.ignore_suspend = 1,
		.ignore_pmdown_time = 1,
		.ops = &msm_aux_pcm_be_ops,
	},
	/* Quaternary AUX PCM Backend DAI Links */
	{
		.name = LPASS_BE_QUAT_AUXPCM_RX,
		.stream_name = "Quat AUX PCM Playback",
		.cpu_dai_name = "msm-dai-q6-auxpcm.4",
		.platform_name = "msm-pcm-routing",
		.codec_name = "msm-stub-codec.1",
		.codec_dai_name = "msm-stub-rx",
		.no_pcm = 1,
		.dpcm_playback = 1,
		.be_id = MSM_BACKEND_DAI_QUAT_AUXPCM_RX,
		.be_hw_params_fixup = msm_common_be_hw_params_fixup,
		.ignore_pmdown_time = 1,
		.ignore_suspend = 1,
		.ops = &msm_aux_pcm_be_ops,
	},
	{
		.name = LPASS_BE_QUAT_AUXPCM_TX,
		.stream_name = "Quat AUX PCM Capture",
		.cpu_dai_name = "msm-dai-q6-auxpcm.4",
		.platform_name = "msm-pcm-routing",
		.codec_name = "msm-stub-codec.1",
		.codec_dai_name = "msm-stub-tx",
		.no_pcm = 1,
		.dpcm_capture = 1,
		.be_id = MSM_BACKEND_DAI_QUAT_AUXPCM_TX,
		.be_hw_params_fixup = msm_common_be_hw_params_fixup,
		.ignore_suspend = 1,
		.ignore_pmdown_time = 1,
		.ops = &msm_aux_pcm_be_ops,
	},
};

static struct snd_soc_dai_link msm_wcn_be_dai_links[] = {
	{
		.name = LPASS_BE_SLIMBUS_7_RX,
		.stream_name = "Slimbus7 Playback",
		.cpu_dai_name = "msm-dai-q6-dev.16398",
		.platform_name = "msm-pcm-routing",
		.codec_name = "btfmslim_slave",
		/* BT codec driver determines capabilities based on
		 * dai name, bt codecdai name should always contains
		 * supported usecase information
		 */
		.codec_dai_name = "btfm_bt_sco_a2dp_slim_rx",
		.no_pcm = 1,
		.dpcm_playback = 1,
		.be_id = MSM_BACKEND_DAI_SLIMBUS_7_RX,
		.be_hw_params_fixup = msm_ext_be_hw_params_fixup,
		.ops = &msm_wcn_ops,
		/* dai link has playback support */
		.ignore_pmdown_time = 1,
		.ignore_suspend = 1,
	},
	{
		.name = LPASS_BE_SLIMBUS_7_TX,
		.stream_name = "Slimbus7 Capture",
		.cpu_dai_name = "msm-dai-q6-dev.16399",
		.platform_name = "msm-pcm-routing",
		.codec_name = "btfmslim_slave",
		.codec_dai_name = "btfm_bt_sco_slim_tx",
		.no_pcm = 1,
		.dpcm_capture = 1,
		.be_id = MSM_BACKEND_DAI_SLIMBUS_7_TX,
		.be_hw_params_fixup = msm_ext_be_hw_params_fixup,
		.ops = &msm_wcn_ops,
		.ignore_suspend = 1,
	},
	{
		.name = LPASS_BE_SLIMBUS_8_TX,
		.stream_name = "Slimbus8 Capture",
		.cpu_dai_name = "msm-dai-q6-dev.16401",
		.platform_name = "msm-pcm-routing",
		.codec_name = "btfmslim_slave",
		.codec_dai_name = "btfm_fm_slim_tx",
		.no_pcm = 1,
		.dpcm_capture = 1,
		.be_id = MSM_BACKEND_DAI_SLIMBUS_8_TX,
		.be_hw_params_fixup = msm_ext_be_hw_params_fixup,
		.init = &msm_wcn_init,
		.ops = &msm_wcn_ops,
		.ignore_suspend = 1,
	},
};

static struct snd_soc_dai_link ext_disp_be_dai_link[] = {
	/* DISP PORT BACK END DAI Link */
	{
		.name = LPASS_BE_DISPLAY_PORT,
		.stream_name = "Display Port Playback",
		.cpu_dai_name = "msm-dai-q6-dp.24608",
		.platform_name = "msm-pcm-routing",
		.codec_name = "msm-ext-disp-audio-codec-rx",
		.codec_dai_name = "msm_dp_audio_codec_rx_dai",
		.no_pcm = 1,
		.dpcm_playback = 1,
		.be_id = MSM_BACKEND_DAI_DISPLAY_PORT_RX,
		.be_hw_params_fixup = msm_common_be_hw_params_fixup,
		.ignore_pmdown_time = 1,
		.ignore_suspend = 1,
	},
};

static struct snd_soc_dai_link msm_ext_madera_dai_links[
ARRAY_SIZE(msm_ext_common_fe_dai) +
ARRAY_SIZE(msm_ext_madera_fe_dai) +
ARRAY_SIZE(msm_ext_common_be_dai) +
ARRAY_SIZE(msm_ext_madera_be_dai) +
ARRAY_SIZE(msm_mi2s_be_dai_links) +
ARRAY_SIZE(msm_auxpcm_be_dai_links) +
ARRAY_SIZE(msm_wcn_be_dai_links)];

static struct snd_soc_dai_link msm_ext_tasha_dai_links[
ARRAY_SIZE(msm_ext_common_fe_dai) +
ARRAY_SIZE(msm_ext_tasha_fe_dai) +
ARRAY_SIZE(msm_ext_common_be_dai) +
ARRAY_SIZE(msm_ext_tasha_be_dai) +
ARRAY_SIZE(msm_mi2s_be_dai_links) +
ARRAY_SIZE(msm_auxpcm_be_dai_links) +
ARRAY_SIZE(msm_wcn_be_dai_links) +
ARRAY_SIZE(ext_disp_be_dai_link)];

static struct snd_soc_dai_link msm_ext_tavil_dai_links[
ARRAY_SIZE(msm_ext_common_fe_dai) +
ARRAY_SIZE(msm_ext_tavil_fe_dai) +
ARRAY_SIZE(msm_ext_common_be_dai) +
ARRAY_SIZE(msm_ext_tavil_be_dai) +
ARRAY_SIZE(msm_mi2s_be_dai_links) +
ARRAY_SIZE(msm_auxpcm_be_dai_links) +
ARRAY_SIZE(msm_wcn_be_dai_links) +
ARRAY_SIZE(ext_disp_be_dai_link)];

/**
 * populate_snd_card_dailinks - prepares dailink array and initializes card.
 *
 * @dev: device handle
 *
 * Returns card on success or NULL on failure.
 */
struct snd_soc_card *populate_snd_card_dailinks(struct device *dev,
						int snd_card_val)
{
	struct snd_soc_card *card;
	struct snd_soc_dai_link *msm_ext_dai_links = NULL;
	int ret, len1, len2, len3, len4;
	enum codec_variant codec_ver = 0;

	if (snd_card_val == EXT_SND_CARD_MADERA) {
		card = &snd_soc_card_msm_card_madera;
	} else if (snd_card_val == EXT_SND_CARD_TASHA) {
		card = &snd_soc_card_msm_card_tasha;
	} else if (snd_card_val == EXT_SND_CARD_TAVIL) {
		card = &snd_soc_card_msm_card_tavil;
	} else {
		dev_err(dev, "%s: failing as no matching card name\n",
			__func__);
		return NULL;
	}

	card->dev = dev;
	ret = snd_soc_of_parse_card_name(card, "qcom,model");
	if (ret) {
		dev_err(dev, "%s: parse card name failed, err:%d\n",
			__func__, ret);
		return NULL;
	}

	if (strnstr(card->name, "madera", strlen(card->name))) {
		len1 = ARRAY_SIZE(msm_ext_common_fe_dai);
		len2 = len1 + ARRAY_SIZE(msm_ext_madera_fe_dai);
		len3 = len2 + ARRAY_SIZE(msm_ext_common_be_dai);
		memcpy(msm_ext_madera_dai_links, msm_ext_common_fe_dai,
		       sizeof(msm_ext_common_fe_dai));
		memcpy(msm_ext_madera_dai_links + len1,
		       msm_ext_madera_fe_dai, sizeof(msm_ext_madera_fe_dai));
		memcpy(msm_ext_madera_dai_links + len2,
		       msm_ext_common_be_dai, sizeof(msm_ext_common_be_dai));
		memcpy(msm_ext_madera_dai_links + len3,
		       msm_ext_madera_be_dai, sizeof(msm_ext_madera_be_dai));

		len4 = len3 + ARRAY_SIZE(msm_ext_madera_be_dai);
		if (of_property_read_bool(dev->of_node,
					  "qcom,mi2s-audio-intf")) {
			memcpy(msm_ext_madera_dai_links + len4,
			       msm_mi2s_be_dai_links,
			       sizeof(msm_mi2s_be_dai_links));
			len4 += ARRAY_SIZE(msm_mi2s_be_dai_links);
		}
		if (of_property_read_bool(dev->of_node,
					  "qcom,auxpcm-audio-intf")) {
			memcpy(msm_ext_madera_dai_links + len4,
			       msm_auxpcm_be_dai_links,
			       sizeof(msm_auxpcm_be_dai_links));
			len4 += ARRAY_SIZE(msm_auxpcm_be_dai_links);
		}
		if (of_property_read_bool(dev->of_node, "qcom,wcn-btfm")) {
			dev_dbg(dev, "%s(): WCN BTFM support present\n",
					__func__);
			memcpy(msm_ext_madera_dai_links + len4,
				   msm_wcn_be_dai_links,
				   sizeof(msm_wcn_be_dai_links));
			len4 += ARRAY_SIZE(msm_wcn_be_dai_links);
		}
		msm_ext_dai_links = msm_ext_madera_dai_links;
	} else if (strnstr(card->name, "tasha", strlen(card->name))) {
		codec_ver = tasha_codec_ver();
		if (codec_ver == WCD9326)
			card->name = "sdm660-tashalite-snd-card";

		len1 = ARRAY_SIZE(msm_ext_common_fe_dai);
		len2 = len1 + ARRAY_SIZE(msm_ext_tasha_fe_dai);
		len3 = len2 + ARRAY_SIZE(msm_ext_common_be_dai);
		memcpy(msm_ext_tasha_dai_links, msm_ext_common_fe_dai,
		       sizeof(msm_ext_common_fe_dai));
		memcpy(msm_ext_tasha_dai_links + len1,
		       msm_ext_tasha_fe_dai, sizeof(msm_ext_tasha_fe_dai));
		memcpy(msm_ext_tasha_dai_links + len2,
		       msm_ext_common_be_dai, sizeof(msm_ext_common_be_dai));
		memcpy(msm_ext_tasha_dai_links + len3,
		       msm_ext_tasha_be_dai, sizeof(msm_ext_tasha_be_dai));
		len4 = len3 + ARRAY_SIZE(msm_ext_tasha_be_dai);
		if (of_property_read_bool(dev->of_node,
					  "qcom,mi2s-audio-intf")) {
			memcpy(msm_ext_tasha_dai_links + len4,
			       msm_mi2s_be_dai_links,
			       sizeof(msm_mi2s_be_dai_links));
			len4 += ARRAY_SIZE(msm_mi2s_be_dai_links);
		}
		if (of_property_read_bool(dev->of_node,
					  "qcom,auxpcm-audio-intf")) {
			memcpy(msm_ext_tasha_dai_links + len4,
			       msm_auxpcm_be_dai_links,
			       sizeof(msm_auxpcm_be_dai_links));
			len4 += ARRAY_SIZE(msm_auxpcm_be_dai_links);
		}
		if (of_property_read_bool(dev->of_node, "qcom,wcn-btfm")) {
			dev_dbg(dev, "%s(): WCN BTFM support present\n",
					__func__);
			memcpy(msm_ext_tasha_dai_links + len4,
				   msm_wcn_be_dai_links,
				   sizeof(msm_wcn_be_dai_links));
			len4 += ARRAY_SIZE(msm_wcn_be_dai_links);
		}
		if (of_property_read_bool(dev->of_node,
					  "qcom,ext-disp-audio-rx")) {
			dev_dbg(dev, "%s(): ext disp audio support present\n",
					__func__);
			memcpy(msm_ext_tasha_dai_links + len4,
				ext_disp_be_dai_link,
				sizeof(ext_disp_be_dai_link));
			len4 += ARRAY_SIZE(ext_disp_be_dai_link);
		}
		msm_ext_dai_links = msm_ext_tasha_dai_links;
	} else if (strnstr(card->name, "tavil", strlen(card->name))) {
		len1 = ARRAY_SIZE(msm_ext_common_fe_dai);
		len2 = len1 + ARRAY_SIZE(msm_ext_tavil_fe_dai);
		len3 = len2 + ARRAY_SIZE(msm_ext_common_be_dai);
		memcpy(msm_ext_tavil_dai_links, msm_ext_common_fe_dai,
		       sizeof(msm_ext_common_fe_dai));
		memcpy(msm_ext_tavil_dai_links + len1,
		       msm_ext_tavil_fe_dai, sizeof(msm_ext_tavil_fe_dai));
		memcpy(msm_ext_tavil_dai_links + len2,
		       msm_ext_common_be_dai, sizeof(msm_ext_common_be_dai));
		memcpy(msm_ext_tavil_dai_links + len3,
		       msm_ext_tavil_be_dai, sizeof(msm_ext_tavil_be_dai));
		len4 = len3 + ARRAY_SIZE(msm_ext_tavil_be_dai);
		if (of_property_read_bool(dev->of_node,
					  "qcom,mi2s-audio-intf")) {
			memcpy(msm_ext_tavil_dai_links + len4,
			       msm_mi2s_be_dai_links,
			       sizeof(msm_mi2s_be_dai_links));
			len4 += ARRAY_SIZE(msm_mi2s_be_dai_links);
		}
		if (of_property_read_bool(dev->of_node,
					  "qcom,auxpcm-audio-intf")) {
			memcpy(msm_ext_tavil_dai_links + len4,
			       msm_auxpcm_be_dai_links,
			       sizeof(msm_auxpcm_be_dai_links));
			len4 += ARRAY_SIZE(msm_auxpcm_be_dai_links);
		}
		if (of_property_read_bool(dev->of_node, "qcom,wcn-btfm")) {
			dev_dbg(dev, "%s(): WCN BTFM support present\n",
					__func__);
			memcpy(msm_ext_tavil_dai_links + len4,
				   msm_wcn_be_dai_links,
				   sizeof(msm_wcn_be_dai_links));
			len4 += ARRAY_SIZE(msm_wcn_be_dai_links);
		}
		if (of_property_read_bool(dev->of_node,
					  "qcom,ext-disp-audio-rx")) {
			dev_dbg(dev, "%s(): ext disp audio support present\n",
					__func__);
			memcpy(msm_ext_tavil_dai_links + len4,
				ext_disp_be_dai_link,
				sizeof(ext_disp_be_dai_link));
			len4 += ARRAY_SIZE(ext_disp_be_dai_link);
		}
		msm_ext_dai_links = msm_ext_tavil_dai_links;
	} else {
		dev_err(dev, "%s: failing as no matching card name\n",
			__func__);
		return NULL;
	}
	card->dai_link = msm_ext_dai_links;
	card->num_links = len4;

	return card;
}
EXPORT_SYMBOL(populate_snd_card_dailinks);<|MERGE_RESOLUTION|>--- conflicted
+++ resolved
@@ -588,8 +588,6 @@
 };
 #endif
 
-<<<<<<< HEAD
-=======
 #ifdef CONFIG_MODS_USE_EXTCODEC_MI2S
 static void cs47l90_aif2_enable(bool enable)
 {
@@ -616,7 +614,6 @@
 };
 #endif
 
->>>>>>> 3947cf7d
 static struct snd_soc_dai_link msm_ext_madera_be_dai[] = {
 	/* Backend DAI Links */
 	{
@@ -856,8 +853,6 @@
 		.ignore_suspend = 1,
 		.params = &cs35l35_pdm_params,
 	}
-<<<<<<< HEAD
-=======
 #elif defined(CONFIG_SND_SOC_CS47L35) && defined(CONFIG_SND_SOC_CS35L36)
 	{ /* codec to amp link */
 		.name = "MADERA-AMP",
@@ -875,7 +870,6 @@
 		.params = &cs35l35_params,
 	},
 
->>>>>>> 3947cf7d
 #else
 	{ /* codec to amp link */
 		.name = "MADERA-AMP",
@@ -891,10 +885,6 @@
 		.ignore_pmdown_time = 1,
 		.ignore_suspend = 1,
 		.params = &cs35l35_params,
-<<<<<<< HEAD
-	}
-#endif
-=======
 	},
 #ifdef CONFIG_MODS_USE_EXTCODEC_MI2S
 	{ /* codec to mods */
@@ -913,7 +903,6 @@
 	}
 #endif
 #endif
->>>>>>> 3947cf7d
 };
 
 static struct snd_soc_dai_link msm_ext_tasha_be_dai[] = {
