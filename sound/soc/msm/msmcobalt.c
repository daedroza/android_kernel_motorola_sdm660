--- conflicted
+++ resolved
@@ -1833,15 +1833,8 @@
 static int tdm_rx_format_put(struct snd_kcontrol *kcontrol,
 			     struct snd_ctl_elem_value *ucontrol)
 {
-<<<<<<< HEAD
 	struct tdm_port port;
 	int ret = tdm_get_port_idx(kcontrol, &port);
-=======
-	struct snd_soc_card *card = codec->component.card;
-	struct msm_asoc_mach_data *pdata =
-				snd_soc_card_get_drvdata(card);
-	int value = 0;
->>>>>>> 126b57f5
 
 	if (ret) {
 		pr_err("%s: unsupported control: %s",
@@ -3001,7 +2994,7 @@
 	struct snd_soc_card *card = codec->component.card;
 	struct msm_asoc_mach_data *pdata =
 				snd_soc_card_get_drvdata(card);
-	int value;
+	int value = 0;
 
 	if (pdata->us_euro_gpio_p) {
 		value = msm_cdc_pinctrl_get_state(pdata->us_euro_gpio_p);
