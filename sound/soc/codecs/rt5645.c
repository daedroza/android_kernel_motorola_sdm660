--- conflicted
+++ resolved
@@ -3365,11 +3365,7 @@
 	return 1;
 }
 
-<<<<<<< HEAD
-static struct dmi_system_id dmi_platform_intel_broadwell[] __initdata = {
-=======
 static struct dmi_system_id dmi_platform_intel_broadwell[] = {
->>>>>>> d41c8d99
 	{
 		.ident = "Chrome Buddy",
 		.callback = buddy_quirk_cb,
